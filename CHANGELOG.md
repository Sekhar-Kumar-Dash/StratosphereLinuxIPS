-1.0.1
- fix FP horizontal portscans caused by zeek flipping connections
- Fix Duplicate evidence in multiple alerts
- Fix FP urlhaus detetcions, now we use it to check urls only, not domains.
- Fix md5 urlhaus lookups
- add support for sha256 hashes in files.log generated by zeek  
- Add detection of weird HTTP methods
- Fix race condition trying to update TI files when running multiple slips instances 
- Fix having multiple port scan alerts with the same timestamp
- Add detection for non-SSL connections on port 443
- Add detection for non-HTTP connections on port 80
- P2P can now work without adding the p2p4slips binary to PATH
- Add detection for connections to private IPs from private IPs
- Add detection of high entropy DNS TXT answers 
- Add detection of connections to/from IPs outside the used local network.
- Add detection for DHCP scans
- Add detection for devices changing IPs.
- Support having IP ranges in your own local TI file own_malicious_iocs.csv
- Add the option to change pastebin download detection threshold in slips.conf
- Add the option to change shannon entropy threshold detection threshold in slips.conf
- Store zeek files in the output directory by default
- Portscan detector is now called network service discovery
- Move all TI feeds to their separate files in the config/ directory for easier use
- Add the option to start slips web interface automatically using -w
- Fix multiple SSH client versions detection
- Add detection of IPs using multiple SSH server versions
- Wait 30 mins before the first connection without DNS evidence
- Optimize code and performance
<<<<<<< HEAD
- Change the rstcloud feed to https://raw.githubusercontent.com/rstcloud/rstthreats/master/feeds/full/random100_ioc_ip_latest.json
=======
- Update Kalispo dependencies to use more secure versions

>>>>>>> f401eef0
-1.0.0
- ignore NXDOMAINs dns resolution when checking for 'dns without resolutions'
- Keep track of old peer reports about the same ip
- Add a new log file p2p_reports.log, for logging peer reports only  
- Don't force kill all modules when using -P
- Add -g option for running slips on growing zeek dirs. (for example dirs generated by zeek running on an interface)
- Add support for hosts outside of the network in zeek generated software.log
- Make sure the domains that are part of DGA alerts are not whitelisted
- Don't stop slips when p2p is enabled but slips is given a file, not an interface.
- Add Detection of SSH password guessing by slips in addition to zeek.
- Blacklist IP used by blackmatter for exfiltration in config/own_malicious_iocs
- Detect empty connections to duckduckgo used by blackmatter for checking internet connection
- Fix pastebin downloads detection to include HTTPs too
- Change colors and CLI evidence format
- don't detect 'connection without dns' when running on an interface except for when it's done by your own IP 
- Create profiles for all IPs by default (source and destination IPs)
- Create profiles for all ips reported by peers
- Alerts now contain attacks done by the profile only (excluding those done to the profile) 
- Set evidence for each p2p report in the attackers profile
- Take p2p reports into consideration when deciding to block an IP
- Add Dockerfiles for MacOS M1
- Fix P2P and ubutnu-image Dockerfiles 
-0.9.6
- Detect DNS answers that have a blacklisted IP or CNAME
- Fix problem detecting SSH logins by zeek
- Make rotating zeek files configurable. how many days you want to keep the rotated files and how often to rotate 
- Support running slips on a growing zeek dir. for example a zeek dir of an interface.
- Support looking up hashes and domains in URLhaus
- Support looking up IPs in Spamhaus
- Support looking up hashes in Circl.lu
- Remove support for VT hash lookups to save quota
- Add support for suricata ssh flows
- Fix saving the redis database
- Fix false positive connection without DNS
- Fix reading zeek tab files
- Fix vertical portscan detections by zeek
- Better detection of suspicious user agents
- Fix importing and exporting to warden servers
- whitelist top tranco top 10k domains for fewer false positive alerts
- Detect ICMP scans in netflow files
- Fix P2P
- Fix zeek rotating files on ctrl+c
- Kill slips on  when redis ConnectionError occurs
- Kill all modules after 15 mins to trying to stop them
- Keep track of profiles' past threat levels
- Don't alert ARP scans from the gateway
- Add an option to store the zeek log files inside the output dir  

-0.9.5
* Slips
- Fix the way we update TI files
- Add a new web interface
- Detect Incompatible certificate CN
- Detect downloads from pastebin with size > 0.012 MBs
- Detect DOS executable downloads from http websites
- Update the mac database automatically
- Support using multiple home network parameters in slips.conf
- Add redis.conf for special redis configurations when running slips
- Improve portscan or ARP scan alerts
- Improve ARPA scan alerts to alert on unique domains
- Add new methods to detect data upload
- Add the option to close all redis servers when slips can't start because all port are unavailable
- Remove support for whitelisting an unsupported org by slips
- Better description of alerts exported to Slack
- Faster Whitelists
- Whitelist connections made by slips causing false positives
- Change the unknown ports detections to detect only established connections
- Change -killall argument behaviour. now supports closing a specific redis port or all of them at once
- Fix exporting module
- Fix false positive resolution without connection alerts
- Fix disabling alerts
- Fix saving and loading the database
- Fix running several slips instances
- Fix stopping the daemon with -S
- Fix how packets are calculated in portscan detections
- Fix 'multiple reconnections attempts' detection to detect 5 or more rejected reconnection attempts to the same IP on the same destination port 


-0.9.3
* Slips
- Run multiple slips instances on demand using (-m), and use redis port 6379 by default.
- Fix false positive 'DNS resolution without connection' alerts 
- Faster Slips and reduced memory and CPU consumption
- Better 'unknown ports' detections 
- Faster reading of local TI files 
- Fix docker not working in macOS
- Fix problem generating the data upload alerts
- Improve contributing guidelines
- Update microsoft whitelisted IP ranges
- Fix problem stopping input process when slips stops
- Update the locations of GeoIP database in zeek for better zeek detections
- Fix P2P output dir, now it's the same as alerts.log and slips.log
- Update our usage of macvendors.com API
- Whitelist the connections made by slips, so now you won't be alerted when Slips is using virustotal.com or macvendors.com


-0.9.2
* Slips
- Fix saving the database in MacOS and Linux
- Add a MacOS dockerfile to be able run Docker in MacOS
- Fix problem updating TI files
- Fix problem starting and stopping the Daemon
- Fix false positive ARP MITM attacks
- Fix problem stopping slips when using whitelists
- Fix problem opening unused redis ports

-0.9.1
* Slips

- Drop root privileges in modules that don't need them
- Added support for running slips in the background as a daemon
- Fix the issue of growing zeek logs by deleting old zeek logs every 1 day. (optional but enabled by default)
- Added support for running several instances of slips at the same time.
- Saving and loading the db in macos
- Fix reading flows from stdin, now it supports zeek, argus and suricata 
- Faster Startup of slips, now slips updates the TI files in the background
- Added slips.log where all Slips logs goes. in daemon and interactive mode
- Automatic starting of redis servers (cache and main databases). 
- Added a new TI file https://hole.cert.pl/domains/domains.json
- Update the docs and added instructions for contributing and creating a new module

-0.9.0
* Slips
 - P2P module: Added the support for sharing and receiving IPs' info with other peers. Can be run using docker or locally.
 - Parse zeek software.log and extract software type, version and user agent from it
 - Detect multiple SSH client versions. slips will now alert if an IP is detected using OpenSSH_8.1 then OpenSSH_7.1 for example
 - Detect DoH flows in ssl.log
 - Fix connection rest by peer error by changing the buffer limit in redis
 - Fix reading flows from stdin
 - Fix home_network parameter
 - Fix portscans detections
 - Fix DGA detections 
 - Reduce p2p.log file size
 - Rotate p2p.log every 1 day and keep only the last day by default
 - Don't create p2p.log by default, unless create_p2p_log is set to yes in slips.conf
-0.8.5
* Slips
  - Detect young domains that was registered less than 60 days ago.
  - Detect bad SMTP logins
  - Detect SMTP bruteforce
  - Detect DNS ARPA scans
  - Update our list of ports used by specific organizations to minimize false positive 'unknown destination port' alerts
  - Add support for Russia-Ukraine IoCs
  - Detect incompatible user agents by comparing mac vendors with user agents found in http traffic.
  - Detect the use of multiple user agents, for example Linux UA, then Apple UA, then MAC UA.
  - The default time to wait to alert on DNS without resolution now is 30 mins
  - The time to wait for DNS without resolution now works in interface capture mode and in reading any file
  - detect ICMP timestamp scan, Address scan and address mask scan
  - Support deleting of large log files (arp.log) in case the user doesn't want a copy of the log files after slips is done
  - Update our offline MAC vendor database and add support for getting unknown vendors from an online database
  - Fix FP Multiple reconnection attempts
  - Added a zeek script to recognize DoH flows for more real-time experience while using slips
  - Change the structure of slips files by splitting large modules into smaller files.
  - Reduce false positives by disabling 'connections without DNS' to a well known org
  - Fix 'multiple reconnection attemps' alerts
  - Update the list of our special organization ports
  - Document all the internet connections made by slips
  - Fix install.sh
  - Add errors.log to output/ dir to log errors encountered by slips.
-0.8.4
* Slips
  - Add support for local JA3 feeds
  - Improve CESNET Module
  - Update and improve whitelists
  - Improve alerts by adding hostname to alerts printed in the CLI and in alerts.log
  - Faster startup of Slips, now TI files are updated concurrently. 
  - Add a logstash configuration file to allow exporting slips alerts.
  - Add support for malicious SSL feeds.
  - Support blacklisting IP ranges taken from TI feeds.
  - profilerProcess optimizations.
  - Get device type, browser and OS info from user agents found in HTTP traffic.
  - Add "Blocked by Slips" comment to all iptables rules added by slips
  - Improve whitelisting by updating organizations' domains.
  - Update documentation
  - Fix invalid JSON alerts in alerts.json 
  - Fix problem stopping slips. 
  - Fix problem with redis stopping on error writing to disk.
  - Fix false positive 'not valid yet' SSL alerts
  - Descrease the amount of false positive C&C alerts

* Kalipso
  - Fix Kalipso in docker issue
  - Associate IPs with their hostname

-0.8.3
* Slips
  - More accurate threat levels, now they're strings instead of values
  - Add CESNET sharing moddule, which supports exporting and importing event to and from warden servers
  - Improve Unknown ports alerts, now we don't have false positive alerts when apple devices are talking to each other using unknown ports
  - Added support for continuous integrations using Github Actions
  - Improvements in printing alerts, we now print each alert with it's timestamp and the evidence caused it
  - Local TI files now support threat levels. each entry now has it'sown threat level.
  - Improve empty HTTP connections. now supports (Yandix, bing and yahoo)
  - Detect JNDI string as suspicious user agent. used in Log4shell CVE-2021-44228.
  - Improve whitelists.
  - Improve code security.

-0.8.2
*	Slips
		- Detect gratoitous ARP
		- Detect unsolicited ARP
		- Detect MITM ARP attack
		- Detect DGA
		- Support popup notifications in Linux and mac. disabled by default. enable it by changing popup_alerts to yes in slips.conf 
		- Add 5 new TI feeds (AmnestyTech domains)
		- The Threat Intelligence feeds are now assigned a threat level instead of confidence value by default (user can change), so you can establish how each list impact your detection.
		- Improve unknown ports detections. Now we don't alert for ports that appear in an FTP connection.
		- Improve threat levels and confidence of all alerts.
		- Add support for storing a copy of zeek files in the output directory.
		- Add support for enabling and disabling detections in slips.conf
		- Read RiskIQ email and API key from modules/RiskIQ/credentials instead of the configuration file.
		- Now log files are disabled by default, use -l or set create_log_files to yes in slips.conf for enabling them. 
		- Support commenting TI files in slips.conf: when TI files are commented using ; in slips.conf, they are completely removed from our database.
		- Now slips generates alerts in IDEA format by default in alerts.json
		- Support importing and exporting alerts to warden servers. (CESNET sharing module)
		- Fix redis closing connection errors
		- Optimize our docker image

-0.8.1
*	Slips
		- The Threat Intelligence feeds are now assigned a tag value by default (user can change), so you can categorize feeds e.g. phshing, adtrackers, etc..
		- Add module to detect leaks of data in the traffic using YARA rules (works on PCAPs only)
		- Move RiskIQ api key to a separate file in modules/UpdateManager/api_key_secret
		- Add support for whitelisting MAC addresses
		- Add a new module for getting RiskIQ info like passive DNS etc.
		- Merge geoip, asn and RDNS modules into a single new module called IP_Info
		- Add detection for multiple connections to google.com on port 80
		- Add the known list of TOR exit nodes to the TI list
		- Improve DNS without connection and connection without DNS detections
		- Update our lists of organizations IPs, used for whitelisting
		- Improve the printing of evidence and alerts
		- Add SNI/DNS/RDNS to the IP to 'unknown ports' alerts description
		- Improve ICMP Sweep detections
- 0.8
    - Slips
		- Detect PING sweep scan.
		- The Threat Intelligence feeds are now assigned a confidence value by default (user can change), so you can establish how each list impact your detection.
        - Slips now allows you to re-train the machine learning model for flows with your own traffic. You can extend the current model, or start from scratch.
        - Compute the JA3 hash for all TLS connections using a Zeek script.
        - Use JA3 whitelists as detection in the Threat Intelligence module.
		- Detect malicious downloaded files by searching for their MD5 hash on virustotal.
		- Detect SSH password guessing by using the Zeek log for this.
		- Detect connection to and from port 0/TCP and 0/UDP.
		- Detect Connection without DNS resolution and DNS resolutions without a following TCP or UDP connection.
		- Use whitelists of IPs, domains, and complete Organizations (using lists of ASN and domains and IPs) to ignore flows or to ignore alerts (organizations preconfigured for Google, Apple, Facebook, and Twitter).
		- New module to detect data exfiltration by checking large transfers (commit ef88fc6).
		- Detect connections to unkown TCP and UDP ports (ignore P2P traffic).
		- New export alerts in suricata-style format.
		- Check suspicious user agents in HTTP (for now only 'httpsend', 'chm_msdn', 'pb').
		- New ARP-scan detector module.
		- Be able to run multiple independent instances of slips in the same machine.
		- Save and load redis databases to disk as backup for later analysis.
		- Add unit tests in tests/ folder.
        - Use our own Zeek configuration file, so Slips does not collide with the local installation.
        - Use our own Zeek scripts folder, so Slips does not collide with the local installation.
        - Add port 57621/UDP as known spotify-p2p-communication.
        - Add support for the format of many TI feeds.
        - Add the following Threat Intelligence lists by default to be downloaded and used:
            - https://mcfp.felk.cvut.cz/publicDatasets/CTU-AIPP-BlackList/Todays-Blacklists/AIP_blacklist_for_IPs_seen_last_24_hours.csv
            - https://mcfp.felk.cvut.cz/publicDatasets/CTU-AIPP-BlackList/Todays-Blacklists/AIP_historical_blacklist_prioritized_by_newest_attackers.csv
            - https://raw.githubusercontent.com/stratosphereips/Civilsphere/main/threatintel/strangereallintel-cyberthreatintel.csv
            - https://raw.githubusercontent.com/Te-k/stalkerware-indicators/master/network.csv
            - https://raw.githubusercontent.com/stratosphereips/Civilsphere/main/threatintel/adserversandtrackers.csv
            - https://raw.githubusercontent.com/stratosphereips/Civilsphere/main/threatintel/civilsphereindicators.csv
            - https://raw.githubusercontent.com/botherder/targetedthreats/master/targetedthreats.cs
            - https://osint.digitalside.it/Threat-Intel/lists/latestdomains.txt
            - https://osint.digitalside.it/Threat-Intel/lists/latestips.txt
            - https://osint.digitalside.it/Threat-Intel/lists/latestips.txt
            - https://rules.emergingthreats.net/fwrules/emerging-Block-IPs.txt
            - https://raw.githubusercontent.com/stamparm/ipsum/master/ipsum.txt
            - https://raw.githubusercontent.com/ktsaou/blocklist-ipsets/master/firehol_level1.netset
            - https://nerd.cesnet.cz/nerd/data/ip_rep.csv
            - https://lists.blocklist.de/lists/all.txt
            - https://lists.blocklist.de/lists/ssh.txt
            - https://lists.blocklist.de/lists/mail.txt
            - https://lists.blocklist.de/lists/bruteforcelogin.txt
            - https://feodotracker.abuse.ch/downloads/ipblocklist.csv
            - https://reputation.alienvault.com/reputation.generic
            - https://rstcloud.net/free/ioc/ioc_ip_latest.csv
            - https://www.binarydefense.com/banlist.txt
            - https://rstcloud.net/free/ioc/ioc_domain_latest.csv
            - https://raw.githubusercontent.com/anudeepND/blacklist/master/adservers.txt
            - https://raw.githubusercontent.com/CriticalPathSecurity/Zeek-Intelligence-Feeds/master/Cyber_Threat_Coalition_Domain_Blacklist.intel
            - https://raw.githubusercontent.com/CriticalPathSecurity/Zeek-Intelligence-Feeds/master/abuse-ch-ipblocklist.intel
            - https://raw.githubusercontent.com/CriticalPathSecurity/Zeek-Intelligence-Feeds/master/alienvault.intel
            - https://raw.githubusercontent.com/CriticalPathSecurity/Zeek-Intelligence-Feeds/master/binarydefense.intel
            - https://raw.githubusercontent.com/CriticalPathSecurity/Zeek-Intelligence-Feeds/master/cobaltstrike_ips.intel
            - https://raw.githubusercontent.com/CriticalPathSecurity/Zeek-Intelligence-Feeds/master/compromised-ips.intel
            - https://raw.githubusercontent.com/CriticalPathSecurity/Zeek-Intelligence-Feeds/master/cps-collected-iocs.intel
            - https://raw.githubusercontent.com/CriticalPathSecurity/Zeek-Intelligence-Feeds/master/dom-bl.intel
            - https://raw.githubusercontent.com/CriticalPathSecurity/Zeek-Intelligence-Feeds/master/illuminate.intel
            - https://raw.githubusercontent.com/CriticalPathSecurity/Zeek-Intelligence-Feeds/master/openphish.intel
            - https://raw.githubusercontent.com/CriticalPathSecurity/Zeek-Intelligence-Feeds/master/filetransferportals.intel,
            - https://raw.githubusercontent.com/CriticalPathSecurity/Zeek-Intelligence-Feeds/master/predict_intel.intel
            - https://raw.githubusercontent.com/Te-k/stalkerware-indicators/master/network.csv 
            - https://raw.githubusercontent.com/Te-k/stalkerware-indicators/master/quad9_blocklist.txt
            - https://raw.githubusercontent.com/kwouffe/cryptonote-hunt/master/nsec/full-results-2019-05-15.json
            - https://raw.githubusercontent.com/craiu/mobiletrackers/master/list.txt
        - Add support for URLs checking in the VirusTotal module. The URLs are also cached for performance improving.
        - Use the RiskIQ site API to download the IoC lists of Phishing domains (https://api.riskiq.net/pt/v2/articles/indicators)
        - Use the RiskIQ phishing domains for threat intelligence detection
        - Implement read the docs stratospherelinuxips.readthedocs.io
        - Improve how we read binetflow files
        - Add some new test datasets to ./datasets folder
        - Add requirements.txt
    - Kalipso
        - Add Reverse DNS to the 'i' hotkey
        - Timewindows have correct time and date in the interface
        - Large refactoring of code of whole Kalipso
        - Improve the documentation
- 0.7.3
	- Slips 
		- Added RDNS module to retrieve reverse DNS of the IP
		- Fixed reading files with Zeek TABs
		- Fixed the docker image for Ubuntu
		- Added a new module for exporting alerts to Slack and TAXII server
		- Added new Threat Intelligence trackers
		- Added new notice.log detections
		- Fixed reading Zeek logs with TABs
		- Added a parameter -cb to clean chains in blocking module
		- Updated documentation with a usage
		- Added a new module for Zeek anomaly detections
		- Fixed a bug of tensorflow not working in the docker
	- Kalipso
		- Added reverse DNS to Kalipso IPInfo box
		- Fixed the version of the npm package
		- Fixed the print of evidences in the Evidence box
- 0.7.2 (published 2020/04/28)
	- Slips
		- New documentation in read-the-docs
		- Update of ASN files in the Update manager
		- Added new Threat Intelligence feeds
		- Added a custom -help function
		- Added new detection of self-signed certificates
		- Improvement of LSTM module to detect C&C channels
		- Added a duration of the connection in the timeline
		- Add a default configuration file, if nothing is specified
		- New docker version without a tensoflow
		- Fixed the levels of threat and confidence of all modules
	- Kalipso
		- Added a new hotkey -z to summarize alerts in all timewindows of the profile
		- Display of a flow duration in the timeline widget
		- Fixed the display of SNI only for TLS/SSL connections 
		- Fixed the bug in dstPortServer hotkey
- 0.7.1 (published 2020/12/18)
	- Slips
		- fix the function of Slips to stop after pressing CTRL-C
		- fix Slips stopping automatically
		- add zeek tcp-inactivity-timeout=1hs
		- add module flowalert and alert when a long connection happens (more than 20 minutes)
		- add colors to the detection shown in the console
		- add 3 new TI feeds to slips conf by default
		- make longconnection feature in flowalert to ignore multicast
		- fix some TI files not being updated
		- check TI data in the host field of HTTP
		- check TI data in the SNI field of TLS requests
		- rename blessed module folder to kalipso
	- Kalipso
		- ESC - exit the hotkey, q - exit Kalipso
		- execution of Kalipso from Slips folder: $./kalipso.sh
		- added hotkey 'h' for help
		- changed hotkey 'g'(out tuples) on hotkey 'i'
		- added SNI of TLS/SSL column in 'i' and 'y' hotkeys
		- fix Kalipso being reshred when being in hotkeys
- 0.7.0 (published 2020/09/25)
	- Slips
		- VirusTotal module retrieves information for domains from DNS flows
		- Added new channel 'new_dns_flow'
		- Fixed portscan to eliminate detection for IPs that were resolved with DNS
		- VirusTotal module retrieves passive DNS information
		- VirusTotal module retrieves asn information and stores it for IP if missing
		- Storing in database multiple DNS resolutions per one IP
		- Fixed the function for blocking profile and timewindow in Evedince module
		- Added a field to the flow to put labels from modules 
		- Fixed the display of DNS resolutions up to 3 for the IP in the timeline
		- Added functions to mark timewindow as finished
		- Default label of the flow in the slips.conf is changed to 'unknown'
		- Added a module to block IPs when running Slips on interface in Linux machine
		- Added a parameter '-b' to enable blocking module on the interface in Linux machine
		- Store DomainsInfo in cache database
	- Kalipso
		- Automatic reload of the interface. Interface is reloaded every 2 minutes. Opened timeline for ip and tw will not be updated, but the list of tws for current IP will be updated.
		- Changed the description of the old host IPs to 'old me' (before was 'me')
		- Changed the type of widget for IP info to listtable from blessed-contrib lib
- 0.6.9 (published 2020/08/12)
	- Slips
		- Added cache for IPs from Threat Inelligence files
		- Added cache for IPs Info
		- Added new module UpdateManager to update Threat Intelligence files
		- Changed the structure of VirusTotal Module
		- Added parameters in slips.conf for updating VirusTotal and Threat Intelligence
		- Added new channel 'core_messages', UpdateManager is subscribed to that
		- Added manager to search host IP, if Slips is running on interface and networks are changing
		- Flows in the timeline are sorted
		- Added architecture to close timewindow of a profile
		- Fixed the reading of nfdump file
		- Added parameter '-cc' to clear cache database
	- Kalipso
		- Hotkeys 'c' and 'p' are sorted by the size of totalbytes
- 0.6.8 (published 2020/07/07)
	- New version of Kalipso
		- Widgets are splitted in classes
		- Added comments
		- Fixed screen way for hotkeys
		- 'Esc' to exit Kalipso
		- 'q' to exit hotkey
- 0.6.7 (published 2020/06/30)
	- Add a test file for nfdump.
	- In the threat intelligence configuration add by default the file https://mcfp.felk.cvut.cz/publicDatasets/CTU-AIPP-BlackList/Todays-Blacklists/AIP_blacklist_for_IPs_seen_last_24_hours.csv. It has a blacklist of IP addresses that are attacking the Internet. Coming from the stratosphere laboratory and the aposemat project. The AIP program.
	- In the threat intelligence configuration add by default the file https://mcfp.felk.cvut.cz/publicDatasets/CTU-AIPP-BlackList/Todays-Blacklists/AIP_historical_blacklist_prioritized_by_newest_attackers.csv. It has a blacklist of IP addresses that are attacking the Internet. Coming from the stratosphere laboratory and the aposemat project. The AIP program.
	- In the threat intelligence configuration add by default the file https://raw.githubusercontent.com/Te-k/stalkerware-indicators/master/network.csv with domains used for stalkerware
	- In the threat intelligence module configuration, add a static version of the IPs of the NSO group from Amnesty from https://raw.githubusercontent.com/AmnestyTech/investigations/master/2018-08-01_nso/indicators.csv
	- Change the old test-flows folder for the dataset folder
	- New section in the configuration file with the threat intelligence data
	- Ignore warnings
	- Update the template module
	- Read as input a zeek folder full of logs with -f
	- Fixed bugs in the timeline of Kalipso
	- New lstm module to detect C&C channels in the network. It detects channels by running a machine learning LSTM network on the behavioral letters.
	- Several bug fixed
	- New DNS blacklist management in the threat intelligence module
	- Better store of IPs in the database
	- Fix an error in how the behavioural letters where created
- 0.6.6 
	- Added DNS resolution for IPs in timeline
	- Added inTuple key to the timeline for inbound flows when analysis_direction = 'all'
	- Changed the timeline format in Slips and Kalipso
	- Defined host IP in Slips and Kalipso if Slips is run on interface
- 0.6.5 
	- Fixed Threat Intelligence module to be fully functional.
	- Added new feature to stop Slips automatically when input files ends.
	- Fixed the storing and display of inbound flows in analysis direction 'all'.
	- Fixed Kalipso to display inbound flows and h hotkey to display out tuples
- 0.5 Completely renewed architecture and code.
- 0.4 was never reached
- 0.3.5
- 0.3.4
	- This is a mayor version change. Implementing new algorithms for analyzing the results, management of IPs, connections, whois database and more features.
	- A new parameter to specify the file (-r). This is as fast as reading the file from stdin.
	- Now we have a configuration file slips.conf. In there you can specify from fixed parameters, the time formats, to the columns in the flow file.
- 0.3.3alpha
	- First stable version with a minimal algorithm for detecting behavioral threats.
<|MERGE_RESOLUTION|>--- conflicted
+++ resolved
@@ -16,6 +16,7 @@
 - Add detection for DHCP scans
 - Add detection for devices changing IPs.
 - Support having IP ranges in your own local TI file own_malicious_iocs.csv
+- Remove rstcloud TI file from slips.conf
 - Add the option to change pastebin download detection threshold in slips.conf
 - Add the option to change shannon entropy threshold detection threshold in slips.conf
 - Store zeek files in the output directory by default
@@ -26,12 +27,8 @@
 - Add detection of IPs using multiple SSH server versions
 - Wait 30 mins before the first connection without DNS evidence
 - Optimize code and performance
-<<<<<<< HEAD
+- Update Kalispo dependencies to use more secure versions
 - Change the rstcloud feed to https://raw.githubusercontent.com/rstcloud/rstthreats/master/feeds/full/random100_ioc_ip_latest.json
-=======
-- Update Kalispo dependencies to use more secure versions
-
->>>>>>> f401eef0
 -1.0.0
 - ignore NXDOMAINs dns resolution when checking for 'dns without resolutions'
 - Keep track of old peer reports about the same ip
