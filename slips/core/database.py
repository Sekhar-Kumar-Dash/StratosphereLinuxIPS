import redis
import time
import json
from typing import Tuple, Dict, Set, Callable
import configparser
import traceback
from datetime import datetime


def timing(f):
    """ Function to measure the time another function takes."""
    def wrap(*args):
        time1 = time.time()
        ret = f(*args)
        time2 = time.time()
        print('[DB] Function took {:.3f} ms'.format((time2-time1)*1000.0))
        return ret
    return wrap


class Database(object):
    """ Database object management """

    def __init__(self):
        # The name is used to print in the outputprocess
        self.name = 'DB'
        self.separator = '_'

    def start(self, config):
        """ Start the DB. Allow it to read the conf """
        self.config = config

        # Read values from the configuration file
        try:
            deletePrevdbText = self.config.get('parameters', 'deletePrevdb')
            if deletePrevdbText == 'True':
                self.deletePrevdb = True
            elif deletePrevdbText == 'False':
                self.deletePrevdb = False
        except (configparser.NoOptionError, configparser.NoSectionError, NameError, ValueError, KeyError):
            # There is a conf, but there is no option, or no section or no configuration file specified
            self.deletePrevdb = True

        try:
            data = self.config.get('parameters', 'time_window_width')
            self.width = float(data)
        except ValueError:
            # Its not a float
            if 'only_one_tw' in data:
                # Only one tw. Width is 10 9s, wich is ~11,500 days, ~311 years
                self.width = 9999999999
        except configparser.NoOptionError:
            # By default we use 3600 seconds, 1hs
            self.width = 3600
        except (configparser.NoOptionError, configparser.NoSectionError, NameError):
            # There is a conf, but there is no option, or no section or no
            # configuration file specified
            self.width = 3600

        # Create the connection to redis
        if not hasattr(self, 'r'):
            try:
                self.r = redis.StrictRedis(host='localhost', port=6379, db=0, charset="utf-8", decode_responses=True) #password='password')
<<<<<<< HEAD
                self.rcache = redis.StrictRedis(host='localhost', port=6379, db=1, charset="utf-8", decode_responses=True)
=======
                self.rcache = redis.StrictRedis(host='localhost', port=6379, db=1, charset="utf-8", decode_responses=True) #password='password')
>>>>>>> 9fdaf475
                if self.deletePrevdb:
                    print('Deleting the previous stored DB in Redis.')
                    self.r.flushdb()
            except redis.exceptions.ConnectionError:
                print('[DB] Error in database.py: Is redis database running? You can run it as: "redis-server --daemonize yes"')
        # Even if the DB is not deleted. We need to delete some temp data
        # Zeek_files
        self.r.delete('zeekfiles')

        # By default the slips internal time is 0 until we receive something
        self.r.set('slips_internal_time', 0)

    def print(self, text, verbose=1, debug=0):
        """
        Function to use to print text using the outputqueue of slips.
        Slips then decides how, when and where to print this text by taking all the prcocesses into account

        Input
         verbose: is the minimum verbosity level required for this text to be printed
         debug: is the minimum debugging level required for this text to be printed
         text: text to print. Can include format like 'Test {}'.format('here')

        If not specified, the minimum verbosity level required is 1, and the minimum debugging level is 0
        """

        vd_text = str(int(verbose) * 10 + int(debug))
        self.outputqueue.put(vd_text + '|' + self.name + '|[' + self.name + '] ' + str(text))

    def setOutputQueue(self, outputqueue):
        """ Set the output queue"""
        self.outputqueue = outputqueue

    def addProfile(self, profileid, starttime, duration):
        """
        Add a new profile to the DB. Both the list of profiles and the hasmap of profile data
        Profiles are stored in two structures. A list of profiles (index) and individual hashmaps for each profile (like a table)
        Duration is only needed for registration purposes in the profile. Nothing operational
        """
        try:
            if not self.r.sismember('profiles', str(profileid)):
                # Add the profile to the index. The index is called 'profiles'
                self.r.sadd('profiles', str(profileid))
                # Create the hashmap with the profileid. The hasmap of each profile is named with the profileid
                # Add the start time of profile
                self.r.hset(profileid, 'starttime', starttime)
                # For now duration of the TW is fixed
                self.r.hset(profileid, 'duration', duration)
                # The IP of the profile should also be added as a new IP we know about.
                ip = profileid.split(self.separator)[1]
                # If the ip is new add it to the list of ips
                self.setNewIP(ip)

                # Publish that we have a new profile
                self.publish('new_profile', ip)

                # The IP of the profile should also be checked in case is malicious, but we only have the profileid, not the tw.
                self.publish('give_threat_intelligence', str(ip) + '-' + str(profileid) + '-None')

        except redis.exceptions.ResponseError as inst:
            self.outputqueue.put('00|database|Error in addProfile in database.py')
            self.outputqueue.put('00|database|{}'.format(type(inst)))
            self.outputqueue.put('00|database|{}'.format(inst))

    def getProfileIdFromIP(self, daddr_as_obj):
        """ Receive an IP and we want the profileid"""
        try:
            temp_id = 'profile' + self.separator + str(daddr_as_obj)
            data = self.r.sismember('profiles', temp_id)
            if data:
                return temp_id
            return False
        except redis.exceptions.ResponseError as inst:
            self.outputqueue.put('00|database|error in addprofileidfromip in database.py')
            self.outputqueue.put('00|database|{}'.format(type(inst)))
            self.outputqueue.put('00|database|{}'.format(inst))

    def getProfiles(self):
        """ Get a list of all the profiles """
        profiles = self.r.smembers('profiles')
        if profiles != set():
            return profiles
        else:
            return {}

    def getProfileData(self, profileid):
        """ Get all the data for this particular profile.
        Returns:
        A json formated representation of the hashmap with all the data of the profile
        """
        profile = self.r.hgetall(profileid)
        if profile != set():
            return profile
        else:
            return False

    def getTWsfromProfile(self, profileid):
        """
        Receives a profile id and returns the list of all the TW in that profile
        Returns a list with data or an empty list
        """
        data = self.r.zrange('tws' + profileid, 0, -1, withscores=True)
        return data

    def getamountTWsfromProfile(self, profileid):
        """
        Receives a profile id and returns the list of all the TW in that profile

        """
        return len(self.r.zrange('tws' + profileid, 0, -1, withscores=True))

    def getSrcIPsfromProfileTW(self, profileid, twid):
        """
        Get the src ip for a specific TW for a specific profileid
        """
        data = self.r.hget(profileid + self.separator + twid, 'SrcIPs')
        return data

    def getDstIPsfromProfileTW(self, profileid, twid):
        """
        Get the dst ip for a specific TW for a specific profileid
        """
        data = self.r.hget(profileid + self.separator + twid, 'DstIPs')
        return data

    def getT2ForProfileTW(self, profileid, twid, tupleid, tuple_key: str):
        """
        Get T1 and the previous_time for this previous_time, twid and tupleid
        """
        try:
            hash_id = profileid + self.separator + twid
            data = self.r.hget(hash_id, tuple_key)

            if not data:
                return False, False
            data = json.loads(data)
            try:
                (_, previous_two_timestamps) = data[tupleid]
                return previous_two_timestamps
            except KeyError:
                return False, False
        except Exception as e:
            self.outputqueue.put('01|database|[DB] Error in getT2ForProfileTW in database.py')
            self.outputqueue.put('01|database|[DB] {}'.format(type(e)))
            self.outputqueue.put('01|database|[DB] {}'.format(e))
            self.outputqueue.put("01|profiler|[Profile] {}".format(traceback.format_exc()))

    def hasProfile(self, profileid):
        """ Check if we have the given profile """
        return self.r.sismember('profiles', profileid)

    def getProfilesLen(self):
        """ Return the amount of profiles. Redis should be faster than python to do this count """
        return self.r.scard('profiles')

    def getLastTWforProfile(self, profileid):
        """ Return the last TW id and the time for the given profile id """
        data = self.r.zrange('tws' + profileid, -1, -1, withscores=True)
        return data

    def getFirstTWforProfile(self, profileid):
        """ Return the first TW id and the time for the given profile id """
        data = self.r.zrange('tws' + profileid, 0, 0, withscores=True)
        return data

    def getTWforScore(self, profileid, time):
        """
        Return the TW id and the time for the TW that includes the given time.
        The score in the DB is the start of the timewindow, so we should search
        a TW that includes the given time by making sure the start of the TW
        is < time, and the end of the TW is > time.
        """
        # [-1] so we bring the last TW that matched this time.
        try:
            data = self.r.zrangebyscore('tws' + profileid, float('-inf'), float(time), withscores=True, start=0, num=-1)[-1]
        except IndexError:
            # We dont have any last tw?
            data = self.r.zrangebyscore('tws' + profileid, 0, float(time), withscores=True, start=0, num=-1)
        return data

    def addNewOlderTW(self, profileid, startoftw):
        try:
            """
            Creates or adds a new timewindow that is OLDER than the first we have
            Return the id of the timewindow just created
            """
            # Get the first twid and obtain the new tw id
            try:
                (firstid, firstid_time) = self.getFirstTWforProfile(profileid)[0]
                # We have a first id
                # Decrement it!!
                twid = 'timewindow' + str(int(firstid.split('timewindow')[1]) - 1)
            except IndexError:
                # Very weird error, since the first TW MUST exist. What are we doing here?
                pass
            # Add the new TW to the index of TW
            data = {}
            data[str(twid)] = float(startoftw)
            self.r.zadd('tws' + profileid, data)
            self.outputqueue.put('04|database|[DB]: Created and added to DB the new older TW with id {}. Time: {} '.format(twid, startoftw))
            # The creation of a TW now does not imply that it was modified. You need to put data to mark is at modified
            return twid
        except redis.exceptions.ResponseError as e:
            self.outputqueue.put('01|database|error in addNewOlderTW in database.py')
            self.outputqueue.put('01|database|{}'.format(type(e)))
            self.outputqueue.put('01|database|{}'.format(e))

    def addNewTW(self, profileid, startoftw):
        try:
            """ 
            Creates or adds a new timewindow to the list of tw for the given profile
            Add the twid to the ordered set of a given profile 
            Return the id of the timewindow just created
            We should not mark the TW as modified here, since there is still no data on it, and it may remain without data.
            """
            # Get the last twid and obtain the new tw id
            try:
                (lastid, lastid_time) = self.getLastTWforProfile(profileid)[0]
                # We have a last id
                # Increment it
                twid = 'timewindow' + str(int(lastid.split('timewindow')[1]) + 1)
            except IndexError:
                # There is no first TW, create it
                twid = 'timewindow1'
            # Add the new TW to the index of TW
            data = {}
            data[str(twid)] = float(startoftw)
            self.r.zadd('tws' + profileid, data)
            self.outputqueue.put('04|database|[DB]: Created and added to DB for profile {} on TW with id {}. Time: {} '.format(profileid, twid, startoftw))
            # The creation of a TW now does not imply that it was modified. You need to put data to mark is at modified
            return twid
        except redis.exceptions.ResponseError as e:
            self.outputqueue.put('01|database|Error in addNewTW')
            self.outputqueue.put('01|database|{}'.format(e))

    def getTimeTW(self, profileid, twid):
        """ Return the time when this TW in this profile was created """
        # Get all the TW for this profile
        # We need to encode it to 'search' because the data in the sorted set is encoded
        data = self.r.zscore('tws' + profileid, twid.encode('utf-8'))
        return data

    def getAmountTW(self, profileid):
        """ Return the amount of tw for this profile id """
        return self.r.zcard('tws' + profileid)

    def getModifiedTWSinceTime(self, time):
        """ Return all the list of modified tw since a certain time"""
        data = self.r.zrangebyscore('ModifiedTW', time, float('+inf'), withscores=True)
        if not data:
            return []
        return data

    def getModifiedTW(self):
        """ Return all the list of modified tw """
        data = self.r.zrange('ModifiedTW', 0, -1, withscores=True)
        if not data:
            return []
        return data

    def wasProfileTWModified(self, profileid, twid):
        """ Retrieve from the db if this TW of this profile was modified """
        data = self.r.zrank('ModifiedTW', profileid + self.separator + twid)
        if not data:
            # If for some reason we don't have the modified bit set,
            # then it was not modified.
            return False
        return True

    def getModifiedTWTime(self, profileid, twid):
        """
        Get the time when this TW was modified
        """
        data = self.r.zrange('ModifiedTW', 0, -1, withscores=True)
        if not data:
            data = -1
        return data

    def getSlipsInternalTime(self):
        return self.r.get('slips_internal_time')

    def markProfileTWAsClosed(self, profileid):
        """
        Mark the TW as closed so tools can work on its data
        """
        self.r.sadd('ClosedTW', profileid)
        self.publish('tw_closed', profileid)

    def markProfileTWAsModified(self, profileid, twid, timestamp):
        """
        Mark a TW in a profile as modified
        This means:
        1- To add it to the list of ModifiedTW
        2- Add the timestamp received to the time_of_last_modification
           in the TW itself
        3- To update the internal time of slips
        4- To check if we should 'close' some TW
        """
        # Add this tw to the list of modified TW, so others can
        # check only these later

        # If we dont receive a timestmp, do not update the timestamp
        if timestamp and type(timestamp) is not float:
            # We received a datetime object, get the epoch time
            # Update the slips internal time (sit)
            self.r.set('slips_internal_time', timestamp.timestamp())
            # Store the modifed TW with the time
            data = {}
            data[profileid + self.separator + twid] = float(timestamp.timestamp())
            self.r.zadd('ModifiedTW', data)
        elif timestamp and type(timestamp) is float:
            # We recevied an epoch time
            # Update the slips internal time (sit)
            self.r.set('slips_internal_time', timestamp)
            # Store the modifed TW with the time
            data = {}
            data[profileid + self.separator + twid] = float(timestamp)
            self.r.zadd('ModifiedTW', data)

        self.publish('tw_modified', profileid + ':' + twid)

        # Check if we should close some TW
        self.check_TW_to_close()

    def check_TW_to_close(self):
        """
        Check if we should close some TW
        Search in the modifed tw list and compare when they
        were modified with the slips internal time
        """
        # Get internal time
        sit = self.r.get('slips_internal_time')
        # for each modified profile
        modification_time = float(sit) - self.width
        # To test the time
        modification_time = float(sit) - 20
        profiles_to_close = self.r.zrangebyscore('ModifiedTW', 0, modification_time, withscores=True)
        for profile_to_close in profiles_to_close:
            profile_to_close_id = profile_to_close[0]
            profile_to_close_time = profile_to_close[1]
            self.print(f'The profile id {profile_to_close_id} has to be closed because it was last modifed on {profile_to_close_time} and we are closing everything older than {modification_time}. Current time {sit}. Difference: {modification_time - profile_to_close_time}', 7, 0)
            self.markProfileTWAsClosed(profile_to_close_id)

    def add_ips(self, profileid, twid, ip_as_obj, columns, role: str):
        """
        Function to add information about the an IP address
        The flow can go out of the IP (we are acting as Client) or into the IP
        (we are acting as Server)
        ip_as_obj: IP to add. It can be a dstIP or srcIP depending on the rol
        role: 'Client' or 'Server'

        This function does two things:
            1- Add the ip to this tw in this profile, counting how many times
            it was contacted, and storing it in the key 'DstIPs' or 'SrcIPs'
            in the hash of the profile
            2- Use the ip as a key to count how many times that IP was
            contacted on each port. We store it like this because its the
               pefect structure to detect vertical port scans later on

            3- Check if this IP has any detection in the threat intelligence
            module. The information is added by the module directly in the DB.
        """
        try:
            # Get the fields
            dport = columns['dport']
            sport = columns['sport']
            totbytes = columns['bytes']
            sbytes = columns['sbytes']
            pkts = columns['pkts']
            spkts = columns['spkts']
            state = columns['state']
            proto = columns['proto'].upper()
            daddr = columns['daddr']
            saddr = columns['saddr']
            starttime = columns['starttime']

            # Depending if the traffic is going out or not, we are Client or Server
            # Set the type of ip as Dst if we are a client, or Src if we are a server
            if role == 'Client':
                # We are receving and adding a destination address and a dst port
                type_host_key = 'Dst'
            elif role == 'Server':
                type_host_key = 'Src'

            #############
            # Store the Dst as IP address and notify in the channel
            # We send the obj but when accessed as str, it is automatically
            # converted to str
            self.setNewIP(str(ip_as_obj))

            #############
            # Try to find evidence for this ip, in case we need to report it

            # Ask the threat intelligence modules, using a channel, that we need info about this IP
            # The threat intelligence module will process it and store the info back in IPsInfo
            # It doesn't matter if we are client or server, since the ip_as_obj changes accordingly from being the dstip for client to being the srcip for server. 
            # Therefore both ips will be checked for each flow
            self.publish('give_threat_intelligence', str(ip_as_obj) + '-' + str(profileid) + '-' + str(twid))

            if role == 'Client':
                # The profile corresponds to the src ip that received this flow
                # The dstip is here the one receiving data from your profile
                # So check the dst ip
                pass

            elif role == 'Server':
                # The profile corresponds to the dst ip that received this flow
                # The srcip is here the one sending data to your profile
                # So check the src ip
                pass

            #############
            # 1- Count the dstips, and store the dstip in the db of this profile+tw
            self.print('add_ips(): As a {}, add the {} IP {} to profile {}, twid {}'.format(role, type_host_key, str(ip_as_obj), profileid, twid), 0, 5)
            # Get the hash of the timewindow
            hash_id = profileid + self.separator + twid
            # Get the DstIPs data for this tw in this profile
            # The format is data['1.1.1.1'] = 3
            data = self.r.hget(hash_id, type_host_key + 'IPs')
            if not data:
                data = {}
            try:
                # Convert the json str to a dictionary
                data = json.loads(data)
                # Add 1 because we found this ip again
                self.print('add_ips(): Not the first time for this addr. Add 1 to {}'.format(str(ip_as_obj)), 0, 5)
                data[str(ip_as_obj)] += 1
                # Convet the dictionary to json
                data = json.dumps(data)
            except (TypeError, KeyError) as e:
                # There was no previous data stored in the DB
                self.print('add_ips(): First time for addr {}. Count as 1'.format(str(ip_as_obj)), 0, 5)
                data[str(ip_as_obj)] = 1
                # Convet the dictionary to json
                data = json.dumps(data)
            # Store the dstips in the dB
            self.r.hset(hash_id, type_host_key + 'IPs', str(data))

            #############
            # 2- Store, for each ip:
            # - Update how many times each individual DstPort was contacted
            # - Update the total flows sent by this ip
            # - Update the total packets sent by this ip
            # - Update the total bytes sent by this ip
            # Get the state. Established, NotEstablished
            summaryState = __database__.getFinalStateFromFlags(state, pkts)
            # Get the previous data about this key
            prev_data = self.getDataFromProfileTW(profileid, twid, type_host_key, summaryState, proto, role, 'IPs')
            try:
                innerdata = prev_data[str(ip_as_obj)]
                self.print('add_ips(): Adding for dst port {}. PRE Data: {}'.format(dport, innerdata), 0, 3)
                # We had this port
                # We need to add all the data
                innerdata['totalflows'] += 1
                innerdata['totalpkt'] += int(pkts)
                innerdata['totalbytes'] += int(totbytes)
                # Store for each dstip, the dstports
                temp_dstports= innerdata['dstports']
                try:
                    temp_dstports[str(dport)] += int(pkts)
                except KeyError:
                    # First time for this ip in the inner dictionary
                    temp_dstports[str(dport)] = int(pkts)
                innerdata['dstports'] = temp_dstports
                prev_data[str(ip_as_obj)] = innerdata
                self.print('add_ips() Adding for dst port {}. POST Data: {}'.format(dport, innerdata), 0, 3)
            except KeyError:
                # First time for this flow
                innerdata = {}
                innerdata['totalflows'] = 1
                innerdata['totalpkt'] = int(pkts)
                innerdata['totalbytes'] = int(totbytes)
                temp_dstports = {}
                temp_dstports[str(dport)] = int(pkts)
                innerdata['dstports'] = temp_dstports
                self.print('add_ips() First time for dst port {}. Data: {}'.format(dport, innerdata), 0, 3)
                prev_data[str(ip_as_obj)] = innerdata

            ###########
            # After processing all the features of the ip, store all the info in the database
            # Convert the dictionary to json
            data = json.dumps(prev_data)
            # Create the key for storing
            key_name = type_host_key + 'IPs' + role + proto.upper() + summaryState
            # Store this data in the profile hash
            self.r.hset(profileid + self.separator + twid, key_name, str(data))
            # Mark the tw as modified
            self.markProfileTWAsModified(profileid, twid, starttime)
        except Exception as inst:
            self.outputqueue.put('01|database|[DB] Error in add_ips in database.py')
            self.outputqueue.put('01|database|[DB] Type inst: {}'.format(type(inst)))
            self.outputqueue.put('01|database|[DB] Inst: {}'.format(inst))

    def refresh_data_tuples(self):
        """
        Go through all the tuples and refresh the data about the ipsinfo
        TODO
        """
        outtuples = self.getOutTuplesfromProfileTW()
        intuples = self.getInTuplesfromProfileTW()

    def add_tuple(self, profileid, twid, tupleid, data_tuple, role, starttime):
        """
        Add the tuple going in or out for this profile
        role: 'Client' or 'Server'
        """
        # If the traffic is going out it is part of our outtuples, if not, part of our intuples
        if role == 'Client':
            tuple_key = 'OutTuples'
        elif role == 'Server':
            tuple_key = 'InTuples'
        try:
            self.print('Add_tuple called with profileid {}, twid {}, tupleid {}, data {}'.format(profileid, twid, tupleid, data_tuple), 0, 5)
            # Get all the InTuples or OutTuples for this profileid in this TW
            hash_id = profileid + self.separator + twid
            data = self.r.hget(hash_id, tuple_key)
            # Separate the symbold to add and the previous data
            (symbol_to_add, previous_two_timestamps) = data_tuple
            if not data:
                # Must be str so we can convert later
                data = '{}'
            # Convert the json str to a dictionary
            data = json.loads(data)
            try:
                stored_tuple = data[tupleid]
                # Disasemble the input
                self.print('Not the first time for tuple {} as an {} for {} in TW {}. Add the symbol: {}. Store previous_times: {}. Prev Data: {}'.format(tupleid, tuple_key, profileid, twid, symbol_to_add, previous_two_timestamps, data), 0, 5)
                # Get the last symbols of letters in the DB
                prev_symbols = data[tupleid][0]
                # Add it to form the string of letters
                new_symbol = prev_symbols + symbol_to_add
                # Bundle the data together
                new_data = (new_symbol, previous_two_timestamps)
                # analyze behavioral model with lstm model if the length is divided by 3 - so we send when there is 3 more characters added
                if len(new_symbol) % 3 == 0:
                    self.publish('new_letters', new_symbol + '-' + profileid + '-' + twid + '-' + str(tupleid))

                data[tupleid] = new_data
                self.print('\tLetters so far for tuple {}: {}'.format(tupleid, new_symbol), 0, 6)
                data = json.dumps(data)
            except (TypeError, KeyError) as e:
                # TODO check that this condition is triggered correctly only for the first case and not the rest after...
                # There was no previous data stored in the DB
                self.print('First time for tuple {} as an {} for {} in TW {}'.format(tupleid, tuple_key, profileid, twid), 0, 5)
                # Here get the info from the ipinfo key
                new_data = (symbol_to_add, previous_two_timestamps)
                data[tupleid] = new_data
                # Convet the dictionary to json
                data = json.dumps(data)
            # Store the new data on the db
            self.r.hset(hash_id, tuple_key, str(data))
            # Mark the tw as modified
            self.markProfileTWAsModified(profileid, twid, starttime)
        except Exception as inst:
            self.outputqueue.put('01|database|[DB] Error in add_tuple in database.py')
            self.outputqueue.put('01|database|[DB] Type inst: {}'.format(type(inst)))
            self.outputqueue.put('01|database|[DB] Inst: {}'.format(inst))
            self.outputqueue.put('01|database|[DB] {}'.format(traceback.format_exc()))

    def add_port(self, profileid: str, twid: str, ip_address: str, columns: dict, role: str, port_type: str):
        """
        Store info learned from ports for this flow
        The flow can go out of the IP (we are acting as Client) or into the IP (we are acting as Server)
        role: 'Client' or 'Server'. Client also defines that the flow is going out, Server that is going in
        port_type: 'Dst' or 'Src'. Depending if this port was a destination port or a source port
        """
        try:
            # Extract variables from columns
            dport = columns['dport']
            sport = columns['sport']
            totbytes = columns['bytes']
            sbytes = columns['sbytes']
            pkts = columns['pkts']
            spkts = columns['spkts']
            state = columns['state']
            proto = columns['proto'].upper()
            daddr = columns['daddr']
            saddr = columns['saddr']
            starttime = columns['starttime']

            # Choose which port to use based if we were asked Dst or Src
            if port_type == 'Dst':
                port = str(dport)

            elif port_type == 'Src':
                port = str(sport)

            # If we are the Client, we want to store the dstips only
            # If we are the Server, we want to store the srcips only
            # This is the only combination that makes sense.
            if role == 'Client':
                ip_key = 'dstips'
            elif role == 'Server':
                ip_key = 'srcips'


            # Get the state. Established, NotEstablished
            summaryState = __database__.getFinalStateFromFlags(state, pkts)
            # Key
            key_name = port_type + 'Ports' + role + proto + summaryState

            #self.print('add_port(): As a {} storing info about {} port {} for {}. Key: {}.'.format(role, port_type, port, profileid, key_name), 0, 3)
            prev_data = self.getDataFromProfileTW(profileid, twid, port_type, summaryState, proto, role, 'Ports')
            try:
                innerdata = prev_data[port]
                innerdata['totalflows'] += 1
                innerdata['totalpkt'] += int(pkts)
                innerdata['totalbytes'] += int(totbytes)
                temp_dstips = innerdata[ip_key]
                try:
                    temp_dstips[str(ip_address)] += int(pkts)
                except KeyError:
                    temp_dstips[str(ip_address)] = int(pkts)
                innerdata[ip_key] = temp_dstips
                prev_data[port] = innerdata
                self.print('add_port(): Adding this new info about port {} for {}. Key: {}. NewData: {}'.format(port, profileid, key_name, innerdata), 0, 3)
            except KeyError:
                # First time for this flow
                innerdata = {}
                innerdata['totalflows'] = 1
                innerdata['totalpkt'] = int(pkts)
                innerdata['totalbytes'] = int(totbytes)
                temp_dstips = {}
                temp_dstips[str(ip_address)] = int(pkts)
                innerdata[ip_key] = temp_dstips
                prev_data[port] = innerdata
                self.print('add_port(): First time for port {} for {}. Key: {}. Data: {}'.format(port, profileid, key_name, innerdata), 0, 3)
            # self.outputqueue.put('01|database|[DB] {} '.format(ip_address))

            # Convet the dictionary to json
            data = json.dumps(prev_data)
            self.print('add_port(): Storing info about port {} for {}. Key: {}. Data: {}'.format(port, profileid, key_name, prev_data), 0, 3)
            # Store this data in the profile hash
            hash_key = profileid + self.separator + twid
            self.r.hset(hash_key, key_name, str(data))
            # Mark the tw as modified
            self.markProfileTWAsModified(profileid, twid, starttime)
        except Exception as inst:
            self.outputqueue.put('01|database|[DB] Error in add_port in database.py')
            self.outputqueue.put('01|database|[DB] Type inst: {}'.format(type(inst)))
            self.outputqueue.put('01|database|[DB] Inst: {}'.format(inst))

    def get_data_from_profile_tw(self, hash_key: str, key_name: str):
        try:
            """
            key_name = [Src,Dst] + [Port,IP] + [Client,Server] + [TCP,UDP, ICMP, ICMP6] + [Established, NotEstablihed] 
            Example: key_name = 'SrcPortClientTCPEstablished'
            """
            data = self.r.hget(hash_key, key_name)
            value = {}
            if data:
                portdata = json.loads(data)
                value = portdata
            return value
        except Exception as inst:
            self.outputqueue.put('01|database|[DB] Error in getDataFromProfileTW in database.py')
            self.outputqueue.put('01|database|[DB] Type inst: {}'.format(type(inst)))
            self.outputqueue.put('01|database|[DB] Inst: {}'.format(inst))

    def getOutTuplesfromProfileTW(self, profileid, twid):
        """ Get the out tuples """
        data = self.r.hget(profileid + self.separator + twid, 'OutTuples')
        return data

    def getInTuplesfromProfileTW(self, profileid, twid):
        """ Get the in tuples """
        data = self.r.hget(profileid + self.separator + twid, 'InTuples')
        return data

    def getFinalStateFromFlags(self, state, pkts):
        """ 
        Analyze the flags given and return a summary of the state. Should work with Argus and Bro flags
        We receive the pakets to distinguish some Reset connections
        """
        try:
            #self.outputqueue.put('06|database|[DB]: State received {}'.format(state))
            pre = state.split('_')[0]
            try:
                # Try suricata states
                """
                 There are different states in which a flow can be. 
                 Suricata distinguishes three flow-states for TCP and two for UDP. For TCP, 
                 these are: New, Established and Closed,for UDP only new and established.
                 For each of these states Suricata can employ different timeouts. 
                 """
                if 'new' in state or 'established' in state:
                    return 'Established'
                elif 'closed' in state:
                    return 'NotEstablished'

                # We have varius type of states depending on the type of flow.
                # For Zeek 
                if 'S0' in state or 'REJ' in state or 'RSTOS0' in state or 'RSTRH' in state or 'SH' in state or 'SHR' in state:
                    return 'NotEstablished'
                elif 'S1' in state or 'SF' in state or 'S2' in state or 'S3' in state or 'RSTO' in state or 'RSTP' in state or 'OTH' in state: 
                    return 'Established'

                # For Argus
                suf = state.split('_')[1]
                if 'S' in pre and 'A' in pre and 'S' in suf and 'A' in suf:
                    """
                    Examples:
                    SA_SA
                    SR_SA
                    FSRA_SA
                    SPA_SPA
                    SRA_SPA
                    FSA_FSA
                    FSA_FSPA
                    SAEC_SPA
                    SRPA_SPA
                    FSPA_SPA
                    FSRPA_SPA
                    FSPA_FSPA
                    FSRA_FSPA
                    SRAEC_SPA
                    FSPA_FSRPA
                    FSAEC_FSPA
                    FSRPA_FSPA
                    SRPAEC_SPA
                    FSPAEC_FSPA
                    SRPAEC_FSRPA
                    """
                    return 'Established'
                elif 'PA' in pre and 'PA' in suf:
                    # Tipical flow that was reported in the middle
                    """
                    Examples:
                    PA_PA
                    FPA_FPA
                    """
                    return 'Established'
                elif 'ECO' in pre:
                    return 'ICMP Echo'
                elif 'ECR' in pre:
                    return 'ICMP Reply'
                elif 'URH' in pre:
                    return 'ICMP Host Unreachable'
                elif 'URP' in pre:
                    return 'ICMP Port Unreachable'
                else:
                    """
                    Examples:
                    S_RA
                    S_R
                    A_R
                    S_SA 
                    SR_SA
                    FA_FA
                    SR_RA
                    SEC_RA
                    """
                    return 'NotEstablished'
            except IndexError:
                # suf does not exist, which means that this is some ICMP or no response was sent for UDP or TCP
                if 'ECO' in pre:
                    # ICMP
                    return 'Established'
                elif 'UNK' in pre:
                    # ICMP6 unknown upper layer
                    return 'Established'
                elif 'CON' in pre:
                    # UDP
                    return 'Established'
                elif 'INT' in pre:
                    # UDP trying to connect, NOT preciselly not established but also NOT 'Established'. So we considered not established because there
                    # is no confirmation of what happened.
                    return 'NotEstablished'
                elif 'EST' in pre:
                    # TCP
                    return 'Established'
                elif 'RST' in pre:
                    # TCP. When -z B is not used in argus, states are single words. Most connections are reseted when finished and therefore are established
                    # It can happen that is reseted being not established, but we can't tell without -z b.
                    # So we use as heuristic the amount of packets. If <=3, then is not established because the OS retries 3 times.
                    if int(pkts) <= 3:
                        return 'NotEstablished'
                    else:
                        return 'Established'
                elif 'FIN' in pre:
                    # TCP. When -z B is not used in argus, states are single words. Most connections are finished with FIN when finished and therefore are established
                    # It can happen that is finished being not established, but we can't tell without -z b.
                    # So we use as heuristic the amount of packets. If <=3, then is not established because the OS retries 3 times.
                    if int(pkts) <= 3:
                        return 'NotEstablished'
                    else:
                        return 'Established'
                else:
                    """
                    Examples:
                    S_
                    FA_
                    PA_
                    FSA_
                    SEC_
                    SRPA_
                    """
                    return 'NotEstablished'
            self.outputqueue.put('01|database|[DB] Funcion getFinalStateFromFlags() We didnt catch the state. We should never be here')
            return None
        except Exception as inst:
            self.outputqueue.put('01|database|[DB] Error in getFinalStateFromFlags() in database.py')
            self.outputqueue.put('01|database|[DB] Type inst: {}'.format(type(inst)))
            self.outputqueue.put('01|database|[DB] Inst: {}'.format(inst))
            self.print(traceback.format_exc())

    def getFieldSeparator(self):
        """ Return the field separator """
        return self.separator

    def setEvidence(self, key, threat_level, confidence, description, profileid='', twid='',):
        """ 
        Get the evidence for this TW for this Profile 

        Input:
        - key: This is how your evidences are grouped. E.g. if you are detecting horizontal port scans, then this would be the port used. 
               the idea is that you can later update this specific detection when it evolves. 
               Examples of keys are: 'dport:1234' for all the evidences regarding this dport, or 'dip:1.1.1.1' for all the evidences regarding that dst ip
        - type_evidence: The type of evidence you can send. For example PortScanType1
        - threat_level: How important this evidence is. Portscan? C&C channel? Exploit?
        - confidence: How sure you are that this is what you say it is. Basically: the more data the more sure you are.
        
        The evidence is stored as a dict.
        {
            'dport:32432:PortScanType1': [confidence, threat_level, 'Super complicated portscan on port 32432'], 
            'dip:10.0.0.1:PortScanType2': [confidence, threat_level, 'Horizontal port scan on ip 10.0.0.1'] 
            'dport:454:Attack3': [confidence, threat_level, 'Buffer Overflow'] 
        }

        Adapt to set the evidence of ips without profile and tw

        """
        # See if we have and get the current evidence stored in the DB fot this profileid in this twid
        current_evidence = self.getEvidenceForTW(profileid, twid)
        if current_evidence:
            current_evidence = json.loads(current_evidence)
        else:
            # We never had any evidence for nothing
            current_evidence = {}
        # We dont care if there is previous evidence or not in this key. We just change add all the values.
        data = []
        data.append(confidence)
        data.append(threat_level)
        data.append(description)
        current_evidence[key] = data

        current_evidence_json = json.dumps(current_evidence)
        self.r.hset(profileid + self.separator + twid, 'Evidence', str(current_evidence_json))
        # Tell everyone an evidence was added
        self.publish('evidence_added', profileid + ':' + twid)

    def getEvidenceForTW(self, profileid, twid):
        """ Get the evidence for this TW for this Profile """
        data = self.r.hget(profileid + self.separator + twid, 'Evidence')
        return data

    def setBlockingRequest(self, profileid, twid):
        """ Set the request to block this profile. found in this time window """
        # Store the blockrequest in the TW itself
        self.r.hset(profileid + self.separator + twid, 'BlockRequest', 'True')
        # Add this profile and tw to the list of blocked
        self.markProfileTWAsBlocked(profileid, twid)

    def getBlockingRequest(self, profileid, twid):
        """ Get the request to block this profile. found in this time window """
        data = self.r.hget(profileid + self.separator + twid, 'BlockRequest')
        return data

    def markProfileTWAsBlocked(self, profileid, twid):
        """ Add this profile and tw to the list of blocked """
        self.r.sadd('BlockedProfTW', profileid + self.separator + twid)

    def getBlockedTW(self):
        """ Return all the list of blocked tws """
        data = self.r.smembers('BlockedProfTW')
        return data

    def getDomainData(self, domain):
        """
        Return information about this domain
        Returns a dictionary or False if there is no domain in the database
        We need to separate these three cases:
        1- Domain is in the DB without data. Return empty dict.
        2- Domain is in the DB with data. Return dict.
        3- Domain is not in the DB. Return False
        """
        data = self.r.hget('DomainsInfo', domain)
        if data or data == {}:
            # This means the domain was in the database, with or without data
            # Case 1 and 2
            # Convert the data
            data = json.loads(data)
            # print(f'In the DB: Domain {domain}, and data {data}')
        else:
            # The Domain was not in the DB
            # Case 3
            data = False
            # print(f'In the DB: Domain {domain}, and data {data}')
        return data

    def getIPData(self, ip):
        """
        Return information about this IP
        Returns a dictionary or False if there is no IP in the database
        We need to separate these three cases:
        1- IP is in the DB without data. Return empty dict.
        2- IP is in the DB with data. Return dict.
        3- IP is not in the DB. Return False
        """
        data = self.rcache.hget('IPsInfo', ip)
        if data or data == {}:
            # This means the IP was in the database, with or without data
            # Case 1 and 2
            # Convert the data
            data = json.loads(data)
            # print(f'In the DB: IP {ip}, and data {data}')
        else:
            # The IP was not in the DB
            # Case 3
            data = False
            # print(f'In the DB: IP {ip}, and data {data}')
        return data

    def getallIPs(self):
        """ Return list of all IPs in the DB """
        data = self.rcache.hgetall('IPsInfo')
        # data = json.loads(data)
        return data

    def setNewDomain(self, domain: str):
        """
        1- Stores this new domain in the Domains hash
        2- Publishes in the channels that there is a new domain, and that we want
            data from the Threat Intelligence modules
        """
        data = self.getDomainData(domain)
        if data is False:
            # If there is no data about this domain
            # Set this domain for the first time in the IPsInfo
            # Its VERY important that the data of the first time we see a domain
            # must be '{}', an empty dictionary! if not the logic breaks.
            # We use the empty dictionary to find if a domain exists or not
            self.r.hset('DomainsInfo', domain, '{}')
            # Publish that there is a new IP ready in the channel
            self.publish('new_dns', domain)

    def setNewIP(self, ip: str):
        """
        1- Stores this new IP in the IPs hash
        2- Publishes in the channels that there is a new IP, and that we want
            data from the Threat Intelligence modules
        Sometimes it can happend that the ip comes as an IP object, but when
        accessed as str, it is automatically
        converted to str
        """
        data = self.getIPData(ip)
        if data is False:
            # If there is no data about this IP
            # Set this IP for the first time in the IPsInfo
            # Its VERY important that the data of the first time we see an IP
            # must be '{}', an empty dictionary! if not the logic breaks.
            # We use the empty dictionary to find if an IP exists or not
            self.rcache.hset('IPsInfo', ip, '{}')
            # Publish that there is a new IP ready in the channel
            self.publish('new_ip', ip)

    def getIP(self, ip):
        """ Check if this ip is the hash of the profiles! """
        data = self.rcache.hget('IPsInfo', ip)
        if data:
            return True
        else:
            return False

    def setInfoForDomains(self, domain: str, domaindata: dict):
        """
        Store information for this domain
        We receive a dictionary, such as {'geocountry': 'rumania'} that we are
        going to store for this domain
        If it was not there before we store it. If it was there before, we
        overwrite it
        """
        # Get the previous info already stored
        data = self.getDomainData(domain)

        if not data:
            # This domain is not in the dictionary, add it first:
            self.setNewDomain(domain)
            # Now get the data, which should be empty, but just in case
            data = self.getDomainData(domain)

        for key in iter(domaindata):
            # domaindata can be {'VirusTotal': [1,2,3,4], 'Malicious': ""}
            # domaindata can be {'VirusTotal': [1,2,3,4]}
            # I think we dont need this anymore of the conversion
            if type(data) == str:
                # Convert the str to a dict
                data = json.loads(data)

            data_to_store = domaindata[key]

            # If there is data previously stored, check if we have
            # this key already
            try:
                # If the key is already stored, do not modify it
                # Check if this decision is ok! or we should modify
                # the data
                _ = data[key]
            except KeyError:
                # There is no data for they key so far. Add it
                data[key] = data_to_store
                newdata_str = json.dumps(data)
                self.r.hset('DomainsInfo', domain, newdata_str)
                # Publish the changes
                self.r.publish('dns_info_change', domain)

    def setInfoForIPs(self, ip: str, ipdata: dict):
        """
        Store information for this IP
        We receive a dictionary, such as {'geocountry': 'rumania'} that we are
        going to store for this IP.
        If it was not there before we store it. If it was there before, we
        overwrite it
        """
        # Get the previous info already stored
        data = self.getIPData(ip)
        if not data:
            # This IP is not in the dictionary, add it first:
            self.setNewIP(ip)
            # Now get the data, which should be empty, but just in case
            data = self.getIPData(ip)
            # I think we dont need this anymore of the conversion
            if type(data) == str:
                # Convert the str to a dict
                data = json.loads(data)
        for key in iter(ipdata):
            data_to_store = ipdata[key]
            # If there is data previously stored, check if we have this key already
            try:
                # We modify value in any case, because there might be new info
                _ = data[key]
            except KeyError:
                # There is no data for they key so far.
                # Publish the changes
                self.r.publish('ip_info_change', ip)
            data[key] = data_to_store
            newdata_str = json.dumps(data)
            self.rcache.hset('IPsInfo', ip, newdata_str)

    def subscribe(self, channel):
        """ Subscribe to channel """
        # For when a TW is modified
        pubsub = self.r.pubsub()
        if 'tw_modified' in channel:
            pubsub.subscribe(channel)
        elif 'evidence_added' in channel:
            pubsub.subscribe(channel)
        elif 'new_ip' in channel:
            pubsub.subscribe(channel)
        elif 'new_flow' in channel:
            pubsub.subscribe(channel)
        elif 'new_dns' in channel:
            pubsub.subscribe(channel)
        elif 'new_http' in channel:
            pubsub.subscribe(channel)
        elif 'new_ssl' in channel:
            pubsub.subscribe(channel)
        elif 'new_profile' in channel:
            pubsub.subscribe(channel)
        elif 'give_threat_intelligence' in channel:
            pubsub.subscribe(channel)
        elif 'new_letters' in channel:
            pubsub.subscribe(channel)
        elif 'ip_info_change' in channel:
            pubsub.subscribe(channel)
        elif 'dns_info_change' in channel:
            pubsub.subscribe(channel)
        elif 'tw_closed' in channel:
            pubsub.subscribe(channel)
        elif 'core_messages' in channel:
            pubsub.subscribe(channel)
        return pubsub

    def publish(self, channel, data):
        """ Publish something """
        self.r.publish(channel, data)

    def publish_stop(self):
        """ Publish stop command to terminate slips """
        all_channels_list = self.r.pubsub_channels()
        self.print('Sending the stop signal to all listeners', 3, 3)
        for channel in all_channels_list:
            self.r.publish(channel, 'stop_process')

    def get_all_flows_in_profileid_twid(self, profileid, twid):
        """
        Return a list of all the flows in this profileid and twid
        """
        data = self.r.hgetall(profileid + self.separator + twid + self.separator + 'flows')
        if data:
            return data

    def get_all_flows(self):
        """
        Returns a list with all the flows in all profileids and twids
        Each position in the list is a dictionary of flows.
        """
        data = []
        for profileid in self.getProfiles():
            for (twid, time) in self.getTWsfromProfile(profileid):
                temp = self.get_all_flows_in_profileid_twid(profileid, twid)
                if temp:
                    data.append(temp)
        return data

    def get_flow(self, profileid, twid, uid):
        """
        Returns the flow in the specific time
        The format is a dictionary
        """
        data = {}
        temp = self.r.hget(profileid + self.separator + twid + self.separator + 'flows', uid)
        data[uid] = temp
        # Get the dictionary format
        return data

    def get_labels(self):
        """ Return the amount of each label so far """
        return self.r.zrange('labels', 0, -1, withscores=True)

    def add_flow(self, profileid='', twid='', stime='', dur='', saddr='', sport='', daddr='', dport='', proto='', state='', pkts='', allbytes='', spkts='', sbytes='', appproto='', uid='', label=''):
        """
        Function to add a flow by interpreting the data. The flow is added to the correct TW for this profile.
        The profileid is the main profile that this flow is related too.

        """
        data = {}
        # data['uid'] = uid
        data['ts'] = stime
        data['dur'] = dur
        data['saddr'] = saddr
        data['sport'] = sport
        data['daddr'] = daddr
        data['dport'] = dport
        data['proto'] = proto
        # Store the interpreted state, not the raw one
        summaryState = __database__.getFinalStateFromFlags(state, pkts)
        data['origstate'] = state
        data['state'] = summaryState
        data['pkts'] = pkts
        data['allbytes'] = allbytes
        data['spkts'] = spkts
        data['sbytes'] = sbytes
        data['appproto'] = appproto
        data['label'] = label

        # Convert to json string
        data = json.dumps(data)
        # Store in the hash 10.0.0.1_timewindow1, a key uid, with data
        value = self.r.hset(profileid + self.separator + twid + self.separator + 'flows', uid, data)
        if value:
            # The key was not there before. So this flow is not repeated
            # Store the label in our uniq set, and increment it by 1
            if label:
                self.r.zincrby('labels', 1, label)
            # We can publish the flow directly without asking for it, but its good to maintain the format given by the get_flow() function.
            flow = self.get_flow(profileid, twid, uid)
            # Get the dictionary and convert to json string
            flow = json.dumps(flow)
            # Prepare the data to publish.
            to_send = {}
            to_send['profileid'] = profileid
            to_send['twid'] = twid
            to_send['flow'] = flow
            to_send['stime'] = stime
            to_send = json.dumps(to_send)
            self.publish('new_flow', to_send)
            self.print('Adding complete flow to DB: {}'.format(data), 5, 0)

    def add_out_ssl(self, profileid, twid, flowtype, uid, version, cipher, resumed, established, cert_chain_fuids, client_cert_chain_fuids, subject, issuer, validation_status, curve, server_name):
        """
        Store in the DB an ssl request
        All the type of flows that are not netflows are stored in a separate hash ordered by uid.
        The idea is that from the uid of a netflow, you can access which other type of info is related to that uid
        """
        data = {}
        data['uid'] = uid
        data['type'] = flowtype
        data['version'] = version
        data['cipher'] = cipher
        data['resumed'] = resumed
        data['established'] = established
        data['cert_chain_fuids'] = cert_chain_fuids
        data['client_cert_chain_fuids'] = client_cert_chain_fuids
        data['subject'] = subject
        data['issuer'] = issuer
        data['validation_status'] = validation_status
        data['curve'] = curve
        data['server_name'] = server_name

        # Convert to json string
        data = json.dumps(data)
        self.r.hset(profileid + self.separator + twid + self.separator + 'altflows', uid, data)
        to_send = {}
        to_send['profileid'] = profileid
        to_send['twid'] = twid
        to_send['flow'] = data
        to_send = json.dumps(to_send)
        self.publish('new_ssl', to_send)
        self.print('Adding SSL flow to DB: {}'.format(data), 5,0)

    def add_out_http(self, profileid, twid, flowtype, uid, method, host, uri, version, user_agent, request_body_len, response_body_len, status_code, status_msg, resp_mime_types, resp_fuids):
        """
        Store in the DB a http request
        All the type of flows that are not netflows are stored in a separate hash ordered by uid.
        The idea is that from the uid of a netflow, you can access which other type of info is related to that uid
        """
        data = {}
        data['uid'] = uid
        data['type'] = flowtype
        data['method'] = method
        data['host'] = host
        data['uri'] = uri
        data['version'] = version
        data['user_agent'] = user_agent
        data['request_body_len'] = request_body_len
        data['response_body_len'] = response_body_len
        data['status_code'] = status_code
        data['status_msg'] = status_msg
        data['resp_mime_types'] = resp_mime_types
        data['resp_fuids'] = resp_fuids
        # Convert to json string
        data = json.dumps(data)
        self.r.hset(profileid + self.separator + twid + self.separator + 'altflows', uid, data)
        to_send = {}
        to_send['profileid'] = profileid
        to_send['twid'] = twid
        to_send['flow'] = data
        to_send = json.dumps(to_send)
        self.publish('new_http', to_send)
        self.print('Adding HTTP flow to DB: {}'.format(data), 5,0)

    def add_out_dns(self, profileid, twid, flowtype, uid, query, qclass_name, qtype_name, rcode_name, answers, ttls):
        """
        Store in the DB a DNS request

        All the type of flows that are not netflows are stored in a separate hash ordered by uid.
        The idea is that from the uid of a netflow, you can access which other type of info is related to that uid
        """
        data = {}
        data['uid'] = uid
        data['type'] = flowtype
        data['query'] = query
        data['qclass_name'] = qclass_name
        data['qtype_name'] = qtype_name
        data['rcode_name'] = rcode_name
        data['answers'] = answers
        data['ttls'] = ttls
        # Convert to json string
        data = json.dumps(data)
        
        # Set the dns as alternative flow
        self.r.hset(profileid + self.separator + twid + self.separator + 'altflows', uid, data)

        # Publish the new dns received
        to_send = {}
        to_send['profileid'] = profileid
        to_send['twid'] = twid
        to_send['flow'] = data
        to_send = json.dumps(to_send)
        self.publish('new_dns', to_send)
        self.print('Adding DNS flow to DB: {}'.format(data), 5,0)

        # Check if the dns is detected by the threat intelligence
        self.publish('give_threat_intelligence', str(query) + '-' + str(profileid) + '-' + str(twid))

    def get_altflow_from_uid(self, profileid, twid, uid):
        """ Given a uid, get the alternative flow realted to it """
        return self.r.hget(profileid + self.separator + twid + self.separator + 'altflows', uid)

    def add_timeline_line(self, profileid, twid, data, timestamp):
        """ Add a line to the time line of this profileid and twid """
        self.print('Adding timeline for {}, {}: {}'.format(profileid, twid, data), 4, 0)
        key = str(profileid + self.separator + twid + self.separator + 'timeline')
        data = json.dumps(data)
        mapping = {}
        mapping[data] = timestamp
        self.r.zadd(key, mapping)
        # Mark the tw as modified since the timeline line is new data in the TW
        self.markProfileTWAsModified(profileid, twid, timestamp='')

    def add_http_timeline_line(self, profileid, twid, data, timestamp):
        """ Add a http line to the time line of this profileid and twid """
        self.print('Adding timeline for {}, {}: {}'.format(profileid, twid, data), 4, 0)
        key = str(profileid + self.separator + twid + self.separator + 'timeline')
        data = json.dumps(data)
        mapping={}
        mapping[data] = timestamp
        self.r.zadd(key,mapping)
        # Mark the tw as modified since the timeline line is new data in the TW
        self.markProfileTWAsModified(profileid, twid, timestamp='')

    def get_timeline_last_line(self, profileid, twid):
        """ Add a line to the time line of this profileid and twid """
        key = str(profileid + self.separator + twid + self.separator + 'timeline')
        data = self.r.zrange(key, -1, -1)
        return data

    def get_timeline_last_lines(self, profileid, twid, first_index: int) -> Tuple[str, int]:
        """ Get only the new items in the timeline."""
        key = str(profileid + self.separator + twid + self.separator + 'timeline')
        # The the amount of lines in this list
        last_index = self.r.zcard(key)
        # Get the data in the list from the index asked (first_index) until the last
        data = self.r.zrange(key, first_index, last_index - 1)
        return data, last_index

    def get_timeline_all_lines(self, profileid, twid):
        """ Add a line to the time line of this profileid and twid """
        key = str(profileid + self.separator + twid + self.separator + 'timeline') 
        data = self.r.zrange(key, 0, -1)
        return data

    def set_port_info(self, portproto, name):
        """ Save in the DB a port with its description """
        self.r.hset('portinfo', portproto, name)

    def get_port_info(self, portproto):
        """ Retrive the name of a port """
        return self.r.hget('portinfo', portproto)

    def add_zeek_file(self, filename):
        """ Add an entry to the list of zeek files """
        self.r.sadd('zeekfiles', filename)

    def get_all_zeek_file(self):
        """ Return all entries from the list of zeek files """
        data = self.r.smembers('zeekfiles')
        return data

    def del_zeek_file(self, filename):
        """ Delete an entry from the list of zeek files """
        self.r.srem('zeekfiles', filename)

    def delete_ips_from_IoC_ips(self, ips):
        """
        Delete old IPs from IoC
        """
        self.rcache.hdel('IoC_ips', *ips)

    def delete_domains_from_IoC_ips(self, domains):
        """
        Delete old domains from IoC
        """
        self.rcache.hdel('IoC_domains', *domains)

    def add_ips_to_IoC(self, ips_and_description: dict) -> None:
        """
        Store a group of IPs in the db as they were obtained from an IoC source
        What is the format of ips_and_description?
        """
        if ips_and_description:
            self.rcache.hmset('IoC_ips', ips_and_description)

    def add_domains_to_IoC(self, domains_and_description: dict) -> None:
        """
        Store a group of domains in the db as they were obtained from
        an IoC source
        What is the format of domains_and_description?
        """
        if domains_and_description:
            self.rcache.hmset('IoC_domains', domains_and_description)

    def add_ip_to_IoC(self, ip: str, description: str) -> None:
        """
        Store in the DB 1 IP we read from an IoC source  with its description
        """
        self.rcache.hset('IoC_ips', ip, description)

    def add_domain_to_IoC(self, domain: str, description: str) -> None:
        """
        Store in the DB 1 domain we read from an IoC source
        with its description
        """
        self.rcache.hset('IoC_domains', domain, description)

    def add_malicious_ip(self, ip, profileid_twid):
        """
        Save in DB malicious IP found in the traffic
        with its profileid and twid
        """
        self.r.hset('MaliciousIPs', ip, profileid_twid)

    def add_malicious_domain(self, domain, profileid_twid):
        """
        Save in DB a malicious domain found in the traffic
        with its profileid and twid
        """
        self.r.hset('MaliciousDomains', domain, profileid_twid)

    def get_malicious_ip(self, ip):
        """
        Return malicious IP and its list of presence in
        the traffic (profileid, twid)
        """
        data = self.r.hget('MaliciousIPs', ip)
        if data:
            data = json.loads(data)
        else:
            data = {}
        return data

    def get_malicious_domain(self, domain):
        """
        Return malicious domain and its list of presence in
        the traffic (profileid, twid)
        """
        data = self.r.hget('MaliciousDomains', domain)
        if data:
            data = json.loads(data)
        else:
            data = {}
        return data

    def add_dns_resolution(self, query, answers):
        """
        Save in DB DNS name for each IP
        """
        for ans in answers:
            self.r.hset('DNSresolution', ans, query)

    def get_dns_resolution(self, ip):
        """
        Get DNS name of the IP
        """
        data = self.r.hget('DNSresolution', ip)
        return data

    def get_IPs_in_IoC(self):
        """
        Get all IPs and their description from IoC_ips
        """
        data = self.rcache.hgetall('IoC_ips')
        return data

    def get_Domains_in_IoC(self):
        """
        Get all Domains and their description from IoC_domains
        """
        data = self.rcache.hgetall('IoC_domains')
        return data

    def search_IP_in_IoC(self, ip: str) -> str:
        """
        Search in the dB of malicious IPs and return a
        description if we found a match
        """
        ip_description = self.rcache.hget('IoC_ips', ip)
        if ip_description == None:
            return False
        else:
            return ip_description

    def search_Domain_in_IoC(self, domain: str) -> str:
        """
        Search in the dB of malicious domainss and return a
        description if we found a match
        """
        domain_description = self.rcache.hget('IoC_domains', domain)
        if domain_description == None:
            return False
        else:
            return domain_description

    def getDataFromProfileTW(self, profileid: str, twid: str, direction: str, state : str, protocol: str, role: str, type_data: str) -> dict:
        """
        Get the info about a certain role (Client or Server), for a particular protocol (TCP, UDP, ICMP, etc.) for a particular State (Established, etc.)

        direction: 'Dst' or 'Src'. This is used to know if you want the data of the src ip or ports, or the data from the dst ips or ports
        state: can be 'Established' or 'NotEstablished'
        protocol: can be 'TCP', 'UDP', 'ICMP' or 'IPV6ICMP'
        role: can be 'Client' or 'Server'
        type_data: can be 'Ports' or 'IPs'
        """
        try:
            self.print('Asked to get data from profile {}, {}, {}, {}, {}, {}, {}'.format(profileid, twid, direction, state, protocol, role, type_data), 0, 4)
            key = direction + type_data + role + protocol + state
            # self.print('Asked Key: {}'.format(key))
            data = self.r.hget(profileid + self.separator + twid, key)
            value = {}
            if data:
                self.print('Key: {}. Getting info for Profile {} TW {}. Data: {}'.format(key, profileid, twid, data), 5, 0)
                # Convert the dictionary to json
                portdata = json.loads(data)
                value = portdata
            elif not data:
                self.print('There is no data for Key: {}. Profile {} TW {}'.format(key, profileid, twid), 5, 0)
            return value
        except Exception as inst:
            self.outputqueue.put('01|database|[DB] Error in getDataFromProfileTW database.py')
            self.outputqueue.put('01|database|[DB] Type inst: {}'.format(type(inst)))
            self.outputqueue.put('01|database|[DB] Inst: {}'.format(inst))

    def get_last_update_time_malicious_file(self):
        """ Return the time of last update of the remote malicious file from the db """
        return self.r.get('last_update_malicious_file')

    def set_last_update_time_malicious_file(self, time):
        """ Return the time of last update of the remote malicious file from the db """
        self.r.set('last_update_malicious_file', time)

    def get_host_ip(self):
        """ Get the IP addresses of the host from a db. There can be more than one"""
        return self.r.smembers('hostIP')

    def set_host_ip(self, ip):
        """ Store the IP address of the host in a db. There can be more than one"""
        self.r.sadd('hostIP', ip)

    def add_all_loaded_malicous_ips(self, ips_and_description: dict) -> None:
        self.r.hmset('loaded_malicious_ips', ips_and_description)

    def add_loaded_malicious_ip(self, ip: str, description: str) -> None:
        self.r.hset('loaded_malicious_ips', ip, description)

    def get_loaded_malicious_ip(self, ip: str) -> str:
        ip_description = self.r.hget('loaded_malicious_ips', ip)
        return ip_description

    def set_profile_as_malicious(self, profileid: str, description: str) -> None:
        # Add description to this malicious ip profile.
        self.r.hset(profileid, 'labeled_as_malicious', description)

    def is_profile_malicious(self, profileid: str) -> str:
        data = self.r.hget(profileid, 'labeled_as_malicious')
        return data

    def set_malicious_file_info(self, file, data):
        '''
        Set/update time and/or e-tag for malicious file
        '''
        # data = self.get_malicious_file_info(file)
        # for key in file_data:
        #     data[key] = file_data[key]
        data = json.dumps(data)
        self.rcache.hset('malicious_files_info', file, data)

    def get_malicious_file_info(self, file):
        '''
        Get malicious file info
        '''
        data = self.rcache.hget('malicious_files_info', file)
        if data:
            data = json.loads(data)
        else:
            data = ''
        return data


__database__ = Database()<|MERGE_RESOLUTION|>--- conflicted
+++ resolved
@@ -61,11 +61,7 @@
         if not hasattr(self, 'r'):
             try:
                 self.r = redis.StrictRedis(host='localhost', port=6379, db=0, charset="utf-8", decode_responses=True) #password='password')
-<<<<<<< HEAD
-                self.rcache = redis.StrictRedis(host='localhost', port=6379, db=1, charset="utf-8", decode_responses=True)
-=======
                 self.rcache = redis.StrictRedis(host='localhost', port=6379, db=1, charset="utf-8", decode_responses=True) #password='password')
->>>>>>> 9fdaf475
                 if self.deletePrevdb:
                     print('Deleting the previous stored DB in Redis.')
                     self.r.flushdb()
