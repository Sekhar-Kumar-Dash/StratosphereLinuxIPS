import redis
import time
import json
import sys
from typing import Tuple, Dict, Set, Callable
import configparser
import traceback



def timing(f):
    """ Function to measure the time another function takes."""
    def wrap(*args):
        time1 = time.time()
        ret = f(*args)
        time2 = time.time()
        self.outputqueue.put('01|database|Function took {:.3f} ms'.format((time2-time1)*1000.0))
        return ret
    return wrap

class Database(object):
    """ Database object management """

    def __init__(self):
        # The name is used to print in the outputprocess
        self.name = 'DB'
        self.separator = '_'

    def start(self, config):
        """ Start the DB. Allow it to read the conf """
        self.config = config
        try:
            deletePrevdbText = self.config.get('parameters', 'deletePrevdb')
            if deletePrevdbText == 'True':
                self.deletePrevdb = True
            elif deletePrevdbText == 'False':
                self.deletePrevdb = False
        except (configparser.NoOptionError, configparser.NoSectionError, NameError, ValueError, KeyError):
            # There is a conf, but there is no option, or no section or no configuration file specified
            self.deletePrevdb = True
        # Create the connection to redis
        if not hasattr(self, 'r'):
            try:
                self.r = redis.StrictRedis(host='localhost', port=6379, db=0, charset="utf-8", decode_responses=True) #password='password')
                if self.deletePrevdb:
                    print('Deleting the previous stored DB in Redis.')
                    self.r.flushdb()
            except redis.exceptions.ConnectionError:
                print('[DB] Error in database.py: Is redis database running? You can run it as: "redis-server --daemonize yes"')
        # Even if the DB is not deleted. We need to delete some temp data
        # Zeek_files
        self.r.delete('zeekfiles')

    def print(self, text, verbose=1, debug=0):
        """ 
        Function to use to print text using the outputqueue of slips.
        Slips then decides how, when and where to print this text by taking all the prcocesses into account

        Input
         verbose: is the minimum verbosity level required for this text to be printed
         debug: is the minimum debugging level required for this text to be printed
         text: text to print. Can include format like 'Test {}'.format('here')
        
        If not specified, the minimum verbosity level required is 1, and the minimum debugging level is 0
        """

        vd_text = str(int(verbose) * 10 + int(debug))
        self.outputqueue.put(vd_text + '|' + self.name + '|[' + self.name + '] ' + str(text))

    def setOutputQueue(self, outputqueue):
        """ Set the output queue"""
        self.outputqueue = outputqueue

    def addProfile(self, profileid, starttime, duration):
        """ 
        Add a new profile to the DB. Both the list of profiles and the hasmap of profile data
        Profiles are stored in two structures. A list of profiles (index) and individual hashmaps for each profile (like a table)
        Duration is only needed for registration purposes in the profile. Nothing operational
        """
        try:
            if not self.r.sismember('profiles', str(profileid)):
                # Add the profile to the index. The index is called 'profiles'
                self.r.sadd('profiles', str(profileid))
                # Create the hashmap with the profileid. The hasmap of each profile is named with the profileid
                self.r.hset(profileid, 'Starttime', starttime)
                # For now duration of the TW is fixed
                self.r.hset(profileid, 'duration', duration)
                # The IP of the profile should also be added as a new IP we know about.
                ip = profileid.split(self.separator)[1]
                # If the ip is new add it to the list of ips
                self.setNewIP(ip)
                # Publish that we have a new profile
                self.publish('new_profile', ip)
                # After we stored the new, check for all of them (new or not) if we have some detections already.
                # TODO

        except redis.exceptions.ResponseError as inst:
            self.outputqueue.put('00|database|Error in addProfile in database.py')
            self.outputqueue.put('00|database|{}'.format(type(inst)))
            self.outputqueue.put('00|database|{}'.format(inst))

    def getProfileIdFromIP(self, daddr_as_obj):
        """ Receive an IP and we want the profileid"""
        try:
            temp_id = 'profile' + self.separator + str(daddr_as_obj)
            data = self.r.sismember('profiles', temp_id)
            if data:
                return temp_id
            return False
        except redis.exceptions.ResponseError as inst:
            self.outputqueue.put('00|database|error in addprofileidfromip in database.py')
            self.outputqueue.put('00|database|{}'.format(type(inst)))
            self.outputqueue.put('00|database|{}'.format(inst))

    def getProfiles(self):
        """ Get a list of all the profiles """
        profiles = self.r.smembers('profiles')
        if profiles != set():
            return profiles
        else:
            return {}

    def getProfileData(self, profileid):
        """ Get all the data for this particular profile.
        Returns:
        A json formated representation of the hashmap with all the data of the profile
            
        """
        profile = self.r.hgetall(profileid)
        if profile != set():
            return profile
        else:
            return False

    def getTWsfromProfile(self, profileid):
        """
        Receives a profile id and returns the list of all the TW in that profile
        Returns a list with data or an empty list
        """
        data = self.r.zrange('tws' + profileid, 0, -1, withscores=True)
        return data

    def getamountTWsfromProfile(self, profileid):
        """
        Receives a profile id and returns the list of all the TW in that profile

        """
        return len(self.r.zrange('tws' + profileid, 0, -1, withscores=True))

    def getSrcIPsfromProfileTW(self, profileid, twid):
        """
        Get the src ip for a specific TW for a specific profileid
        """
        data = self.r.hget(profileid + self.separator + twid, 'SrcIPs')
        return data

    def getDstIPsfromProfileTW(self, profileid, twid):
        """
        Get the dst ip for a specific TW for a specific profileid
        """
        data = self.r.hget(profileid + self.separator + twid, 'DstIPs')
        return data

    def getT2ForProfileTW(self, profileid, twid, tupleid, tuple_key: str):
        """
        Get T1 and the previous_time for this previous_time, twid and tupleid
        """
        try:
            hash_id = profileid + self.separator + twid
            data = self.r.hget(hash_id, tuple_key)

            if not data:
                return False, False
            data = json.loads(data)
            try:
                (_, previous_two_timestamps) = data[tupleid]
                return previous_two_timestamps
            except KeyError:
                return False, False
        except Exception as e:
            self.outputqueue.put('01|database|[DB] Error in getT2ForProfileTW in database.py')
            self.outputqueue.put('01|database|[DB] {}'.format(type(e)))
            self.outputqueue.put('01|database|[DB] {}'.format(e))
            self.outputqueue.put("01|profiler|[Profile] {}".format(traceback.format_exc()))

    def hasProfile(self, profileid):
        """ Check if we have the given profile """
        return self.r.sismember('profiles', profileid)

    def getProfilesLen(self):
        """ Return the amount of profiles. Redis should be faster than python to do this count """
        return self.r.scard('profiles') 
   
    def getLastTWforProfile(self, profileid):
        """ Return the last TW id and the time for the given profile id """
        data = self.r.zrange('tws' + profileid, -1, -1, withscores=True)
        return data

    def getFirstTWforProfile(self, profileid):
        """ Return the first TW id and the time for the given profile id """
        data = self.r.zrange('tws' + profileid, 0, 0, withscores=True)
        return data

    def getTWforScore(self, profileid, time):
        """
        Return the TW id and the time for the TW that includes the given time.
        The score in the DB is the start of the timewindow, so we should search a TW that includes 
        the given time by making sure the start of the TW is < time, and the end of the TW is > time.
        """
        # [-1] so we bring the last TW that matched this time.
        try:
            data = self.r.zrangebyscore('tws' + profileid, float('-inf'), float(time), withscores=True, start=0, num=-1)[-1]
        except IndexError:
            # We dont have any last tw?
            data = self.r.zrangebyscore('tws' + profileid, 0, float(time), withscores=True, start=0, num=-1)
        return data

    def addNewOlderTW(self, profileid, startoftw):
        try:
            """ 
            Creates or adds a new timewindow that is OLDER than the first we have
            Return the id of the timewindow just created
            """
            # Get the first twid and obtain the new tw id
            try:
                (firstid, firstid_time) = self.getFirstTWforProfile(profileid)[0]
                # We have a first id
                # Decrement it!!
                twid = 'timewindow' + str(int(firstid.split('timewindow')[1]) - 1)
            except IndexError:
                # Very weird error, since the first TW MUST exist. What are we doing here?
                pass
            # Add the new TW to the index of TW
            data = {}
            data[str(twid)] = float(startoftw)
            self.r.zadd('tws' + profileid, data)
            self.outputqueue.put('04|database|[DB]: Created and added to DB the new older TW with id {}. Time: {} '.format(twid, startoftw))
            # The creation of a TW now does not imply that it was modified. You need to put data to mark is at modified
            return twid
        except redis.exceptions.ResponseError as e:
            self.outputqueue.put('01|database|error in addNewOlderTW in database.py')
            self.outputqueue.put('01|database|{}'.format(type(e)))
            self.outputqueue.put('01|database|{}'.format(e))

    def addNewTW(self, profileid, startoftw):
        try:
            """ 
            Creates or adds a new timewindow to the list of tw for the given profile
            Add the twid to the ordered set of a given profile 
            Return the id of the timewindow just created
            We should not mark the TW as modified here, since there is still no data on it, and it may remain without data.
            """
            # Get the last twid and obtain the new tw id
            try:
                (lastid, lastid_time) = self.getLastTWforProfile(profileid)[0]
                # We have a last id
                # Increment it
                twid = 'timewindow' + str(int(lastid.split('timewindow')[1]) + 1)
            except IndexError:
                # There is no first TW, create it
                twid = 'timewindow1'
            # Add the new TW to the index of TW
            data = {}
            data[str(twid)] = float(startoftw)
            self.r.zadd('tws' + profileid, data)
            self.outputqueue.put('04|database|[DB]: Created and added to DB for profile {} on TW with id {}. Time: {} '.format(profileid, twid, startoftw))
            # The creation of a TW now does not imply that it was modified. You need to put data to mark is at modified
            return twid
        except redis.exceptions.ResponseError as e:
            self.outputqueue.put('01|database|Error in addNewTW')
            self.outputqueue.put('01|database|{}'.format(e))

    def getTimeTW(self, profileid, twid):
        """ Return the time when this TW in this profile was created """
        # Get all the TW for this profile
        # We need to encode it to 'search' because the data in the sorted set is encoded
        data = self.r.zscore('tws' + profileid, twid.encode('utf-8'))
        return data

    def getAmountTW(self, profileid):
        """ Return the amount of tw for this profile id """
        return self.r.zcard('tws'+profileid)

    def getModifiedTWLogs(self):
        """ Return all the list of modified tw """
        return self.r.smembers('ModifiedTWForLogs')

    def wasProfileTWModifiedLogs(self, profileid, twid):
        """ Retrieve from the db if this TW of this profile was modified """
        data = self.r.sismember('ModifiedTWForLogs', profileid + self.separator + twid)
        if not data:
            # If for some reason we don't have the modified bit set, then it was not modified.
            data = 0
        return bool(data)

    def markProfileTWAsNotModifiedLogs(self, profileid, twid):
        """ 
        Mark a TW in a profile as not modified after the log file is outputed
        """
        self.r.srem('ModifiedTWForLogs', profileid + self.separator + twid)

    def markProfileTWAsModified(self, profileid, twid):
        """ 
        Mark a TW in a profile as not modified 
        (As a side effect, it can create it if its not there (What does this meas?))

        The TW are marked for different processes because some of them 'wake up' 
        every X amount of time and need to check what was modified from their
        points of view. This is why we are putting mark for different modules
        """
        self.r.sadd('ModifiedTWForLogs', profileid + self.separator + twid)
        self.publish('tw_modified', profileid + ':' + twid)

    # old def add_out_dstips(self, profileid, twid, daddr_as_obj, state, pkts, proto, dport):
    # old def add_out_dstips(self, profileid, twid, columns):
    def add_ips(self, profileid, twid, ip_as_obj, columns, role: str):
        """
        Function to add information about the IP
        The flow can go out of the IP (we are acting as Client) or into the IP (we are acting as Server)
        ip_as_obj: IP to add. It can be a dstIP or srcIP depending on the rol
        role: 'Client' or 'Server'

        This function does two things:
            1- Add the ip to this tw in this profile, counting how many times it was contacted, and storing it in the key 'DstIPs' or 'SrcIPs' in the hash of the profile
            2- Use the ip as a key to count how many times that IP was contacted on each port. We store it like this because its the
               pefect structure to detect vertical port scans later on
        """
        try:
            dport = columns['dport']
            sport = columns['sport']
            totbytes = columns['bytes']
            sbytes = columns['sbytes']
            pkts = columns['pkts']
            spkts = columns['spkts']
            state = columns['state']
            proto = columns['proto'].upper()
            daddr = columns['daddr']
            saddr = columns['saddr']

            # Depending if the traffic is going out or not, we are Client or Server
            if role == 'Client':
                # We are receving and adding a destination address and a dst port
                type_host_key = 'Dst'
            elif role == 'Server':
                type_host_key = 'Src'

            #############
            # Store the Dst as IP address and notify in the channel
            self.setNewIP(str(ip_as_obj))

            #############
            # Try to find evidence for this dst ip, in case we need to report it
            # The idea is that here is where we check that the dst ip was already reported by some module and then we add the evidence
            # It shoud be done here so the check is done with the data in the cache in the DB
            if role == 'Client':
                # After we stored the new ip, check for all of them (new or not) if we have some detections already for it. If we do, add the evidence to this profileid and twid
                # Only if we are a client. Because if we are a server, this evidence should be stored in the profile of the client
                ipdata = self.getIPData(str(ip_as_obj))
                if type(ipdata) == str:
                    # Convert the str to a dict
                    ipdata = json.loads(ipdata)
                #for key in ipdata:
                #self.print('For IP {}, data stored: {}'.format(str(ip_as_obj), ipdata))
                # If there are detections, store the evidence.
                if False:
                    # Type of evidence
                    type_evidence = 'asdf'
                    # Key
                    key = 'dstip' + ':' + dstip + ':' + type_evidence
                    # Threat level
                    threat_level = 50
                    confidence = 1
                    description = 'sadf'
                    __database__.setEvidence(key, threat_level, confidence, description, profileid=profileid, twid=twid)


            #############
            # 1- Count the dstips and store them
            # TODO: Retire this info after we finish 2-. Because its duplicated
            self.print('add_ips(): As a {}, add the {} IP {} to profile {}, twid {}'.format(role, type_host_key, str(ip_as_obj), profileid, twid), 0, 5)
            # Get the hash of the timewindow
            hash_id = profileid + self.separator + twid
            # Get the DstIPs data for this tw in this profile
            # The format is data['1.1.1.1'] = 3
            data = self.r.hget(hash_id, type_host_key + 'IPs')
            if not data:
                data = {}
            try:
                # Convert the json str to a dictionary
                data = json.loads(data)
                # Add 1 because we found this ip again
                self.print('add_ips(): Not the first time for this addr. Add 1 to {}'.format(str(ip_as_obj)), 0, 5)
                data[str(ip_as_obj)] += 1
                # Convet the dictionary to json
                data = json.dumps(data)
            except (TypeError, KeyError) as e:
                # There was no previous data stored in the DB
                self.print('add_ips(): First time for addr {}. Count as 1'.format(str(ip_as_obj)), 0, 5)
                data[str(ip_as_obj)] = 1
                # Convet the dictionary to json
                data = json.dumps(data)
            # Store the dstips in the dB
            self.r.hset(hash_id, type_host_key + 'IPs', str(data))

            #############
            # 2- Store, for each ip, how many times each DSTport was contacted

            # Get the state. Established, NotEstablished
            summaryState = __database__.getFinalStateFromFlags(state, pkts)
            # Get the previous data about this key
            prev_data = self.getDataFromProfileTW(profileid, twid, type_host_key, summaryState, proto, role, 'IPs')
            try:
                innerdata = prev_data[str(ip_as_obj)]
                self.print('add_ips(): Adding for dst port {}. PRE Data: {}'.format(dport, innerdata), 0, 3)
                # We had this port
                # We need to add all the data
                innerdata['totalflows'] += 1
                innerdata['totalpkt'] += int(pkts)
                innerdata['totalbytes'] += int(totbytes)
                # Store for each dstip, the dstports
                temp_dstports= innerdata['dstports']
                try:
                    temp_dstports[str(dport)] += int(pkts)
                except KeyError:
                    # First time for this ip in the inner dictionary
                    temp_dstports[str(dport)] = int(pkts)
                innerdata['dstports'] = temp_dstports
                prev_data[str(ip_as_obj)] = innerdata
                self.print('add_ips() Adding for dst port {}. POST Data: {}'.format(dport, innerdata), 0, 3)
            except KeyError:
                # First time for this flow
                innerdata = {}
                innerdata['totalflows'] = 1
                innerdata['totalpkt'] = int(pkts)
                innerdata['totalbytes'] = int(totbytes)
                temp_dstports = {}
                temp_dstports[str(dport)] = int(pkts)
                innerdata['dstports'] = temp_dstports
                self.print('add_ips() First time for dst port {}. Data: {}'.format(dport, innerdata), 0, 3)
                prev_data[str(ip_as_obj)] = innerdata
            # Convert the dictionary to json
            data = json.dumps(prev_data)
            # Create the key for storing
            key_name = type_host_key + 'IPs' + role + proto.upper() + summaryState
            # Store this data in the profile hash
            self.r.hset( profileid + self.separator + twid, key_name, str(data))
            # Mark the tw as modified
            self.markProfileTWAsModified(profileid, twid)
        except Exception as inst:
            self.outputqueue.put('01|database|[DB] Error in add_ips in database.py')
            self.outputqueue.put('01|database|[DB] Type inst: {}'.format(type(inst)))
            self.outputqueue.put('01|database|[DB] Inst: {}'.format(inst))

    def add_tuple(self, profileid, twid, tupleid, data_tuple, role):
        """
        Add the tuple going in or out for this profile
        role: 'Client' or 'Server'
        """
        # If the traffic is going out it is part of our outtuples, if not, part of our intuples
        if role == 'Client':
            tuple_key = 'OutTuples'
        elif role == 'Server':
            tuple_key = 'InTuples'
        try:
            self.print('Add_tuple called with profileid {}, twid {}, tupleid {}, data {}'.format(profileid, twid, tupleid, data_tuple), 0, 5)
            # Get all the InTuples or OutTuples for this profileid in this TW
            hash_id = profileid + self.separator + twid
            data = self.r.hget(hash_id, tuple_key)
            # Separate the symbold to add and the previous data
            (symbol_to_add, previous_two_timestamps) = data_tuple
            if not data:
                # Must be str so we can convert later
                data = '{}'
            # Convert the json str to a dictionary
            data = json.loads(data)
            try:
                stored_tuple = data[tupleid]
                # Disasemble the input
                self.print('Not the first time for tuple {} as an {} for {} in TW {}. Add the symbol: {}. Store previous_times: {}. Prev Data: {}'.format(tupleid, tuple_key, profileid, twid, symbol_to_add, previous_two_timestamps, data), 0, 5)
                # Get the last symbols of letters in the DB
                prev_symbols = data[tupleid][0]
                # Add it to form the string of letters
                new_symbol = prev_symbols + symbol_to_add
                # Bundle the data together
                new_data = (new_symbol, previous_two_timestamps)
                data[tupleid] = new_data
                self.print('\tLetters so far for tuple {}: {}'.format(tupleid, new_symbol), 0, 6)
                data = json.dumps(data)
            except (TypeError, KeyError) as e:
                # There was no previous data stored in the DB
                self.print('First time for tuple {} as an {} for {} in TW {}'.format(tupleid, tuple_key, profileid, twid), 0, 5)
                new_data = (symbol_to_add, previous_two_timestamps)
                data[tupleid] = new_data
                # Convet the dictionary to json
                data = json.dumps(data)
            # Store the new data on the db
            self.r.hset(hash_id, tuple_key, str(data))
            # Mark the tw as modified
            self.markProfileTWAsModified(profileid, twid)
        except Exception as inst:
            self.outputqueue.put('01|database|[DB] Error in add_tuple in database.py')
            self.outputqueue.put('01|database|[DB] Type inst: {}'.format(type(inst)))
            self.outputqueue.put('01|database|[DB] Inst: {}'.format(inst))
            self.outputqueue.put('01|database|[DB] {}'.format(traceback.format_exc()))

    def add_port(self, profileid: str, twid: str, ip_address: str, columns: dict, role: str, port_type: str):
        """
        Store info learned from ports for this flow
        The flow can go out of the IP (we are acting as Client) or into the IP (we are acting as Server)
        role: 'Client' or 'Server'. Client also defines that the flow is going out, Server that is going in
        port_type: 'Dst' or 'Src'. Depending if this port was a destination port or a source port
        """
        try:
            # Extract variables from columns
            dport = columns['dport']
            sport = columns['sport']
            totbytes = columns['bytes']
            sbytes = columns['sbytes']
            pkts = columns['pkts']
            spkts = columns['spkts']
            state = columns['state']
            proto = columns['proto'].upper()
            daddr = columns['daddr']
            saddr = columns['saddr']

            # Choose which port to use based if we were asked Dst or Src
            if port_type == 'Dst':
                port = dport
            elif port_type == 'Src':
                port = sport

            # If we are the Client, we want to store the dstips only
            # If we are the Server, we want to store the srcips only
            # This is the only combination that makes sense.
            if role == 'Client':
                ip_key = 'dstips'
            elif role == 'Server':
                ip_key = 'srcips'


            # Get the state. Established, NotEstablished
            summaryState = __database__.getFinalStateFromFlags(state, pkts)
            # Key
            key_name = port_type + 'Ports' + role + proto + summaryState

            #self.print('add_port(): As a {} storing info about {} port {} for {}. Key: {}.'.format(role, port_type, port, profileid, key_name), 0, 3)
            prev_data = self.getDataFromProfileTW(profileid, twid, port_type, summaryState, proto, role, 'Ports')
            try:
                innerdata = prev_data[port]
                innerdata['totalflows'] += 1
                innerdata['totalpkt'] += int(pkts)
                innerdata['totalbytes'] += int(totbytes)
                temp_dstips = innerdata[ip_key]
                try:
                    temp_dstips[str(ip_address)] += int(pkts)
                except KeyError:
                    temp_dstips[str(ip_address)] = int(pkts)
                innerdata[ip_key] = temp_dstips
                prev_data[port] = innerdata
                self.print('add_port(): Adding this new info about port {} for {}. Key: {}. NewData: {}'.format(port, profileid, key_name, innerdata), 0, 3)
            except KeyError:
                # First time for this flow
                innerdata = {}
                innerdata['totalflows'] = 1
                innerdata['totalpkt'] = int(pkts)
                innerdata['totalbytes'] = int(totbytes)
                temp_dstips = {}
                temp_dstips[str(ip_address)] = int(pkts)
                innerdata[ip_key] = temp_dstips
                prev_data[port] = innerdata
                self.print('add_port(): First time for port {} for {}. Key: {}. Data: {}'.format(port, profileid, key_name, innerdata), 0, 3)
            # Convet the dictionary to json
            data = json.dumps(prev_data)
            self.print('add_port(): Storing info about port {} for {}. Key: {}. Data: {}'.format(port, profileid, key_name, prev_data), 0, 3)
            # Store this data in the profile hash
            hash_key = profileid + self.separator + twid
            self.r.hset(hash_key, key_name, str(data))
            # Mark the tw as modified
            self.markProfileTWAsModified(profileid, twid)
        except Exception as inst:
            self.outputqueue.put('01|database|[DB] Error in add_port in database.py')
            self.outputqueue.put('01|database|[DB] Type inst: {}'.format(type(inst)))
            self.outputqueue.put('01|database|[DB] Inst: {}'.format(inst))

    def get_data_from_profile_tw(self, hash_key: str, key_name: str):
        try:
            """
            key_name = [Src,Dst] + [Port,IP] + [Client,Server] + [TCP,UDP, ICMP, ICMP6] + [Established, NotEstablihed] 
            Example: key_name = 'SrcPortClientTCPEstablished'
            """
            data = self.r.hget(hash_key, key_name)
            value = {}
            if data:
                portdata = json.loads(data)
                value = portdata
            return value
        except Exception as inst:
            self.outputqueue.put('01|database|[DB] Error in getDataFromProfileTW in database.py')
            self.outputqueue.put('01|database|[DB] Type inst: {}'.format(type(inst)))
            self.outputqueue.put('01|database|[DB] Inst: {}'.format(inst))

    def getOutTuplesfromProfileTW(self, profileid, twid):
        """ Get the out tuples """
        data = self.r.hget(profileid + self.separator + twid, 'OutTuples')
        return data

    def getInTuplesfromProfileTW(self, profileid, twid):
        """ Get the in tuples """
        data = self.r.hget(profileid + self.separator + twid, 'InTuples')
        return data

    def getFinalStateFromFlags(self, state, pkts):
        """ 
        Analyze the flags given and return a summary of the state. Should work with Argus and Bro flags
        We receive the pakets to distinguish some Reset connections
        """
        try:
            #self.outputqueue.put('06|database|[DB]: State received {}'.format(state))
            pre = state.split('_')[0]
            try:
                # Try suricata states
                """
                 There are different states in which a flow can be. 
                 Suricata distinguishes three flow-states for TCP and two for UDP. For TCP, 
                 these are: New, Established and Closed,for UDP only new and established.
                 For each of these states Suricata can employ different timeouts. 
                 """
                if 'new' in state or 'established' in state:
                    return 'Established'
                elif 'closed' in state:
                    return 'NotEstablished'

                # We have varius type of states depending on the type of flow.
                # For Zeek 
                if 'S0' in state or 'REJ' in state or 'RSTOS0' in state or 'RSTRH' in state or 'SH' in state or 'SHR' in state:
                    return 'NotEstablished'
                elif 'S1' in state or 'SF' in state or 'S2' in state or 'S3' in state or 'RSTO' in state or 'RSTP' in state or 'OTH' in state: 
                    return 'Established'

                # For Argus
                suf = state.split('_')[1]
                if 'S' in pre and 'A' in pre and 'S' in suf and 'A' in suf:
                    """
                    Examples:
                    SA_SA
                    SR_SA
                    FSRA_SA
                    SPA_SPA
                    SRA_SPA
                    FSA_FSA
                    FSA_FSPA
                    SAEC_SPA
                    SRPA_SPA
                    FSPA_SPA
                    FSRPA_SPA
                    FSPA_FSPA
                    FSRA_FSPA
                    SRAEC_SPA
                    FSPA_FSRPA
                    FSAEC_FSPA
                    FSRPA_FSPA
                    SRPAEC_SPA
                    FSPAEC_FSPA
                    SRPAEC_FSRPA
                    """
                    return 'Established'
                elif 'PA' in pre and 'PA' in suf:
                    # Tipical flow that was reported in the middle
                    """
                    Examples:
                    PA_PA
                    FPA_FPA
                    """
                    return 'Established'
                elif 'ECO' in pre:
                    return 'ICMP Echo'
                elif 'ECR' in pre:
                    return 'ICMP Reply'
                elif 'URH' in pre:
                    return 'ICMP Host Unreachable'
                elif 'URP' in pre:
                    return 'ICMP Port Unreachable'
                else:
                    """
                    Examples:
                    S_RA
                    S_R
                    A_R
                    S_SA 
                    SR_SA
                    FA_FA
                    SR_RA
                    SEC_RA
                    """
                    return 'NotEstablished'
            except IndexError:
                # suf does not exist, which means that this is some ICMP or no response was sent for UDP or TCP
                if 'ECO' in pre:
                    # ICMP
                    return 'Established'
                elif 'UNK' in pre:
                    # ICMP6 unknown upper layer
                    return 'Established'
                elif 'CON' in pre:
                    # UDP
                    return 'Established'
                elif 'INT' in pre:
                    # UDP trying to connect, NOT preciselly not established but also NOT 'Established'. So we considered not established because there
                    # is no confirmation of what happened.
                    return 'NotEstablished'
                elif 'EST' in pre:
                    # TCP
                    return 'Established'
                elif 'RST' in pre:
                    # TCP. When -z B is not used in argus, states are single words. Most connections are reseted when finished and therefore are established
                    # It can happen that is reseted being not established, but we can't tell without -z b.
                    # So we use as heuristic the amount of packets. If <=3, then is not established because the OS retries 3 times.
                    if int(pkts) <= 3:
                        return 'NotEstablished'
                    else:
                        return 'Established'
                elif 'FIN' in pre:
                    # TCP. When -z B is not used in argus, states are single words. Most connections are finished with FIN when finished and therefore are established
                    # It can happen that is finished being not established, but we can't tell without -z b.
                    # So we use as heuristic the amount of packets. If <=3, then is not established because the OS retries 3 times.
                    if int(pkts) <= 3:
                        return 'NotEstablished'
                    else:
                        return 'Established'
                else:
                    """
                    Examples:
                    S_
                    FA_
                    PA_
                    FSA_
                    SEC_
                    SRPA_
                    """
                    return 'NotEstablished'
            self.outputqueue.put('01|database|[DB] Funcion getFinalStateFromFlags() We didnt catch the state. We should never be here')
            return None
        except Exception as inst:
            self.outputqueue.put('01|database|[DB] Error in getFinalStateFromFlags() in database.py')
            self.outputqueue.put('01|database|[DB] Type inst: {}'.format(type(inst)))
            self.outputqueue.put('01|database|[DB] Inst: {}'.format(inst))
            self.print(traceback.format_exc())

    def getFieldSeparator(self):
        """ Return the field separator """
        return self.separator

    def setEvidence(self, key, threat_level, confidence, description, profileid='', twid='',):
        """ 
        Get the evidence for this TW for this Profile 

        Input:
        - key: This is how your evidences are grouped. E.g. if you are detecting horizontal port scans, then this would be the port used. 
               the idea is that you can later update this specific detection when it evolves. 
               Examples of keys are: 'dport:1234' for all the evidences regarding this dport, or 'dip:1.1.1.1' for all the evidences regarding that dst ip
        - type_evidence: The type of evidence you can send. For example PortScanType1
        - threat_level: How important this evidence is. Portscan? C&C channel? Exploit?
        - confidence: How sure you are that this is what you say it is. Basically: the more data the more sure you are.
        
        The evidence is stored as a dict.
        {
            'dport:32432:PortScanType1': [confidence, threat_level, 'Super complicated portscan on port 32432'], 
            'dip:10.0.0.1:PortScanType2': [confidence, threat_level, 'Horizontal port scan on ip 10.0.0.1'] 
            'dport:454:Attack3': [confidence, threat_level, 'Buffer Overflow'] 
        }

        Adapt to set the evidence of ips without profile and tw

        """
        # See if we have and get the current evidence stored in the DB fot this profileid in this twid
        current_evidence = self.getEvidenceForTW(profileid, twid)
        if current_evidence:
            current_evidence = json.loads(current_evidence)
        else:
            # We never had any evidence for nothing
            current_evidence = {}
        # We dont care if there is previous evidence or not in this key. We just change add all the values.
        data = []
        data.append(confidence)
        data.append(threat_level)
        data.append(description)
        current_evidence[key] = data

        current_evidence_json = json.dumps(current_evidence)
        self.r.hset(profileid + self.separator + twid, 'Evidence', str(current_evidence_json))
        # Tell everyone an evidence was added
        self.publish('evidence_added', profileid + ':' + twid)

        # Add this evidence to the timeline
        # Default time now because I did not resolve how to add here timestamp.
        # It is tricky to define when. No time for this.
        timestamp = '\t\t\t\t  '
        self.add_timeline_line(profileid, twid, current_evidence, timestamp)

    def getEvidenceForTW(self, profileid, twid):
        """ Get the evidence for this TW for this Profile """
        data = self.r.hget(profileid + self.separator + twid, 'Evidence')
        return data

    def setBlockingRequest(self, profileid, twid):
        """ Set the request to block this profile. found in this time window """
        # Store the blockrequest in the TW itself
        self.r.hset(profileid + self.separator + twid, 'BlockRequest', 'True')
        # Add this profile and tw to the list of blocked
        self.markProfileTWAsBlocked(profileid, twid)
        # Mark the tw as modified
        self.markProfileTWAsModified(profileid, twid)

    def getBlockingRequest(self, profileid, twid):
        """ Get the request to block this profile. found in this time window """
        data = self.r.hget(profileid + self.separator + twid, 'BlockRequest')
        return data

    def markProfileTWAsBlocked(self, profileid, twid):
        """ Add this profile and tw to the list of blocked """
        self.r.sadd('BlockedProfTW', profileid + self.separator + twid)

    def getBlockedTW(self):
        """ Return all the list of blocked tws """
        data = self.r.smembers('BlockedProfTW')
        return data

    def getIPData(self, ip):
        """ 
        Return information about this IP from the IPs has 
        Returns a dictionary
        """
        data = self.r.hget('IPsInfo', ip)
        if data:
            data = json.loads(data)
        else:
            data = {}
        # Always return a dictionary
        return data

    def getallIPs(self):
        """ Return list of all IPs in the DB """
        data = self.r.hgetall('IPsInfo')
        #data = json.loads(data)
        return data

    def setNewIP(self, ip):
        """ Store this new ip in the IPs hash """
        if not self.getIP(ip):
            self.r.hset('IPsInfo', ip, '{}')
            # Publish in the new_ip channel
            self.publish('new_ip', ip)

    def getIP(self, ip):
        """ Check if this ip is the hash of the profiles! """
        data = self.r.hget('IPsInfo', ip)
        if data:
            return True
        else:
            return False

    def setInfoForIPs(self, ip, ipdata):
        """ 
        Store information for this IP 
        We receive a dictionary, such as {'geocountry': 'rumania'} that we are going to store for this IP. 
        If it was not there before we store it. If it was there before, we overwrite it

        """
        # Get the previous info already stored
        data = self.getIPData(ip)

        for key in iter(ipdata):
            if type(data) == str:
                # Convert the str to a dict
                data = json.loads(data)
            to_store = ipdata[key]

            # If the key is already stored, do not modify it
            #self.print(data)
            try:
                value = data[key]
            except KeyError:
                # Append the new data
                data[key] = to_store
                #data.update(ipdata)
                data = json.dumps(data)
                self.r.hset('IPsInfo', ip, data)

    def subscribe(self, channel):
        """ Subscribe to channel """
        # For when a TW is modified
        pubsub = self.r.pubsub()
        if 'tw_modified' in channel:
            pubsub.subscribe(channel)
        elif 'evidence_added' in channel:
            pubsub.subscribe(channel)
        elif 'new_ip' in channel:
            pubsub.subscribe(channel)
        elif 'new_flow' in channel:
            pubsub.subscribe(channel)
        elif 'new_dns' in channel:
            pubsub.subscribe(channel)
        elif 'new_http' in channel:
            pubsub.subscribe(channel)
        elif 'new_ssl' in channel:
            pubsub.subscribe(channel)
        elif 'new_profile' in channel:
            pubsub.subscribe(channel)
        return pubsub

    def publish(self, channel, data):
        """ Publish something """
        self.r.publish(channel, data)

    def get_all_flows_in_profileid_twid(self, profileid, twid):
        """
        Return a list of all the flows in this profileid and twid
        """
        data = self.r.hgetall(profileid + self.separator + twid + self.separator + 'flows')
        if data:
            return data

    def get_all_flows(self):
        """
        Returns a list with all the flows in all profileids and twids
        Each position in the list is a dictionary of flows.
        """
        data = []
        for profileid in self.getProfiles():
            for (twid, time) in self.getTWsfromProfile(profileid):
                temp = self.get_all_flows_in_profileid_twid(profileid, twid)
                if temp:
                    data.append(temp)
        return data

    def get_flow(self, profileid, twid, uid):
        """
        Returns the flow in the specific time
        The format is a dictionary
        """
        data = {}
        temp = self.r.hget(profileid + self.separator + twid + self.separator + 'flows', uid)
        data[uid] = temp
        # Get the dictionary format
        return data

    def get_labels(self):
        """ Return the amount of each label so far """
        return self.r.zrange('labels', 0, -1, withscores=True)

    def add_flow(self, profileid='', twid='', stime='', dur='', saddr='', sport='', daddr='', dport='', proto='', state='', pkts='', allbytes='', spkts='', sbytes='', appproto='', uid='', label=''):
        """
        Function to add a flow by interpreting the data. The flow is added to the correct TW for this profile.

        """
        data = {}
        #data['uid'] = uid
        data['ts'] = stime
        data['dur'] = dur
        data['saddr'] = saddr
        data['sport'] = sport
        data['daddr'] = daddr
        data['dport'] = dport
        data['proto'] = proto
        # Store the interpreted state, not the raw one
        summaryState = __database__.getFinalStateFromFlags(state, pkts)
        data['origstate'] = state
        data['state'] = summaryState
        data['pkts'] = pkts
        data['allbytes'] = allbytes
        data['spkts'] = spkts
        data['sbytes'] = sbytes
        data['appproto'] = appproto
        data['label'] = label

        # Convert to json string
        data = json.dumps(data)
        # Store in the hash 10.0.0.1_timewindow1, a key uid, with data
        value = self.r.hset(profileid + self.separator + twid + self.separator + 'flows', uid, data)
        if value:
            # The key was not there before. So this flow is not repeated
            # Store the label in our uniq set, and increment it by 1
            if label:
                self.r.zincrby('labels', 1, label)
            # We can publish the flow directly without asking for it, but its good to maintain the format given by the get_flow() function.
            flow = self.get_flow(profileid, twid, uid)
            # Get the dictionary and convert to json string
            flow = json.dumps(flow)
            # Prepare the data to publish.
            to_send = {}
            to_send['profileid'] = profileid
            to_send['twid'] = twid
            to_send['flow'] = flow
            to_send['stime'] = stime
            to_send = json.dumps(to_send)
            self.publish('new_flow', to_send)
            self.print('Adding complete flow to DB: {}'.format(data), 5, 0)

    def add_out_ssl(self, profileid, twid, flowtype, uid, version, cipher, resumed, established, cert_chain_fuids, client_cert_chain_fuids, subject, issuer, validation_status, curve, server_name):
        """
        Store in the DB an ssl request
        All the type of flows that are not netflows are stored in a separate hash ordered by uid.
        The idea is that from the uid of a netflow, you can access which other type of info is related to that uid
        """
        data = {}
        data['uid'] = uid
        data['type'] = flowtype
        data['version'] = version
        data['cipher'] = cipher
        data['resumed'] = resumed
        data['established'] = established
        data['cert_chain_fuids'] = cert_chain_fuids
        data['client_cert_chain_fuids'] = client_cert_chain_fuids
        data['subject'] = subject
        data['issuer'] = issuer
        data['validation_status'] = validation_status
        data['curve'] = curve
        data['server_name'] = server_name

        # Convert to json string
        data = json.dumps(data)
        self.r.hset(profileid + self.separator + twid + self.separator + 'altflows', uid, data)
        to_send = {}
        to_send['profileid'] = profileid
        to_send['twid'] = twid
        to_send['flow'] = data
        to_send = json.dumps(to_send)
        self.publish('new_ssl', to_send)
        self.print('Adding SSL flow to DB: {}'.format(data), 5,0)

    def add_out_http(self, profileid, twid, flowtype, uid, method, host, uri, version, user_agent, request_body_len, response_body_len, status_code, status_msg, resp_mime_types, resp_fuids):
        """
        Store in the DB a http request
        All the type of flows that are not netflows are stored in a separate hash ordered by uid.
        The idea is that from the uid of a netflow, you can access which other type of info is related to that uid
        """
        data = {}
        data['uid'] = uid
        data['type'] = flowtype
        data['method'] = method
        data['host'] = host
        data['uri'] = uri
        data['version'] = version
        data['user_agent'] = user_agent
        data['request_body_len'] = request_body_len
        data['response_body_len'] = response_body_len
        data['status_code'] = status_code
        data['status_msg'] = status_msg
        data['resp_mime_types'] = resp_mime_types
        data['resp_fuids'] = resp_fuids
        # Convert to json string
        data = json.dumps(data)
        self.r.hset(profileid + self.separator + twid + self.separator + 'altflows', uid, data)
        to_send = {}
        to_send['profileid'] = profileid
        to_send['twid'] = twid
        to_send['flow'] = data
        to_send = json.dumps(to_send)
        self.publish('new_http', to_send)
        self.print('Adding HTTP flow to DB: {}'.format(data), 5,0)

    def add_out_dns(self, profileid, twid, flowtype, uid, query, qclass_name, qtype_name, rcode_name, answers, ttls):
        """
        Store in the DB a DNS request

        All the type of flows that are not netflows are stored in a separate hash ordered by uid.
        The idea is that from the uid of a netflow, you can access which other type of info is related to that uid
        """
        data = {}
        data['uid'] = uid
        data['type'] = flowtype
        data['query'] = query
        data['qclass_name'] = qclass_name
        data['qtype_name'] = qtype_name
        data['rcode_name'] = rcode_name
        data['answers'] = answers
        data['ttls'] = ttls
        # Convert to json string
        data = json.dumps(data)
        self.r.hset(profileid + self.separator + twid + self.separator + 'altflows', uid, data)
        to_send = {}
        to_send['profileid'] = profileid
        to_send['twid'] = twid
        to_send['flow'] = data
        to_send = json.dumps(to_send)
        self.publish('new_dns', to_send)
        self.print('Adding DNS flow to DB: {}'.format(data), 5,0)

    def get_altflow_from_uid(self, profileid, twid, uid):
        """ Given a uid, get the alternative flow realted to it """
        return self.r.hget(profileid + self.separator + twid + self.separator + 'altflows', uid)

    def add_timeline_line(self, profileid, twid, data, timestamp: str):
        """ Add a line to the time line of this profileid and twid """
        #self.print('Adding timeline for {}, {}: {}'.format(profileid, twid, data))
        key = str(profileid + self.separator + twid + self.separator + 'timeline')
        data = timestamp + ' ' + str(data)
        self.r.rpush(key, data)

    def get_timeline_last_line(self, profileid, twid):
        """ Add a line to the time line of this profileid and twid """
        key = str(profileid + self.separator + twid + self.separator + 'timeline')
        data = self.r.lrange(key, -1, -1)
        return data

    def get_timeline_last_lines(self, profileid, twid, first_index: int) -> Tuple[str, int]:
        """ Get all new items in this table."""
        key = str(profileid + self.separator + twid + self.separator + 'timeline')
        last_index = self.r.llen(key)
        data = self.r.lrange(key, first_index, last_index - 1)
        return data, last_index

    def get_timeline_all_lines(self, profileid, twid):
        """ Add a line to the time line of this profileid and twid """
        key = str(profileid + self.separator + twid + self.separator + 'timeline') 
        data = self.r.lrange(key, 0, -1)
        return data

    def set_port_info(self, portproto, name):
        """ Save in the DB a port with its description """
        self.r.hset('portinfo', portproto, name)

    def get_port_info(self, portproto):
        """ Retrive the name of a port """
        return self.r.hget('portinfo', portproto)

    def add_zeek_file(self, filename):
        """ Add an entry to the list of zeek files """
        self.r.sadd('zeekfiles', filename)

    def get_all_zeek_file(self):
        """ Return all entries from the list of zeek files """
        data = self.r.smembers('zeekfiles')
        return data

    def del_zeek_file(self, filename):
        """ Delete an entry from the list of zeek files """
        self.r.srem('zeekfiles', filename)

    def add_ips_to_IoC(self, ips_and_description: dict) -> None:
        """
        Store a group of IPs in the db as they were obtained from an IoC source
        What is the format of ips_and_description?
        """
        if ips_and_description:
            self.r.hmset('IoC_ips', ips_and_description)

    def add_ip_to_IoC(self, ip: str, description: str) -> None:
        """
        Store in the DB 1 IP we read from an IoC source  with its description
        """
        self.r.hset('IoC_ips', ip, description)

    def search_IP_in_IoC(self, ip: str) -> str:
        """ Search in the dB of malicious IPs and return a description if we found a match """
        ip_description = self.r.hget('IoC_ips', ip)
        return ip_description

    def getDataFromProfileTW(self, profileid: str, twid: str, direction: str, state : str, protocol: str, role: str, type_data: str) -> dict:
        """
        Get the info about a certain role (Client or Server), for a particular protocol (TCP, UDP, ICMP, etc.) for a particular State (Established, etc.)

        direction: 'Dst' or 'Src'. This is used to know if you want the data of the src ip or ports, or the data from the dst ips or ports
        state: can be 'Established' or 'NotEstablished'
        protocol: can be 'TCP', 'UDP', 'ICMP' or 'IPV6ICMP'
        role: can be 'Client' or 'Server'
        type_data: can be 'Ports' or 'IPs'
        """
        try:
            self.print('Asked to get data from profile {}, {}, {}, {}, {}, {}, {}'.format(profileid, twid, direction, state, protocol, role, type_data), 0, 4)
            key = direction + type_data + role + protocol + state
            #self.print('Asked Key: {}'.format(key))
            data = self.r.hget( profileid + self.separator + twid, key)
            value = {}
            if data:
                self.print('Key: {}. Getting info for Profile {} TW {}. Data: {}'.format(key, profileid, twid, data), 5, 0)
                # Convert the dictionary to json
                portdata = json.loads(data)
                value = portdata
            elif not data:
                self.print('There is no data for Key: {}. Profile {} TW {}'.format(key, profileid, twid), 5, 0)
            return value
        except Exception as inst:
            self.outputqueue.put('01|database|[DB] Error in getDataFromProfileTW database.py')
            self.outputqueue.put('01|database|[DB] Type inst: {}'.format(type(inst)))
            self.outputqueue.put('01|database|[DB] Inst: {}'.format(inst))

    def get_last_update_time_malicious_file(self):
        """ Return the time of last update of the remote malicious file from the db """
        return self.r.get('last_update_malicious_file')

    def set_last_update_time_malicious_file(self, time):
        """ Return the time of last update of the remote malicious file from the db """
        self.r.set('last_update_malicious_file', time)

<<<<<<< HEAD
    def is_ip_in_virustotal_cache(self, ip):
        """ Check if the IP was cached by VT module. If yes, return list of 4 floats (the score). If not, return None.
        :param ip: the IP address to check
        :return: list of 4 floats or None
        """
        data = self.r.hget("virustotal-module-ip-cache", ip)
        if data:
            return tuple(map(float, data.split(" ")))
        else:
            return data  # None, the key wasn't found

    def put_ip_to_virustotal_cache(self, ip, score):
        """ Cache VT score for the given IP address
        :param ip: IP address
        :param score: list of four int/float values
        :return: None
        """
        data = str(score[0]) + " " + str(score[1]) + " " + str(score[2]) + " " + str(score[3])
        self.r.hset("virustotal-module-ip-cache", ip, data)

    def set_virustotal_score(self, ip, scores):
        """ Save VT score to the database to update info about the IP
        :param ip: IP address
        :param scores: list of four int/float values
        :return: None
        """
        vtdata = {"URL": scores[0],
                  "down_file": scores[1],
                  "ref_file": scores[2],
                  "com_file": scores[3]}

        data = {"VirusTotal": vtdata}
        self.setInfoForIPs(ip, data)
=======
    def add_all_loaded_malicous_ips(self, ips_and_description: dict) -> None:
        self.r.hmset('loaded_malicious_ips', ips_and_description)

    def add_loaded_malicious_ip(self, ip: str, description: str) -> None:
        self.r.hset('loaded_malicious_ips', ip, description)

    def get_loaded_malicious_ip(self, ip: str) -> str:
        ip_description = self.r.hget('loaded_malicious_ips', ip)
        return ip_description

    def set_profile_as_malicious(self, profileid: str, description: str) -> None:
        # Add description to this malicious ip profile.
        self.r.hset(profileid, 'labeled_as_malicious', description)

    def is_profile_malicious(self, profileid: str) -> str:
        data = self.r.hget(profileid, 'labeled_as_malicious')
        return data
>>>>>>> 2c9344e1

__database__ = Database()<|MERGE_RESOLUTION|>--- conflicted
+++ resolved
@@ -1193,7 +1193,6 @@
         """ Return the time of last update of the remote malicious file from the db """
         self.r.set('last_update_malicious_file', time)
 
-<<<<<<< HEAD
     def is_ip_in_virustotal_cache(self, ip):
         """ Check if the IP was cached by VT module. If yes, return list of 4 floats (the score). If not, return None.
         :param ip: the IP address to check
@@ -1227,7 +1226,7 @@
 
         data = {"VirusTotal": vtdata}
         self.setInfoForIPs(ip, data)
-=======
+
     def add_all_loaded_malicous_ips(self, ips_and_description: dict) -> None:
         self.r.hmset('loaded_malicious_ips', ips_and_description)
 
@@ -1245,6 +1244,5 @@
     def is_profile_malicious(self, profileid: str) -> str:
         data = self.r.hget(profileid, 'labeled_as_malicious')
         return data
->>>>>>> 2c9344e1
 
 __database__ = Database()