--- conflicted
+++ resolved
@@ -773,16 +773,10 @@
                                     source_target_tag)
 
                     # Add the evidence to the log files
-<<<<<<< HEAD
-                    self.addDataToLogFile(flow_datetime + ': ' + evidence_to_log)
-                    self.addDataToJSONFile(evidence_dict)
-                    __database__.setEvidenceFoAllProfiles(evidence_dict)
-
-=======
                     self.addDataToLogFile(flow_datetime +  f': Src IP {srcip:15}. ' + evidence[2:])
                     self.addDataToJSONFile(IDEA_dict)
                     self.add_to_log_folder(IDEA_dict)
->>>>>>> ba36b334
+                    __database__.setEvidenceFoAllProfiles(IDEA_dict)
 
                     #
                     # Analysis of evidence for blocking or not
