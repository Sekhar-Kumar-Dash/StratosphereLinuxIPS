--- conflicted
+++ resolved
@@ -595,7 +595,6 @@
             # self.print(f'DATETIME: {timestamp}')
             # The timestamp is a string with spaces
             timestamp = timestamp.replace('/','-')
-<<<<<<< HEAD
             #dt_string = "2020-12-18 3:11:09"
             # format of incoming ts
             try:
@@ -607,10 +606,6 @@
                 newformat = "%Y-%m-%d %H:%M:%S.%f"
                 # convert to datetime obj
                 timestamp = datetime.strptime(timestamp, newformat)
-=======
-            # convert to datetime obj using the format of incoming ts
-            timestamp = datetime.strptime(timestamp, self.get_ts_format(timestamp))
->>>>>>> 6ee03461
             # convert to iso format
             timestamp = timestamp.astimezone().isoformat()
 
