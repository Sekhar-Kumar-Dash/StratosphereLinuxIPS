# Stratosphere Linux IPS. A machine-learning Intrusion Detection System
# Copyright (C) 2021 Sebastian Garcia

# This program is free software; you can redistribute it and/or
# modify it under the terms of the GNU General Public License
# as published by the Free Software Foundation; either version 2
# of the License, or (at your option) any later version.

# This program is distributed in the hope that it will be useful,
# but WITHOUT ANY WARRANTY; without even the implied warranty of
# MERCHANTABILITY or FITNESS FOR A PARTICULAR PURPOSE.  See the
# GNU General Public License for more details.

# You should have received a copy of the GNU General Public License
# along with this program; if not, write to the Free Software
# Foundation, Inc., 51 Franklin Street, Fifth Floor, Boston, MA  02110-1301, USA.
# Contact: eldraco@gmail.com, sebastian.garcia@agents.fel.cvut.cz, stratosphere@aic.fel.cvut.cz
import multiprocessing
from slips_files.core.database import __database__
import json
from datetime import datetime
import configparser
import platform
from colorama import init
from os import path
from colorama import Fore, Back, Style
import validators
import ipaddress
import socket

# Evidence Process
class EvidenceProcess(multiprocessing.Process):
    """
    A class to process the evidence from the alerts and update the threat level
    It only work on evidence for IPs that were profiled
    This should be converted into a module
    """
    def __init__(self, inputqueue, outputqueue, config, output_folder, logs_folder):
        self.name = 'Evidence'
        multiprocessing.Process.__init__(self)
        self.inputqueue = inputqueue
        self.outputqueue = outputqueue
        self.config = config
        # Start the DB
        __database__.start(self.config)
        self.separator = __database__.separator
        # Read the configuration
        self.read_configuration()
        # Subscribe to channel 'tw_modified'
        self.c1 = __database__.subscribe('evidence_added')
        self.logfile = self.clean_evidence_log_file(output_folder)
        self.jsonfile = self.clean_evidence_json_file(output_folder)
        # If logs enabled, write alerts to the log folder as well
        if logs_folder:
            self.logs_logfile = self.clean_evidence_log_file(logs_folder+'/')
            self.logs_jsonfile =  self.clean_evidence_json_file(logs_folder+'/')
        else:
            self.logs_logfile = False
            self.logs_jsonfile = False

        # Set the timeout based on the platform. This is because the pyredis lib does not have officially recognized the timeout=None as it works in only macos and timeout=-1 as it only works in linux
        if platform.system() == 'Darwin':
            # macos
            self.timeout = None
        elif platform.system() == 'Linux':
            # now linux also needs to be non-negative
            self.timeout = None
        else:
            self.timeout = None

    def print(self, text, verbose=1, debug=0):
        """
        Function to use to print text using the outputqueue of slips.
        Slips then decides how, when and where to print this text by taking all the prcocesses into account

        Input
         verbose: is the minimum verbosity level required for this text to be printed
         debug: is the minimum debugging level required for this text to be printed
         text: text to print. Can include format like 'Test {}'.format('here')

        If not specified, the minimum verbosity level required is 1, and the minimum debugging level is 0
        """

        # self.name = f'{Style.DIM}{Fore.RED}{self.name}{Style.RESET_ALL}'
        vd_text = str(int(verbose) * 10 + int(debug))
        self.outputqueue.put(vd_text + '|' + self.name + '|[' + self.name + '] ' + str(text))

    def read_configuration(self):
        """ Read the configuration file for what we need """
        # Get the format of the time in the flows
        try:
            self.timeformat = self.config.get('timestamp', 'format')
        except (configparser.NoOptionError, configparser.NoSectionError, NameError):
            # There is a conf, but there is no option, or no section or no configuration file specified
            self.timeformat = '%Y/%m/%d %H:%M:%S.%f'

        # Read the width of the TW
        try:
            data = self.config.get('parameters', 'time_window_width')
            self.width = float(data)
        except ValueError:
            # Its not a float
            if 'only_one_tw' in data:
                # Only one tw. Width is 10 9s, wich is ~11,500 days, ~311 years
                self.width = 9999999999
        except configparser.NoOptionError:
            # By default we use 300 seconds, 5minutes
            self.width = 300.0
        except (configparser.NoOptionError, configparser.NoSectionError, NameError):
            # There is a conf, but there is no option, or no section or no configuration file specified
            self.width = 300.0
        # Limit any width to be > 0. By default we use 300 seconds, 5minutes
        if self.width < 0:
            self.width = 300.0

        # Get the detection threshold
        try:
            self.detection_threshold = float(self.config.get('detection', 'evidence_detection_threshold'))
        except (configparser.NoOptionError, configparser.NoSectionError, NameError):
            # There is a conf, but there is no option, or no section or no configuration file specified, by default...
            self.detection_threshold = 2
        self.print(f'Detection Threshold: {self.detection_threshold} attacks per minute ({self.detection_threshold * self.width / 60} in the current time window width)')

    def print_alert(self, profileid, twid, score):
        '''
        Function to print alert about the blocked profileid and twid
        '''
        alert_to_print = "{} {} is blocked with a score: {}.".format(profileid, twid, score)
        return alert_to_print

    def print_evidence(self, profileid, twid, ip, detection_module, detection_type, detection_info, description):
        '''
        Function to display evidence according to the detection module.
        :return : string with a correct evidence displacement
        '''
        evidence_string = ''
        dns_resolution_detection_info = __database__.get_dns_resolution(detection_info)
        dns_resolution_detection_info_final = dns_resolution_detection_info[0:3] if dns_resolution_detection_info else ''
        dns_resolution_ip = __database__.get_dns_resolution(ip)
        dns_resolution_ip_final = dns_resolution_ip[0:3] if dns_resolution_detection_info else ''

        if detection_module == 'ThreatIntelligenceBlacklistIP':
            if detection_type == 'dstip':
                evidence_string = f'{profileid}_{twid}: Infected IP {ip} connected to blacklisted IP {detection_info} {dns_resolution_detection_info_final} due to {description}.'

            elif detection_type == 'srcip':
                evidence_string = f'{profileid}_{twid}: Detected blacklisted IP {detection_info} {dns_resolution_detection_info_final} due to {description}. '

        elif detection_module == 'ThreatIntelligenceBlacklistDomain':
            evidence_string = f'{profileid}_{twid}: Detected domain {detection_info} due to {description}.'

        elif detection_module == 'SSHSuccessful':
            evidence_string = f'{profileid}_{twid}: IP {ip} did a successful SSH. {description}.'
        else:
            evidence_string = f'{profileid}_{twid}: Detected IP {ip} {dns_resolution_ip_final} due to {description}.'

        return evidence_string

    def clean_evidence_log_file(self, output_folder):
        '''
        Clear the file if exists for evidence log
        '''
        if path.exists(output_folder  + 'alerts.log'):
            open(output_folder  + 'alerts.log', 'w').close()
        return open(output_folder + 'alerts.log', 'a')

    def clean_evidence_json_file(self, output_folder):
        '''
        Clear the file if exists for evidence log
        '''
        if path.exists(output_folder  + 'alerts.json'):
            open(output_folder  + 'alerts.json', 'w').close()
        return open(output_folder + 'alerts.json', 'a')


    def addDataToJSONFile(self, data):
        """
        Add a new evidence line to the file.
        """
        try:
            data_json = json.dumps(data)
            self.jsonfile.write(data_json)
            self.jsonfile.write('\n')
            self.jsonfile.flush()
            # If logs folder are enabled, write alerts in the folder as well
            if self.logs_jsonfile:
                self.logs_jsonfile.write(data_json)
                self.logs_jsonfile.write('\n')
                self.logs_jsonfile.flush()
        except KeyboardInterrupt:
            return True
        except Exception as inst:
            self.print('Error in addDataToJSONFile()')
            self.print(type(inst))
            self.print(inst)

    def addDataToLogFile(self, data):
        """
        Add a new evidence line to the file.
        """
        try:
            self.logfile.write(data)
            self.logfile.write('\n')
            self.logfile.flush()
            # If logs are enabled, write alerts in the folder as well
            if self.logs_logfile:
                self.logs_logfile.write(data)
                self.logs_logfile.write('\n')
                self.logs_logfile.flush()
        except KeyboardInterrupt:
            return True
        except Exception as inst:
            self.print('Error in addDataToLogFile()')
            self.print(type(inst))
            self.print(inst)

    def is_whitelisted(self, srcip: str, data, type_detection, description) -> bool:
        """
        Checks if IP is whitelisted
        :param srcip: Src IP that generated the evidence
        :param data: This is what was detected in the evidence. (detection_info) can be ip, domain, tuple(ip:port:proto).
        :param type_detection: 'sip', 'dip', 'sport', 'dport', 'inTuple', 'outTuple', 'dstdomain'
        :param description: may contain IPs if the evidence is coming from portscan module
        """

        #self.print(f'Checking the whitelist of {srcip}: {data} {type_detection} {description} ')

        whitelist = __database__.get_whitelist()
        max_tries = 10
        # if this module is loaded before profilerProcess or before we're done processing the whitelist in general
        # the database won't return the whitelist
        # so we need to try several times until the db returns the populated whitelist
        # empty dicts evaluate to False
        while bool(whitelist) is False and max_tries!=0:
            # try max 10 times to get the whitelist, if it's still empty then it's not empty by mistake
            max_tries -=1
            whitelist = __database__.get_whitelist()
        if max_tries is 0:
            # we tried 10 times to get the whitelist, it's probably empty.
            return False

        try:
            # Convert each list from str to dict
            whitelisted_IPs = json.loads(whitelist['IPs'])
            whitelisted_domains = json.loads(whitelist['domains'])
            whitelisted_orgs = json.loads(whitelist['organizations'])
        except IndexError:
            pass

        # Set data type
        if 'domain' in type_detection:
            data_type = 'domain'
        elif 'outTuple' in type_detection:
            # for example: ip:port:proto
            # get the ip
            data = data.split(":")[0]
            data_type = 'ip'
        elif 'dport' in type_detection:
            # is coming from portscan module
            try:
                # data coming from portscan module contains the port and not the ip, we need to extract
                # the ip from the description
                data = description.split('. Tot')[0].split(': ')[1]
                data_type = 'ip'
            except (IndexError,ValueError):
                # not coming from portscan module , data is a dport, do nothing
                pass
        else:
            # it's probably one of the following:  'sip', 'dip', 'sport'
            data_type = 'ip'

        # Check that the srcip of the flow that generated this alert is whitelisted
        is_srcip = type_detection in ('sip', 'srcip', 'sport', 'inTuple')
        ip = srcip
        if ip in whitelisted_IPs:
            # Check if we should ignore src or dst alerts from this ip
            # from_ can be: src, dst, both
            # what_to_ignore can be: alerts or flows or both
            from_ = whitelisted_IPs[ip]['from']
            what_to_ignore = whitelisted_IPs[ip]['what_to_ignore']
            ignore_alerts = 'alerts' in what_to_ignore or 'both' in what_to_ignore
            ignore_alerts_from_ip = ignore_alerts and is_srcip and ('src' in from_ or 'both' in from_)
            if ignore_alerts_from_ip:
                #self.print(f'Whitelisting src IP {srcip} for generating an alert related to {data} in {description}')
                return True

        # Check IPs
        if data_type is 'ip':
            # Check that the IP in the content of the alert is whitelisted
            # Was the evidence coming as a src or dst?
            is_srcip = type_detection in ('sip', 'srcip', 'sport', 'inTuple')
            is_dstip = type_detection in ('dip', 'dstip', 'dport', 'outTuple')
            ip = data
            if ip in whitelisted_IPs:
                # Check if we should ignore src or dst alerts from this ip
                # from_ can be: src, dst, both
                # what_to_ignore can be: alerts or flows or both
                from_ = whitelisted_IPs[ip]['from']
                what_to_ignore = whitelisted_IPs[ip]['what_to_ignore']
                ignore_alerts = 'alerts' in what_to_ignore or 'both' in what_to_ignore
                ignore_alerts_from_ip = ignore_alerts and is_srcip and ('src' in from_ or 'both' in from_)
                ignore_alerts_to_ip = ignore_alerts and is_dstip and ('dst' in from_ or 'both' in from_)
                if ignore_alerts_from_ip or ignore_alerts_to_ip:
                    #self.print(f'Whitelisting src IP {srcip} for evidence about {ip}, due to a connection related to {data} in {description}')
                    return True

        # Check domains
        elif data_type is 'domain':
            is_srcdomain = type_detection in ('srcdomain')
            is_dstdomain = type_detection in ('dstdomain')
            domain = data
            # is domain in whitelisted domains?
            for domain_in_whitelist in whitelisted_domains:
                # We go one by one so we can match substrings in the domains
                sub_domain = domain[-len(domain_in_whitelist):]
                if domain_in_whitelist in sub_domain:
                    # Ignore src or dst
                    from_ = whitelisted_domains[sub_domain]['from']
                    # Ignore flows or alerts?
                    what_to_ignore = whitelisted_domains[sub_domain]['what_to_ignore'] # alerts or flows
                    ignore_alerts = 'alerts' in what_to_ignore or 'both' in what_to_ignore
                    ignore_alerts_from_domain = ignore_alerts and is_srcdomain and ('src' in from_ or 'both' in from_)
                    ignore_alerts_to_domain = ignore_alerts and is_dstdomain and ('dst' in from_ or 'both' in from_)
                    if ignore_alerts_from_domain or ignore_alerts_to_domain:
                        #self.print(f'Whitelisting evidence about {domain_in_whitelist}, due to a connection related to {data} in {description}')
                        return True

        # Check orgs
        if whitelisted_orgs:
            # Check if the IP in the alert belongs to a whitelisted organization
            if data_type is 'ip':
                is_srcorg = type_detection in ('sip', 'srcip', 'sport', 'inTuple', 'srcdomain')
                is_dstorg = type_detection in ('dip', 'dstip', 'dport', 'outTuple', 'dstdomain')
                ip = data
                for org in whitelisted_orgs:
                    from_ =  whitelisted_orgs[org]['from']
                    what_to_ignore = whitelisted_orgs[org]['what_to_ignore']
                    ignore_alerts = 'alerts' in what_to_ignore or 'both' in what_to_ignore
                    ignore_alerts_from_org = ignore_alerts and is_srcorg and ('src' in from_ or 'both' in from_)
                    ignore_alerts_to_org = ignore_alerts and is_dstorg and ('dst' in from_ or 'both' in from_)
                    
                    if ignore_alerts_from_org or ignore_alerts_to_org:
                        # Method 1: using asn
                        # Check if the IP in the content of the alert has ASN info in the db
                        ip_data = __database__.getIPData(ip)
                        ip_asn = ip_data['asn']
                        # make sure the asn field contains a value
                        if (ip_asn['asnorg'] not in ('','Unknown')
                                and (org.lower() in ip_asn['asnorg'].lower()
                                        or ip_asn['asnorg'] in whitelisted_orgs[org]['asn'])):
                            # this ip belongs to a whitelisted org, ignore alert
                            #self.print(f'Whitelisting evidence sent by {srcip} about {ip} due to ASN of {ip} related to {org}. {data} in {description}')
                            return True

                        # method 2 using the organization's list of ips
                        # ip doesn't have asn info, search in the list of organization IPs
                        try:
                            org_subnets = json.loads(whitelisted_orgs[org]['IPs'])
                            ip = ipaddress.ip_address(ip)
                            for network in org_subnets:
                                # check if ip belongs to this network
                                if ip in ipaddress.ip_network(network):
                                    #self.print(f'Whitelisting evidence sent by {srcip} about {ip}, due to {ip} being in the range of {org}. {data} in {description}')
                                    return True
                        except (KeyError,TypeError):
                            # comes here if the whitelisted org doesn't have info in slips/organizations_info (not a famous org)
                            # and ip doesn't have asn info.
                            # so we don't know how to link this ip to the whitelisted org!
                            pass
            # Check if the domain in the alert belongs to a whitelisted organization
            # We are not doing this for now, since you can whitelist a domain.
            # And all the domains of organiztions are not well known
        return False

    def run(self):
        try:
            # Adapt this process to process evidence from only IPs and not profileid or twid
            while True:
                # Wait for a message from the channel that a TW was modified
                message = self.c1.get_message(timeout=self.timeout)
                # if timewindows are not updated for a long time (see at logsProcess.py), we will stop slips automatically.The 'stop_process' line is sent from logsProcess.py.
                if message['data'] == 'stop_process':
                    self.logfile.close()
                    self.jsonfile.close()
                    return True
                elif message['channel'] == 'evidence_added' and type(message['data']) is not int:
                    # Data sent in the channel as a json dict, it needs to be deserialized first
                    data = json.loads(message['data'])
                    profileid = data.get('profileid')
                    ip = profileid.split(self.separator)[1]
                    twid = data.get('twid')
                    # Key data
                    key = data.get('key')
                    type_detection = key.get('type_detection') # example: dstip srcip dport sport dstdomain
                    detection_info = key.get('detection_info') # example: ip, port, inTuple, outTuple, domain
                    type_evidence = key.get('type_evidence') # example: PortScan, ThreatIntelligence, etc..
                    # evidence data
                    evidence_data = data.get('data')
                    description = evidence_data.get('description')
<<<<<<< HEAD
                    timestamp = data.get('stime')

=======
>>>>>>> d4d769ec
                    uid = data.get('uid')
                    # Ignore alert if ip is whitelisted
                    if self.is_whitelisted(ip, detection_info, type_detection, description):
                        # Modules add evidence to the db before reaching this point, so
                        # remove evidence from db so it will be completely ignored
                        __database__.deleteEvidence(profileid, twid, key)
                        continue

                    if timestamp and (isinstance(timestamp, datetime) or type(timestamp)==float):
                        flow_datetime = datetime.fromtimestamp(timestamp)
                        flow_datetime = flow_datetime.strftime('%Y-%m-%d %H:%M:%S')
                    else:
                        flow_datetime = timestamp


                    evidence_to_log = self.print_evidence(profileid,
                                                          twid,
                                                          ip,
                                                          type_evidence,
                                                          type_detection,
                                                          detection_info,
                                                          description)

                    evidence_dict = {'type': 'evidence',
                                     'profileid': profileid,
                                     'twid': twid,
                                     'timestamp': flow_datetime,
                                     'detected_ip': ip,
                                     'detection_module':type_evidence,
                                     'detection_info':str(type_detection) + ' ' + str(detection_info),
                                     'description':description}

                    self.addDataToLogFile(flow_datetime + ' ' + evidence_to_log)
                    self.addDataToJSONFile(evidence_dict)

                    evidence = __database__.getEvidenceForTW(profileid, twid)
                    # Important! It may happen that the evidence is not related to a profileid and twid.
                    # For example when the evidence is on some src IP attacking our home net, and we are not creating
                    # profiles for attackers
                    if evidence:
                        evidence = json.loads(evidence)
                        # self.print(f'Evidence: {evidence}. Profileid {profileid}, twid {twid}')
                        # The accumulated threat level is for all the types of evidence for this profile
                        accumulated_threat_level = 0.0
                        ip = profileid.split(self.separator)[1]
                        for key in evidence:
                            # Deserialize key data
                            key_json = json.loads(key)
                            type_detection = key_json.get('type_detection')
                            detection_info = key_json.get('detection_info')
                            type_evidence = key_json.get('type_evidence')

                            # Deserialize evidence data
                            data = evidence[key]
                            confidence = data.get('confidence')
                            threat_level = data.get('threat_level')
                            description = data.get('description')

                            # Compute the moving average of evidence
                            new_threat_level = threat_level * confidence
                            self.print('\t\tWeighted Threat Level: {}'.format(new_threat_level), 5, 0)
                            accumulated_threat_level += new_threat_level
                            self.print('\t\tAccumulated Threat Level: {}'.format(accumulated_threat_level), 5, 0)

                        # This is the part to detect if the accumulated evidence was enough for generating a detection
                        # The detection should be done in attacks per minute. The parameter in the configuration is attacks per minute
                        # So find out how many attacks corresponds to the width we are using
                        # 60 because the width is specified in seconds
                        detection_threshold_in_this_width = self.detection_threshold * self.width / 60
                        if accumulated_threat_level >= detection_threshold_in_this_width:
                            # if this profile was not already blocked in this TW
                            if not __database__.checkBlockedProfTW(profileid, twid):
                                # Differentiate the type of evidence for different detections
                                evidence_to_print = self.print_evidence(profileid, twid, ip, type_evidence, type_detection,detection_info, description)
                                self.print(f'{Fore.RED}\t{evidence_to_print}{Style.RESET_ALL}', 1, 0)
                                # Set an alert about the evidence being blocked
                                alert_to_log = self.print_alert(profileid,
                                                                      twid,
                                                                      accumulated_threat_level
                                                                      )

                                alert_dict = {'type':'alert',
                                              'profileid': profileid,
                                              'twid': twid,
                                              'threat_level':accumulated_threat_level
                                                }

                                self.addDataToLogFile(alert_to_log)
                                self.addDataToJSONFile(alert_dict)

                                __database__.publish('new_blocking', ip)
                                __database__.markProfileTWAsBlocked(profileid, twid)
        except KeyboardInterrupt:
            self.logfile.close()
            self.jsonfile.close()
            self.outputqueue.put('01|evidence|[Evidence] Stopping the Evidence Process')
            return True
        except Exception as inst:
            self.outputqueue.put('01|evidence|[Evidence] Error in the Evidence Process')
            self.outputqueue.put('01|evidence|[Evidence] {}'.format(type(inst)))
            self.outputqueue.put('01|evidence|[Evidence] {}'.format(inst))
            return True<|MERGE_RESOLUTION|>--- conflicted
+++ resolved
@@ -397,12 +397,10 @@
                     # evidence data
                     evidence_data = data.get('data')
                     description = evidence_data.get('description')
-<<<<<<< HEAD
                     timestamp = data.get('stime')
 
-=======
->>>>>>> d4d769ec
                     uid = data.get('uid')
+
                     # Ignore alert if ip is whitelisted
                     if self.is_whitelisted(ip, detection_info, type_detection, description):
                         # Modules add evidence to the db before reaching this point, so
