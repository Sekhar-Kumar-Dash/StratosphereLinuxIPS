# This configuration file controls several aspects of the working of Slips


#####################
# [1] Input Processing

# Regular expresions to separate the columns
[regexes]
# If not specified no format checking occures on that column. 
# This could be helpful when slips receives different input formats on the same port. 
# By default columns are verified to see if they are comma separated or TAB separated.
column0 = r'\d{1,2}:\d{1,2}:\d{2,4}\s\d{1,2}:\d{1,2}:\d{1,2}.\d+'
column1 = r'\d+'

# Format of the timestamp used in the column startTime. This is the default used by slips. Remember to always use our ra.conf file when reading flows into slips.
[timestamp]
# For timestamps as second leave not defined.
# Default format for argus flows in slips
#format = %Y/%m/%d %H:%M:%S.%f
# Other format
#format = %m-%d-%y %H:%M:%S.%f




#####################
# [2] Logging of Errors 
# This controls the debug output of slips in a log file. The logging is related to errors and situations about the working of the program.
[logging]
logfile = ./slips.log
# Minimum debug level to show. From the level selected, down, everything will be shown
# logging.DEBUG    Detailed information, typically of interest only when diagnosing problems.
# logging.INFO    Confirmation that things are working as expected.
# logging.WARNING    An indication that something unexpected happened, or indicative of some problem in the near future (e.g. ‘disk space low’). The software is still working as expected.
# logging.ERROR    Due to a more serious problem, the software has not been able to perform some function.
# logging.CRITICAL    A serious error, indicating that the program itself may be unable to continue running.
loglevel = WARNING
# The loglevel works for the file, but the console log is fixed to CRITICAL. This is different from the debug parameter.





#####################
# [3] Parameters that can be also specified with modifiers in the command line

# [3.1] This controls the output of slips in the console 
[parameters]
# The verbosity is related to how much data you want to see about the detections useful for an administrator, behaviors, normal and malicious traffic, etc.
verbose = 2
# The debugging is related to how much you want to see about the inner workings of the algorithm, how the models are compared, the flows coming from the file, etc.
debug = 1

# [3.2] The width of the time window used
# 1 minute
time_window_width = 60
# 5 min
#time_window_width = 300
# 1 hour
#time_window_width = 3600
# 1 day
#time_window_width = 86400
#  One time window only. Is like if not time windows were used. Beware that the names of the files for the TW have a year in the name that is 100 years back.
#time_window_width = 'only_one_tw'

# [3.3] Home Network
#home_network = 192.168.0.0/16
#home_network = 10.0.0.0/8
#home_network = 172.16.0.0/12
#home_network = 147.32.0.0/16

# The home_network variable can also be an individual IP address, so you can focus on a specific host
#home_network = 10.0.0.123


# [3.4] How often should we create log files? In seconds
log_report_time = 5

# [3.5] Analyze only what goes OUT of the home_net? or also what is coming IN the home_net?
# Options: out, all
# In the _out_ configuration we only pay attention to what each IP in the home net _produces_. We look at the traffic _originating_ from the home net only. The behavior of each IP. If its attacked from the outside we don't process that
# analysis_direction = out

# In the _all_ configuration we still only create 1 profile for each IP in the home net (opposite to 1 profile for each external IP connecting to the home net), but when the external IPs connect to the hosts int he home net, we process that traffic also.
# This is useful if you want to know how you are attacked also.
analysis_direction = all

# Parameter to know if we should create the log files or not. Only yes or no
create_log_files = yes

# Default pcap packet filter. Used with zeek
pcapfilter = 'ip or not ip'
# If you want more important traffic and forget the multicast and broadcast stuff, you can use
<<<<<<< HEAD
# pcapfilter = 'not icmp and not multicast and not broadcast and not arp'
=======
pcapfilter = 'not icmp and not multicast and not broadcast and not arp and not port 5353 and not port 67'

# Should we delete the previously stored data in the DB when we start??
# By default False. Meaning we DELETE the DB by default.
deletePrevdb = True
# You can remember the data in all the previous runs of the DB if you put False. Redis will remember as long as the redis server is not down. The persistance is on the memory, not disk.
#deletePrevdb = False

# Set the label for all the flows that are being read. For now only normal and malware directly. No option for setting labels with a filter
#label = normal
label = malicious





>>>>>>> 2098777a



#####################
# [4] Configuration for the detections
[detection]
# This threshold means: minimum confirmed attacks per minute needed to generate an alert
evidence_detection_threshold = 0.1
#evidence_detection_threshold = 0.25
#evidence_detection_threshold = 1
#evidence_detection_threshold = 2
#evidence_detection_threshold = 10







#####################
# [5] Generic Confs for the modules or to process the modules
[modules]
# List of modules to ignore. By default we always ignore the template! do not remove it from the list
#disable = ['TemplateModule', 'MLdetection1']
#disable = ['TemplateModule','cc-detector-1', 'threatintelligence1']
disable = ['TemplateModule','cc-detector-1']
# Example, do not load the geoip module
#disable = ['GeoIP', 'TemplateModule']

<<<<<<< HEAD
# Path to exactly one file where malicious IPs are listed. If you want to read more files or you do not want to
# set this path, you can put your malicious files into module "modules/maliciousIPs/malicious_ips_files".
# malicious_ip_file_path = /home/user/slips/my_own_malicious_ips.txt

# For each line in timeline file there is timestamp. By default the timestamp is seconds in unix time. However
# by setting this variable to "True" value the time will be human readable.
# timeline_human_timestamp = True

# Update period of malicious IPs in Threat Intelligence module. How often should we update the malicious IPs?
# The expected value in seconds. If you do not want update: comment it, set some negative number, set some string.
# 1 day = 86400 seconds
malicious_ips_update_period = 86400
=======
# Default Path to the folder with files holding malcious IPs
# All the files in this folder are read and the IPs are considered malicious
# The format of the files must be, per line:
# ip,description
malicious_ip_file_path = modules/ThreatIntelligence1/malicious_ips_files/

# For each line in timeline file there is timestamp. By default the timestamp is seconds in unix time. However
# by setting this variable to "True" value the time will be human readable.
timeline_human_timestamp = True

# Update period of malicious IPs in Threat Intelligence module. How often should we update the malicious IPs?
# The expected value in seconds. 
# 1 day = 86400 seconds
malicious_ips_update_period = 86400



#####################
# [6] Specific configuration for the module MLdetection1
[MLdetection1]
# The mode 'train' should be used to tell the MLdetection1 module that the flows received are all for training. 
# A label should be provided
#mode = train

# The mode 'test' should be used after training the models, to test in unknown data.
# You should have trained at least once with 'Normal' data and once with 'Malicious' data in order for the test to work.
mode = test

>>>>>>> 2098777a
<|MERGE_RESOLUTION|>--- conflicted
+++ resolved
@@ -24,7 +24,7 @@
 
 
 #####################
-# [2] Logging of Errors 
+# [2] Logging of Errors
 # This controls the debug output of slips in a log file. The logging is related to errors and situations about the working of the program.
 [logging]
 logfile = ./slips.log
@@ -53,11 +53,11 @@
 
 # [3.2] The width of the time window used
 # 1 minute
-time_window_width = 60
+#time_window_width = 60
 # 5 min
 #time_window_width = 300
 # 1 hour
-#time_window_width = 3600
+time_window_width = 3600
 # 1 day
 #time_window_width = 86400
 #  One time window only. Is like if not time windows were used. Beware that the names of the files for the TW have a year in the name that is 100 years back.
@@ -79,21 +79,18 @@
 # [3.5] Analyze only what goes OUT of the home_net? or also what is coming IN the home_net?
 # Options: out, all
 # In the _out_ configuration we only pay attention to what each IP in the home net _produces_. We look at the traffic _originating_ from the home net only. The behavior of each IP. If its attacked from the outside we don't process that
-# analysis_direction = out
+analysis_direction = out
 
 # In the _all_ configuration we still only create 1 profile for each IP in the home net (opposite to 1 profile for each external IP connecting to the home net), but when the external IPs connect to the hosts int he home net, we process that traffic also.
 # This is useful if you want to know how you are attacked also.
-analysis_direction = all
+#analysis_direction = all
 
 # Parameter to know if we should create the log files or not. Only yes or no
 create_log_files = yes
 
 # Default pcap packet filter. Used with zeek
-pcapfilter = 'ip or not ip'
+#pcapfilter = 'ip or not ip'
 # If you want more important traffic and forget the multicast and broadcast stuff, you can use
-<<<<<<< HEAD
-# pcapfilter = 'not icmp and not multicast and not broadcast and not arp'
-=======
 pcapfilter = 'not icmp and not multicast and not broadcast and not arp and not port 5353 and not port 67'
 
 # Should we delete the previously stored data in the DB when we start??
@@ -110,7 +107,6 @@
 
 
 
->>>>>>> 2098777a
 
 
 
@@ -140,20 +136,6 @@
 # Example, do not load the geoip module
 #disable = ['GeoIP', 'TemplateModule']
 
-<<<<<<< HEAD
-# Path to exactly one file where malicious IPs are listed. If you want to read more files or you do not want to
-# set this path, you can put your malicious files into module "modules/maliciousIPs/malicious_ips_files".
-# malicious_ip_file_path = /home/user/slips/my_own_malicious_ips.txt
-
-# For each line in timeline file there is timestamp. By default the timestamp is seconds in unix time. However
-# by setting this variable to "True" value the time will be human readable.
-# timeline_human_timestamp = True
-
-# Update period of malicious IPs in Threat Intelligence module. How often should we update the malicious IPs?
-# The expected value in seconds. If you do not want update: comment it, set some negative number, set some string.
-# 1 day = 86400 seconds
-malicious_ips_update_period = 86400
-=======
 # Default Path to the folder with files holding malcious IPs
 # All the files in this folder are read and the IPs are considered malicious
 # The format of the files must be, per line:
@@ -165,7 +147,7 @@
 timeline_human_timestamp = True
 
 # Update period of malicious IPs in Threat Intelligence module. How often should we update the malicious IPs?
-# The expected value in seconds. 
+# The expected value in seconds.
 # 1 day = 86400 seconds
 malicious_ips_update_period = 86400
 
@@ -174,7 +156,7 @@
 #####################
 # [6] Specific configuration for the module MLdetection1
 [MLdetection1]
-# The mode 'train' should be used to tell the MLdetection1 module that the flows received are all for training. 
+# The mode 'train' should be used to tell the MLdetection1 module that the flows received are all for training.
 # A label should be provided
 #mode = train
 
@@ -182,4 +164,3 @@
 # You should have trained at least once with 'Normal' data and once with 'Malicious' data in order for the test to work.
 mode = test
 
->>>>>>> 2098777a
