# Stratosphere Linux IPS. A machine-learning Intrusion Detection System
# Copyright (C) 2021 Sebastian Garcia

# This program is free software; you can redistribute it and/or
# modify it under the terms of the GNU General Public License
# as published by the Free Software Foundation; either version 2
# of the License, or (at your option) any later version.

# This program is distributed in the hope that it will be useful,
# but WITHOUT ANY WARRANTY; without even the implied warranty of
# MERCHANTABILITY or FITNESS FOR A PARTICULAR PURPOSE.  See the
# GNU General Public License for more details.

# You should have received a copy of the GNU General Public License
# along with this program; if not, write to the Free Software
# Foundation, Inc., 51 Franklin Street, Fifth Floor, Boston, MA  02110-1301, USA.
# Contact: eldraco@gmail.com, sebastian.garcia@agents.fel.cvut.cz, stratosphere@aic.fel.cvut.cz
from pathlib import Path
from re import split
import signal
import sys
import os
<<<<<<< HEAD
=======
from slips_files.common.abstracts import Core
>>>>>>> e7892794
from datetime import datetime
from watchdog.observers import Observer
from slips_files.core.helpers.filemonitor import FileEventHandler
from slips_files.common.imports import *
import time
import json
import threading
import subprocess

# Input Process
class InputProcess(Core):
    """ A class process to run the process of the flows """

    name = 'Input'
    def init(
            self,
            profiler_queue=None,
            input_type=None,
            input_information=None,
            cli_packet_filter= None,
            zeek_or_bro=None,
            zeek_dir=None,
            line_type=None,
    ):
        self.input_type = input_type
        self.profiler_queue = profiler_queue
        # in case of reading from stdin, the user mst tell slips what
        # type of lines is the input
        self.line_type = line_type
        # entire path
        self.given_path = input_information
        self.zeek_dir = zeek_dir
        self.zeek_or_bro = zeek_or_bro
        self.read_lines_delay = 0

        self.packet_filter = False
        if cli_packet_filter:
            self.packet_filter = f"'{cli_packet_filter}'"

        self.read_configuration()
        self.event_observer = None
        # set to true in unit tests
        self.testing = False
        # number of lines read
        self.lines = 0
        # these are the files that slips doesn't read
        self.ignored_files = {
            'capture_loss',
            'loaded_scripts',
            'packet_filter',
            'stats',
            'ocsp',
            'reporter',
            'x509',
            'pe',
            'mqtt_publish',
            'mqtt_subscribe',
            'mqtt_connect',
            'analyzer',
            'ntp'
        }
        # create the remover thread
        self.remover_thread = threading.Thread(
            target=self.remove_old_zeek_files, daemon=True
        )
        self.open_file_handlers = {}
        self.c1 = self.db.subscribe('remove_old_files')
        self.channels = {'remove_old_files': self.c1}
        self.timeout = None
        # zeek rotated files to be deleted after a period of time
        self.to_be_deleted = []
        self.zeek_thread = threading.Thread(
            target=self.run_zeek,
            daemon=True
        )

    def read_configuration(self):
        conf = ConfigParser()
        # If we were given something from command line, has preference
        # over the configuration file
        self.packet_filter = self.packet_filter or conf.packet_filter()
        self.tcp_inactivity_timeout = conf.tcp_inactivity_timeout()
        self.enable_rotation = conf.rotation()
        self.rotation_period = conf.rotation_period()
        self.keep_rotated_files_for = conf.keep_rotated_files_for()

    def stop_queues(self):
        """Stops the profiler and output queues"""
        now = utils.convert_format(datetime.now(), utils.alerts_format)
        self.output_queue.put(
            f'02|input|[In] No more input. Stopping input process. Sent {self.lines} lines ({now}).\n'
        )

        self.profiler_queue.put('stop')

    def read_nfdump_output(self) -> int:
        """
        A binary file generated by nfcapd can be read by nfdump.
        The task for this function is to send nfdump output line by line to profilerProcess.py for processing
        """
        if not self.nfdump_output:
            # The nfdump command returned nothing
            self.print('Error reading nfdump output ', 1, 3)
        else:
            total_flows = len(self.nfdump_output.splitlines())
            self.db.set_input_metadata({'total_flows': total_flows})

            for nfdump_line in self.nfdump_output.splitlines():
                # this line is taken from stdout we need to remove whitespaces
                nfdump_line.replace(' ', '')
                ts = nfdump_line.split(',')[0]
                if not ts[0].isdigit():
                    # The first letter is not digit -> not valid line.
                    # TODO: What is this valid line check?? explain
                    continue
                line = {
                    'type': 'nfdump',
                    'data': nfdump_line
                }
                self.profiler_queue.put(line)
                if self.testing: break

        return total_flows

    def check_if_time_to_del_rotated_files(self):
        """
        After a specific period (keep_rotated_files_for), slips deletes all rotated files
        Check if it's time to do so
        """
        if not hasattr(self, 'time_rotated'):
            return False

        now = float(utils.convert_format(datetime.now(), 'unixtimestamp'))
        time_to_delete = now >= self.time_rotated + self.keep_rotated_files_for
        if time_to_delete:
            # getting here means that the rotated
            # files are kept enough ( keep_rotated_files_for seconds)
            # and it's time to delete them
            for file in self.to_be_deleted:
                try:
                    os.remove(file)
                except FileNotFoundError:
                    pass
            self.to_be_deleted = []


    def is_ignored_file(self, filepath: str) -> bool:
        """
        Ignore the files that do not contain data.
        These are the zeek log files that we don't use
        :param filepath: full path to a zeek log file
        """
        filename_without_ext = Path(filepath).stem
        if filename_without_ext in self.ignored_files:
            return True

    def get_file_handle(self, filename):
        # Update which files we know about
        try:
            # We already opened this file
            file_handler = self.open_file_handlers[filename]
        except KeyError:
            # First time opening this file.
            try:
                file_handler = open(filename, 'r')
                lock = threading.Lock()
                lock.acquire()
                self.open_file_handlers[filename] = file_handler
                lock.release()
                # now that we replaced the old handle with the newly created file handle
                # delete the old .log file, that has a timestamp in its name.
            except FileNotFoundError:
                # for example dns.log
                # zeek changes the dns.log file name every 1d, it adds a timestamp to it
                # it doesn't create the new dns.log until a new dns request occurs
                # if slips tries to read from the old dns.log now it won't find it
                # because it's been renamed and the new one isn't created yet
                # simply continue until the new log file is created and added to the zeek_files list
                return False
        return file_handler


    def get_ts_from_line(self, zeek_line):
        """
        :param line: can be a json or a json serialized dict
        """
        if self.is_zeek_tabs:
            # It is not JSON format. It is tab format line.
            nline = zeek_line
            nline_list = nline.split('\t') if '\t' in nline else split(r'\s{2,}', nline)
            timestamp = nline_list[0]
        else:
            try:
                nline = json.loads(zeek_line)
            except json.decoder.JSONDecodeError:
                return False, False
            # In some Zeek files there may not be a ts field
            # Like in some weird smb files
            timestamp = nline.get('ts', 0)
        try:
            timestamp = float(timestamp)
        except ValueError:
            # this ts doesnt repr a float value, ignore it
            return False, False

        return timestamp, nline

    def cache_nxt_line_in_file(self, filename):
        """
        reads 1 line of the given file and stores in queue for sending to the profiler
        """
        file_handle = self.get_file_handle(filename)
        if not file_handle:
            return False

        # Only read the next line if the previous line from this file was sent to profiler
        if filename in self.cache_lines:
            # We have still something to send, do not read the next line from this file
            return False

        # We don't have any waiting line for this file, so proceed
        try:
            zeek_line = file_handle.readline()
        except ValueError:
            # remover thread just finished closing all old handles.
            # comes here if I/O operation failed due to a closed file.
            # to get the new dict of open handles.
            return False

        # Did the file end?
        if not zeek_line or zeek_line.startswith('#'):
            # We reached the end of one of the files that we were reading.
            # Wait for more lines to come from another file
            return False

        timestamp, nline = self.get_ts_from_line(zeek_line)
        if not timestamp:
            return False


        self.file_time[filename] = timestamp
        # Store the line in the cache
        self.cache_lines[filename] = {
            'type': filename,
            'data': nline
        }
        return True

    def should_stop_zeek(self):
        # If we don't have any cached lines to send,
        # it may mean that new lines are not arriving. Check
        if not self.cache_lines:
            # Verify that we didn't have any new lines in the
            # last 10 seconds. Seems enough for any network to have ANY traffic
            # Since we actually read something form any file, update the last time of read
            diff = utils.get_time_diff(self.last_updated_file_time, datetime.now())
            if diff >= self.bro_timeout:
                # It has been <bro_timeout> seconds without any file
                # being updated. So stop Zeek
                return True

    def close_all_handles(self):
        # We reach here after the break produced if no zeek files are being updated.
        # No more files to read. Close the files
        for file, handle in self.open_file_handlers.items():
            self.print(f'Closing file {file}', 2, 0)
            handle.close()

    def get_earliest_line(self):
        """
        loops through all the caches lines and returns the line with the earliest ts
        """
        # Now read lines in order. The line with the earliest timestamp first
        files_sorted_by_ts = sorted(self.file_time, key=self.file_time.get)
        try:
            # get the file that has the earliest flow
            file_with_earliest_flow = files_sorted_by_ts[0]
        except IndexError:
            # No more sorted keys. Just loop waiting for more lines
            # It may happen that we check all the files in the folder,
            # and there is still no files for us.
            # To cover this case, just refresh the list of files
            self.zeek_files = self.db.get_all_zeek_file()
            # time.sleep(1)
            return False, False

        # to fix the problem of evidence being generated BEFORE their corresponding flows are added to our db
        # make sure we read flows in the following order:
        # dns.log  (make it a priority to avoid FP connection without dns resolution alerts)
        # conn.log
        # any other flow
        # for key in cache_lines:
        #     if 'dns' in key:
        #         file_with_earliest_flow = key
        #         break
        # comes here if we're done with all conn.log flows and it's time to process other files
        earliest_line = self.cache_lines[file_with_earliest_flow]
        return earliest_line, file_with_earliest_flow

    def read_zeek_files(self) -> int:
        # Get the zeek files in the folder now
        self.zeek_files = self.db.get_all_zeek_file()
        self.open_file_handlers = {}
        self.file_time = {}
        self.cache_lines = {}
        # Try to keep track of when was the last update so we stop this reading
        self.last_updated_file_time = datetime.now()
        lines = 0
        while not self.should_stop():
            self.check_if_time_to_del_rotated_files()
            # Go to all the files generated by Zeek and read 1
            # line from each of them
            for filename in self.zeek_files:
                # filename is the log file name with .log extension in case of interface or pcap
                # and without the ext in case of zeek files
                if not filename.endswith('.log'):
                    filename += '.log'

                if self.is_ignored_file(filename):
                    continue

                # reads 1 line from the given file and cache it
                # from in self.cache_lines
                self.cache_nxt_line_in_file(filename)

            if self.should_stop_zeek():
                break

            earliest_line, file_with_earliest_flow = self.get_earliest_line()
            if not file_with_earliest_flow:
                continue

            self.print('	> Sent Line: {}'.format(earliest_line), 0, 3)
            self.profiler_queue.put(earliest_line)
            lines += 1
            # when testing, no need to read the whole file!
            if lines == 10 and self.testing:
                break
            # Delete this line from the cache and the time list
            del self.cache_lines[file_with_earliest_flow]
            del self.file_time[file_with_earliest_flow]
            # Get the new list of files. Since new files may have been created by
            # Zeek while we were processing them.
            self.zeek_files = self.db.get_all_zeek_file()

        self.close_all_handles()
        return lines

    def get_flows_number(self, file) -> int:
        """
        returns the number of flows/lines in a given file
        """
        # using wc -l doesn't count last line of the file if it does not have end of line character
        # using  grep -c "" returns incorrect line numbers sometimes
        # this method is the most efficient and accurate i found online
        # https://stackoverflow.com/a/68385697/11604069
        def _make_gen(reader):
            """yeilds (64 kilobytes) at a time from the file"""
            while True:
                b = reader(2 ** 16)
                if not b: break
                yield b

        with open(file, "rb") as f:
            count = sum(buf.count(b"\n") for buf in _make_gen(f.raw.read))
        return count

    def read_zeek_folder(self):
        # This is the case that a folder full of zeek files is passed with -f
        # wait max 10 seconds before stopping slips if no new flows are read
        self.bro_timeout = 10
        if self.db.is_growing_zeek_dir():
            # slips is given a dir that is growing i.e zeek dir running on an interface
            # don't stop zeek or slips
            self.bro_timeout = float('inf')


        self.zeek_dir = self.given_path
        self.start_observer()


        # if 1 file is zeek tabs the rest should be the same
        if not hasattr(self, 'is_zeek_tabs'):
            full_path = os.path.join(self.given_path, os.listdir(self.given_path)[0])
            self.is_zeek_tabs = self.is_zeek_tabs_file(full_path)

        total_flows = 0
        for file in os.listdir(self.given_path):
            full_path = os.path.join(self.given_path, file)

            # exclude ignored files from the total flows to be processed
            if self.is_ignored_file(full_path):
                continue

            if not self.db.is_growing_zeek_dir():
                # get the total number of flows slips is going to read (used later for the progress bar)
                total_flows += self.get_flows_number(full_path)
                if self.is_zeek_tabs:
                    # subtract comment lines in zeek tab files,
                    # they shouldn't be considered flows
                    total_flows -= 9

            # Remove .log extension and add file name to database.
            filename, file_extension = os.path.splitext(file)
            if file_extension == '.log':
                # Add log file without ext to the database
                self.db.add_zeek_file(
                    full_path[:-4]
                )


            # in testing mode, we only need to read one zeek file to know
            # that this function is working correctly
            if self.testing:
                break
        self.db.set_input_metadata({'total_flows': total_flows})

        lines = self.read_zeek_files()
        self.print(
            f'\nWe read everything from the folder.'
            f' No more input. Stopping input process. Sent {lines} lines', 2, 0,
        )

        return True

    def read_from_stdin(self):
        self.print('Receiving flows from stdin.')
        # By default read the stdin
        sys.stdin.close()
        sys.stdin = os.fdopen(0, 'r')
        file_stream = sys.stdin
        # tell profilerprocess the type of line the user gave slips

        for line in file_stream:
            if line == '\n':
                continue

            # slips supports reading zeek json conn.log only using stdin, tabs aren't supported
            if self.line_type == 'zeek':
                try:
                    line = json.loads(line)
                except json.decoder.JSONDecodeError:
                    self.print('Invalid json line')
                    continue

            line_info = {
                'type': 'stdin',
                'line_type': self.line_type,
                'data' : line
            }
            self.print(f'	> Sent Line: {line_info}', 0, 3)
            self.profiler_queue.put(line_info)
            self.lines += 1
            self.print('Done reading 1 flow.\n ', 0, 3)

        return True

    def handle_binetflow(self):
        # the number of flows returned by get_flows_number contains the header, so subtract that
        total_flows = self.get_flows_number(self.given_path) -1
        self.db.set_input_metadata({'total_flows': total_flows})

        self.lines = 0
        with open(self.given_path) as file_stream:
            # read first line to determine the type of line, tab or comma separated
            t_line = file_stream.readline()
            type_ = 'argus-tabs' if '\t' in t_line else 'argus'
            line = {
                'type': type_,
                'data': t_line
            }
            self.profiler_queue.put(line)
            self.lines += 1

            # go through the rest of the file
            for t_line in file_stream:
                line = {
                    'type': type_,
                    'data': t_line
                }
                # argus files are either tab separated orr comma separated
                if len(t_line.strip()) != 0:
                    self.profiler_queue.put(line)

                self.lines += 1
                if self.testing: break
        return True

    def handle_suricata(self):
        total_flows = self.get_flows_number(self.given_path)
        self.db.set_input_metadata({'total_flows': total_flows})
        with open(self.given_path) as file_stream:
            for t_line in file_stream:
                line = {
                    'type': 'suricata',
                    'data': t_line,
                }
                self.print(f'	> Sent Line: {line}', 0, 3)
                if len(t_line.strip()) != 0:
                    self.profiler_queue.put(line)
                self.lines += 1
                if self.testing:
                    break
        return True

    def is_zeek_tabs_file(self, filepath) -> bool:
        """
        returns true if the given path is a zeek tab separated file
        :param filepath: full log file path with the .log extension
        """
        with open(filepath,'r') as f:
            line = f.readline()
            if '\t' in line:
                return True
            if line.startswith("#separator"):
                return True
            try:
                json.loads(line)
                return False
            except json.decoder.JSONDecodeError:
                return True

    def handle_zeek_log_file(self):
        """
        Handles conn.log files given to slips directly, and conn.log flows given to slips through CYST unix socket.
        """
        if (
                (not self.given_path.endswith(".log")
                or self.is_ignored_file(self.given_path))
                and 'cyst' not in self.given_path.lower()
        ):
            # unsupported file
            return False
        if os.path.exists(self.given_path):
            # in case of CYST flows, the given path is cyst and there's no way to get the total flows
            total_flows = self.get_flows_number(self.given_path)
            self.is_zeek_tabs = self.is_zeek_tabs_file(self.given_path)
            if self.is_zeek_tabs:
                # zeek tab files contain many comments at the begging of the file and at the end
                # subtract the comments from the flows number
                total_flows -= 9
            self.db.set_input_metadata({'total_flows': total_flows})

        file_path_without_extension = os.path.splitext(self.given_path)[0]
        # Add log file to database
        self.db.add_zeek_file(file_path_without_extension)

        # this timeout is the only thing that
        # makes the read_zeek_files() return
        # without it, it will keep listening forever for new zeek log files
        # as we're running on an interface
        self.bro_timeout = 30
        self.lines = self.read_zeek_files()
        return True

    def handle_nfdump(self):
        command = f'nfdump -b -N -o csv -q -r {self.given_path}'
        # Execute command
        result = subprocess.run(command.split(), stdout=subprocess.PIPE)
        # Get command output
        self.nfdump_output = result.stdout.decode('utf-8')
        self.lines = self.read_nfdump_output()
        self.print(
            f'We read everything. No more input. Stopping input process. Sent {self.lines} lines'
        )
        return True


    def start_observer(self):
        # Now start the observer of new files. We need the observer because Zeek does not create all the files
        # at once, but when the traffic appears. That means that we need
        # some process to tell us which files to read in real time when they appear
        # Get the file eventhandler
        # We have to set event_handler and event_observer before running zeek.
        event_handler = FileEventHandler(
            self.zeek_dir,
            self.input_type,
            self.db
            )
        # Create an observer
        self.event_observer = Observer()
        # Schedule the observer with the callback on the file handler
        self.event_observer.schedule(
            event_handler, self.zeek_dir, recursive=True
        )
        # monitor changes to whitelist
        self.event_observer.schedule(
            event_handler, 'config/', recursive=True
        )
        # Start the observer
        self.event_observer.start()

    def handle_pcap_and_interface(self) -> int:
        """Returns the number of zeek lines read"""

        # Create zeek_folder if does not exist.
        if not os.path.exists(self.zeek_dir):
            os.makedirs(self.zeek_dir)
        self.print(f'Storing zeek log files in {self.zeek_dir}')
        self.start_observer()

        if self.input_type == 'interface':
            # We don't want to stop bro if we read from an interface
            self.bro_timeout = float('inf')
        elif self.input_type == 'pcap':
            # This is for stopping the inputprocess
            # if bro does not receive any new line while reading a pcap
            self.bro_timeout = 30

        zeek_files = os.listdir(self.zeek_dir)
        if len(zeek_files) > 0:
            # First clear the zeek folder of old .log files
            for f in zeek_files:
                os.remove(os.path.join(self.zeek_dir, f))

        # run zeek
        self.zeek_thread.start()
        # Give Zeek some time to generate at least 1 file.
        time.sleep(3)

        self.db.store_process_PID('Zeek', self.zeek_pid)
        if not hasattr(self, 'is_zeek_tabs'):
            self.is_zeek_tabs = False
        lines = self.read_zeek_files()
        self.print(
            f'We read everything. No more input. Stopping input process. Sent {lines} lines'
        )
        connlog_path = os.path.join(self.zeek_dir, 'conn.log')

        self.print(f"Number of zeek generated flows in conn.log: {self.get_flows_number(connlog_path)}", 2, 0)

        self.stop_observer()
        return True

    def stop_observer(self):
        # Stop the observer
        try:
            self.event_observer.stop()
            self.event_observer.join()
        except AttributeError:
            # In the case of nfdump, there is no observer
            pass

    def remove_old_zeek_files(self):
        """
        This thread waits for filemonitor.py to tell it that zeek changed the log files,
        it deletes old zeek-date.log files and clears slips' open handles and sleeps again
        """
        while not self.should_stop():
            # keep the rotated files for the period specified in slips.conf
            if msg := self.get_msg('remove_old_files'):
                # this channel receives renamed zeek log files, we can safely delete them and close their handle
                changed_files = json.loads(msg['data'])

                # for example the old log file should be  ./zeek_files/dns.2022-05-11-14-43-20.log
                # new log file should be dns.log without the ts
                old_log_file = changed_files['old_file']
                new_log_file = changed_files['new_file']
                new_logfile_without_path = new_log_file.split('/')[-1].split(
                    '.'
                )[0]
                # ignored files have no open handle, so we should only delete them from disk
                if new_logfile_without_path in self.ignored_files:
                    # just delete the old file
                    os.remove(old_log_file)
                    continue

                # don't allow inputprocess to access the
                # open_file_handlers dict until this thread sleeps again
                lock = threading.Lock()
                lock.acquire()
                try:
                    # close slips' open handles
                    self.open_file_handlers[new_log_file].close()
                    # delete cached filename
                    del self.open_file_handlers[new_log_file]
                except KeyError:
                    # we don't have a handle for that file,
                    # we probably don't need it in slips
                    # ex: loaded_scripts.log, stats.log etc..
                    pass
                # delete the old log file (the one with the ts)
                self.to_be_deleted.append(old_log_file)
                self.time_rotated = float(utils.convert_format(datetime.now(), 'unixtimestamp'))
                # os.remove(old_log_file)
                lock.release()

    def shutdown_gracefully(self):
        self.stop_observer()
        self.stop_queues()
        try:
            self.remover_thread.join()
        except:
            pass
        try:
            self.zeek_thread.join()
        except:
            pass

        if hasattr(self, 'open_file_handlers'):
            self.close_all_handles()

        if hasattr(self, 'zeek_pid'):
            # kill zeek manually if it started bc it's detached from this process and will never recv the sigint
            # also withoutt this, inputproc will never shutdown and will always remain in memory causing 1000 bugs in
            # proc_man:shutdown_gracefully()
            try:
                os.kill(self.zeek_pid, signal.SIGKILL)
            except Exception as e:
                pass


    def run_zeek(self):
        """
        This thread sets the correct zeek parameters and starts zeek
        """
        def detach_child():
            """
            Detach zeek from the parent process group(inputprocess), the child(zeek)
             will no longer receive signals
            """
            # we're doing this to fix zeek rotating on sigint, not when zeek has it's own
            # process group, it won't get the signals sent to slips.py
            os.setpgrp()

        # rotation is disabled unless it's an interface
        rotation = []
        if self.input_type == 'interface':
            if self.enable_rotation:
                # how often to rotate zeek files? taken from slips.conf
                rotation = ['-e', f"redef Log::default_rotation_interval = {self.rotation_period} ;"]
            bro_parameter = ['-i', self.given_path]

        elif self.input_type == 'pcap':
            # Find if the pcap file name was absolute or relative
            given_path = self.given_path
            if not os.path.isabs(self.given_path):
                # now the given pcap is relative to slips main dir
                # slips can store the zeek logs dir either in the
                # output dir (by default in Slips/output/<filename>_<date>/zeek_files/),
                # or in any dir specified with -o
                # construct an abs path from the given path so slips can find the given pcap
                # no matter where the zeek dir is placed
                given_path = os.path.join(os.getcwd(), self.given_path)

            # using a list of params instead of a str for storing the cmd
            # becaus ethe given path may contain spaces
            bro_parameter = ['-r', given_path]


        # Run zeek on the pcap or interface. The redef is to have json files
        zeek_scripts_dir = os.path.join(os.getcwd(), 'zeek-scripts')
        packet_filter = ['-f ', self.packet_filter] if self.packet_filter else []

        # 'local' is removed from the command because it
        # loads policy/protocols/ssl/expiring-certs and
        # and policy/protocols/ssl/validate-certs and they have conflicts with our own
        # zeek-scripts/expiring-certs and validate-certs
        # we have our own copy pf local.zeek in __load__.zeek
        command = [self.zeek_or_bro, '-C']
        command += bro_parameter
        command += [
            f'tcp_inactivity_timeout={self.tcp_inactivity_timeout}mins',
            'tcp_attempt_delay=1min',
            zeek_scripts_dir
        ]
        command += rotation
        command += packet_filter


        self.print(f'Zeek command: {" ".join(command)}', 3, 0)

        zeek = subprocess.Popen(
            command,
            stdout=subprocess.PIPE,
            stderr=subprocess.PIPE,
            stdin=subprocess.PIPE,
<<<<<<< HEAD
            cwd=self.zeek_folder,
            start_new_session=True
=======
            cwd=self.zeek_dir,
            preexec_fn=detach_child,
>>>>>>> e7892794
        )
        # you have to get the pid before communicate()
        self.zeek_pid = zeek.pid

        out, error = zeek.communicate()
        if out:
            print(f"Zeek: {out}")
        if error:
            self.print(f"Zeek error. return code: {zeek.returncode} error:{error.strip()}")

    def handle_cyst(self):
        """
        Read flows sent by any external module (for example the cYST module)
        Supported flows are of type zeek conn log
        """
        # slips supports reading zeek json conn.log only using CYST
        # this type is passed here by slips.py, so in the future
        # to support more types, modify slips.py
        if self.line_type != 'zeek':
            return

        channel = self.db.subscribe('new_module_flow')
        self.channels.update({'new_module_flow': channel})
        while not self.should_stop():
            # the CYST module will send msgs to this channel when it read s a new flow from the CYST UDS
            # todo when to break? cyst should send something like stop?

            msg = self.get_msg('new_module_flow')
            if msg and msg['data'] == 'stop_process':
                self.shutdown_gracefully()
                return True

            if msg := self.get_msg('new_module_flow'):
                msg: str = msg["data"]
                msg = json.loads(msg)
                flow = msg['flow']
                src_module = msg['module']
                line_info = {
                    'type': 'external_module',
                    'module': src_module,
                    'line_type': self.line_type,
                    'data': flow
                }
                self.print(f'   > Sent Line: {line_info}', 0, 3)
                self.profiler_queue.put(line_info)
                self.lines += 1
                self.print('Done reading 1 CYST flow.\n ', 0, 3)

                time.sleep(2)



    def main(self):
        utils.drop_root_privs()
        if (
            '-i' in sys.argv
            or self.db.is_growing_zeek_dir()
        ):
            # this thread should be started from run() to get the PID of inputprocess and have shared variables
            # if it started from __init__() it will have the PID of slips.py therefore,
            # any changes made to the shared variables in inputprocess will not appear in the thread
            # delete old zeek-date.log files
            self.remover_thread.start()


        # Process the file that was given
        # If the type of file is 'file (-f) and the name of the
        # file is '-' then read from stdin
        if self.input_type == 'stdin':
            self.read_from_stdin()
        elif self.input_type == 'zeek_folder':
            # is a zeek folder
            self.read_zeek_folder()
        elif self.input_type == 'zeek_log_file':
            # Is a zeek.log file
            file_name = self.given_path.split('/')[-1]
            if 'log' in file_name:
                self.handle_zeek_log_file()
            else:
                return False
<<<<<<< HEAD
            self.shutdown_gracefully()
            return False
            # keep the module idle until slips.py kills it
            # without this, the module exits but the pid will remain in memory as <defunct>
            # while True:
            #     time.sleep(1)
        except KeyboardInterrupt:
            self.shutdown_gracefully()
            return False
        except Exception as inst:
            exception_line = sys.exc_info()[2].tb_lineno
            self.print(
                f'Problem with Input Process. line {exception_line}', 0, 1
            )
=======
        elif self.input_type == 'nfdump':
            # binary nfdump file
            self.handle_nfdump()
        elif self.input_type == 'binetflow' or 'binetflow-tabs' in self.input_type:
            # argus or binetflow
            self.handle_binetflow()
        elif self.input_type in ['pcap', 'interface']:
            self.handle_pcap_and_interface()
        elif self.input_type == 'suricata':
            self.handle_suricata()
        elif self.input_type == 'CYST':
            self.handle_cyst()
        else:
            # if self.input_type is 'file':
            # default value
>>>>>>> e7892794
            self.print(
                f'Unrecognized file type "{self.input_type}". Stopping.'
            )
            return False

        # keep the module idle until slips.py kills it
        # without this, the module exits but the pid will remain in memory as <defunct>
        # OK, without this, the input proc calls stop_queues(), which calls cancel_join_thread
        # WHICH stops the profiler queue while the profiler process is still processing flows
        # so. do not remove this.
        while not self.should_stop():
            time.sleep(3)<|MERGE_RESOLUTION|>--- conflicted
+++ resolved
@@ -20,10 +20,7 @@
 import signal
 import sys
 import os
-<<<<<<< HEAD
-=======
 from slips_files.common.abstracts import Core
->>>>>>> e7892794
 from datetime import datetime
 from watchdog.observers import Observer
 from slips_files.core.helpers.filemonitor import FileEventHandler
@@ -801,13 +798,8 @@
             stdout=subprocess.PIPE,
             stderr=subprocess.PIPE,
             stdin=subprocess.PIPE,
-<<<<<<< HEAD
             cwd=self.zeek_folder,
             start_new_session=True
-=======
-            cwd=self.zeek_dir,
-            preexec_fn=detach_child,
->>>>>>> e7892794
         )
         # you have to get the pid before communicate()
         self.zeek_pid = zeek.pid
@@ -888,22 +880,6 @@
                 self.handle_zeek_log_file()
             else:
                 return False
-<<<<<<< HEAD
-            self.shutdown_gracefully()
-            return False
-            # keep the module idle until slips.py kills it
-            # without this, the module exits but the pid will remain in memory as <defunct>
-            # while True:
-            #     time.sleep(1)
-        except KeyboardInterrupt:
-            self.shutdown_gracefully()
-            return False
-        except Exception as inst:
-            exception_line = sys.exc_info()[2].tb_lineno
-            self.print(
-                f'Problem with Input Process. line {exception_line}', 0, 1
-            )
-=======
         elif self.input_type == 'nfdump':
             # binary nfdump file
             self.handle_nfdump()
@@ -919,7 +895,6 @@
         else:
             # if self.input_type is 'file':
             # default value
->>>>>>> e7892794
             self.print(
                 f'Unrecognized file type "{self.input_type}". Stopping.'
             )
