--- conflicted
+++ resolved
@@ -5,11 +5,7 @@
 from typing import Tuple, Union, Dict, Optional, List
 import traceback
 import ipaddress
-<<<<<<< HEAD
-from math import ceil
-=======
 from math import ceil, floor
->>>>>>> ff72c3ea
 import sys
 import validators
 from slips_files.common.abstracts.observer import IObservable
@@ -80,93 +76,6 @@
         else:
             self.r.hset('DHCP_flows', f'{profileid}_{twid}', json.dumps(flow))
 
-<<<<<<< HEAD
-
-    def create_new_tws_as_needed(self,
-                                 flowtime: float,
-                                 lasttw_end_time: float,
-                                 profileid: str,
-                                 ) -> str:
-        """
-        calculates how many new tws need to be added, adds them and returns
-        the id of the timewindow the given flowtime belongs to.
-        """
-        # The flow was not in the last TW, its NEWER than it
-        amount_of_new_tw = int(
-            (flowtime - lasttw_end_time) / self.width
-        )
-        self.print(
-            f'We have to create {amount_of_new_tw}'
-            f' empty TWs in the middle.', 3, 0,
-        )
-
-        tw_start_time = lasttw_end_time
-        for _ in range(amount_of_new_tw + 1):
-            # new_start = tw_start_time
-            twid: str = self.add_new_tw(profileid, tw_start_time)
-            self.print(f'Creating the TW id {twid}. '
-                       f'Start: {tw_start_time}.', 3, 0)
-            tw_start_time += self.width
-        return twid
-
-    def create_old_tws_as_needed(self,
-                                 flowtime: float,
-                                 last_tw_end_time: float,
-                                 profileid: str) -> str:
-        """
-        :param last_tw_end_time: this is the end time of the last
-        registered timewindow aka oldest seen tw in the given traffic
-
-        """
-        # There was no TW that included the time of this
-        # flow, so create them in the past
-
-        # How many new TW we need in the past?
-        # amount_of_new_tw is the total amount of tw we
-        # should have under the new situation
-        amount_of_new_tw = ceil(
-            (last_tw_end_time - flowtime) / self.width
-        )
-        # this is the real amount of tw we have now
-        amount_of_current_tw = (
-            self.get_number_of_tws_in_profile(profileid)
-        )
-        # diff is the new ones we should add in the past.
-        # (Yes, we could have computed this differently)
-        # this plus one is because we're using the last_tw_end_time to get
-        # the amount of new tws
-        # so we're adding the first timewindow with this +1
-        diff = amount_of_new_tw - amount_of_current_tw
-        self.print(f'We need to create {diff} '
-                   f'TW before the first', 3, 0)
-
-        # Get the first TW (it may be  anegative tw like timewindow-4)
-        first_tw: Optional[Tuple[str, float]]
-        first_tw = self.get_first_twid_for_profile(profileid)
-        if first_tw:
-            first_tw_number = int(first_tw[0].replace("timewindow",''))
-            first_tw_start_time: float = first_tw[1]
-
-            # The start of the older TW should be the
-            # first - the width
-            tw_start_time = first_tw_start_time - self.width
-            # the number of the tw to add
-            new_tw_number = first_tw_number - 1
-            for _ in range(diff):
-                twid: str = self.add_new_older_tw(
-                    profileid, tw_start_time, new_tw_number
-                )
-                self.print(f'Creating the new older TW id {twid}.'
-                           f' Start: {tw_start_time}.', 3, 0)
-                tw_start_time -= self.width
-                new_tw_number -= 1
-
-            return twid
-
-
-
-=======
->>>>>>> ff72c3ea
     def get_timewindow(self, flowtime, profileid):
         """
         This function returns the TW in the database where the flow belongs.
@@ -180,66 +89,6 @@
         - The empty tws in the middle are not being created!!!
         - The Dtp ips are stored in the first tw
         """
-<<<<<<< HEAD
-        try:
-            # First check if we are not in the last TW. Since this will be
-            # the majority of cases
-            last_twid: Optional[Tuple[str, float]]
-            last_twid = self.get_last_twid_of_profile(profileid)
-            if last_twid:
-                lasttwid: str
-                last_tw_start_time: float
-                lasttwid, last_tw_start_time = last_twid
-                last_tw_start_time = float(last_tw_start_time)
-                last_tw_end_time: float = last_tw_start_time + self.width
-                flowtime = float(flowtime)
-
-                # since there was a last TW, so check if the current flow
-                # belongs here.
-                if last_tw_end_time > flowtime >= last_tw_start_time:
-                    return lasttwid
-
-                # does it belong to a newer tw?
-                if last_tw_end_time <= flowtime:
-                    return self.create_new_tws_as_needed(
-                        flowtime,
-                        last_tw_end_time,
-                        profileid
-                    )
-
-                tw_of_ts: Optional[Tuple[str, float]]
-                if tw_of_ts := self.get_tw_of_ts(profileid, flowtime):
-                    # We found an existing TW where this flow belongs to
-                    return tw_of_ts[0]
-
-                # The flow was not in the last TW, its OLDER that it
-                twid: str = self.create_old_tws_as_needed(
-                    flowtime,
-                    last_tw_end_time,
-                    profileid)
-                return twid
-
-
-            # There is no last tw. So create the first TW
-            # If the option for only-one-tw was selected, we should
-            # create the TW at least 100 years before the flowtime,
-            # to cover for 'flows in the past'. Which means we should
-            # cover for any flow that is coming later with time before the
-            # first flow
-            if self.width == 9999999999:
-                # Seconds in 1 year = 31536000
-                startoftw = float(flowtime - (31536000 * 100))
-            else:
-                startoftw = flowtime
-
-            # Add this TW, of this profile, to the DB
-            twid: str = self.add_new_tw(profileid, startoftw)
-            return twid
-        except Exception as e:
-            self.print('Error in get_timewindow().', 0, 1)
-            self.print(traceback.print_exc(), 0, 1)
-            self.print(e, 0, 1)
-=======
         # If the option for only-one-tw was selected, we should
         # create the TW at least 100 years before the flowtime,
         # to cover for 'flows in the past'. Which means we should
@@ -272,7 +121,6 @@
         # Add this TW, of this profile, to the DB
         self.add_new_tw(profileid, tw_id, tw_start)
         return tw_id
->>>>>>> ff72c3ea
 
     def add_out_http(
         self,
@@ -1388,34 +1236,6 @@
             self.print(e, 0, 1)
             self.print(traceback.print_exc(), 0, 1)
 
-<<<<<<< HEAD
-    def add_new_tw(self, profileid, startoftw) -> str:
-        try:
-            """
-            Creates or adds a new timewindow to the list of tw for the 
-            given profile
-            Add the twid to the ordered set of a given profile
-            Returns the id of the timewindow just created
-            """
-            # Get the last twid and obtain the new tw id
-            last_twid: Optional[Tuple[str, float]]
-            last_twid = self.get_last_twid_of_profile(profileid)
-            if last_twid:
-                last_tw: str
-                last_tw_starttime: float
-                last_tw, last_tw_starttime = last_twid
-                last_tw_number = int(last_tw.split("timewindow")[1])
-                # Increment the last timewindow
-                twid = f'timewindow{last_tw_number + 1}'
-            else:
-                # There is no first TW, create it
-                twid = 'timewindow1'
-
-            # Add the new TW to the index of TW
-            self.r.zadd(f'tws{profileid}', {twid: float(startoftw)})
-            self.print(f'Created and added to DB for '
-                       f'{profileid}: a new tw: {twid}. '
-=======
     def add_new_tw(self, profileid, timewindow: str, startoftw: float):
         """
         Creates or adds a new timewindow to the list of tw for the
@@ -1429,7 +1249,6 @@
             self.r.zadd(f'tws{profileid}', {timewindow: float(startoftw)})
             self.print(f'Created and added to DB for '
                        f'{profileid}: a new tw: {timewindow}. '
->>>>>>> ff72c3ea
                        f' with starttime : {startoftw} ',
                        0, 4)
 
