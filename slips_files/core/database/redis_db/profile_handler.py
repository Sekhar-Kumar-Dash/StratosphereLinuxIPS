from dataclasses import asdict
import redis
import time
import json
from typing import Tuple, Union, Dict, Optional, List
import traceback
import ipaddress
from math import ceil, floor
import sys
import validators
from slips_files.common.abstracts.observer import IObservable
from slips_files.core.output import Output

class ProfileHandler(IObservable):
    """
    Helper class for the Redis class in database.py
    Contains all the logic related to flows, profiles and timewindows
    """
    name = 'DB'
    
    def __init__(self, logger: Output):
        IObservable.__init__(self)
        self.logger = logger
        self.add_observer(self.logger)
        
    def print(self, text, verbose=1, debug=0):
        """
        Function to use to print text using the outputqueue of slips.
        Slips then decides how, when and where to print this text by taking all the processes into account
        :param verbose:
            0 - don't print
            1 - basic operation/proof of work
            2 - log I/O operations and filenames
            3 - log database/profile/timewindow changes
        :param debug:
            0 - don't print
            1 - print exceptions
            2 - unsupported and unhandled types (cases that may cause errors)
            3 - red warnings that needs examination - developer warnings
        :param text: text to print. Can include format like f'Test {here}'
        """

        self.notify_observers(
            {
                'from': self.name,
                'txt': text,
                'verbose': verbose,
                'debug': debug
           }
        )
        

    def getOutTuplesfromProfileTW(self, profileid, twid):
        """Get the out tuples"""
        return self.r.hget(profileid + self.separator + twid, 'OutTuples')

    def getInTuplesfromProfileTW(self, profileid, twid):
        """Get the in tuples"""
        return self.r.hget(profileid + self.separator + twid, 'InTuples')
    def get_dhcp_flows(self, profileid, twid) -> list:
        """
        returns a dict of dhcp flows that happened in this profileid and twid
        """
        if flows := self.r.hget('DHCP_flows', f'{profileid}_{twid}'):
            return json.loads(flows)

    def set_dhcp_flow(self, profileid, twid, requested_addr, uid):
        """
        Stores all dhcp flows sorted by profileid_twid
        """
        flow = {requested_addr: uid}
        if cached_flows := self.get_dhcp_flows(profileid, twid):
            # we already have flows in this twid, update them
            cached_flows.update(flow)
            self.r.hset('DHCP_flows', f'{profileid}_{twid}', json.dumps(cached_flows))
        else:
            self.r.hset('DHCP_flows', f'{profileid}_{twid}', json.dumps(flow))




    def get_timewindow(self, flowtime, profileid):
        """
        This function returns the TW in the database where the flow belongs.
        If the TW is not there, we create as many tw as necessary in the future
         or past until we get the correct TW for this flow.
        - We use this function to avoid retrieving all the data from the DB
        for the complete profile.
        We use a separate table for the TW per profile.
        -- Returns the time window id
        THIS IS NOT WORKING:
        - The empty tws in the middle are not being created!!!
        - The Dtp ips are stored in the first tw
        """
        # If the option for only-one-tw was selected, we should
        # create the TW at least 100 years before the flowtime,
        # to cover for 'flows in the past'. Which means we should
        # cover for any flow that is coming later with time before the
        # first flow
        if self.width == 9999999999:
            # Seconds in 1 year = 31536000
            tw_start = float(flowtime - (31536000 * 100))
            tw_number: int = 1
        else:
            starttime_of_first_tw: str = self.r.hget(
                'analysis', 'file_start'
            )

            if starttime_of_first_tw:
                starttime_of_first_tw = float(starttime_of_first_tw)
                tw_number: int = floor((flowtime - starttime_of_first_tw)
                                       / self.width) + 1

                tw_start: float = starttime_of_first_tw + (
                        self.width * (tw_number-1) )
            else:
                # this is the first timewindow
                tw_number: int = 1
                tw_start: float = flowtime

        tw_id: str = f"timewindow{tw_number}"

        # Add this TW, of this profile, to the DB
        self.add_new_tw(profileid, tw_id, tw_start)
        return tw_id

    def add_out_http(
        self,
        profileid,
        twid,
        flow,
    ):
        """
        Store in the DB a http request
        All the type of flows that are not netflows are stored in a separate hash ordered by uid.
        The idea is that from the uid of a netflow, you can access which other type of info is related to that uid
        """
        http_flow_dict = {
            'uid': flow.uid,
            'type': flow.type_,
            'method': flow.method,
            'host': flow.host,
            'uri': flow.uri,
            'version': flow.version,
            'user_agent': flow.user_agent,
            'request_body_len': flow.request_body_len,
            'response_body_len': flow.response_body_len,
            'status_code': flow.status_code,
            'status_msg': flow.status_msg,
            'resp_mime_types': flow.resp_mime_types,
            'resp_fuids': flow.resp_fuids,
            'stime': flow.starttime,
            'daddr': flow.daddr,
        }
        # Convert to json string
        http_flow_dict = json.dumps(http_flow_dict)
        http_flow = {
            'profileid': profileid,
            'twid': twid,
            'flow': http_flow_dict,
            'stime': flow.starttime,
        }
        to_send = json.dumps(http_flow)
        self.publish('new_http', to_send)
        self.publish('new_url', to_send)

        self.print(f'Adding HTTP flow to DB: {http_flow_dict}', 3, 0)

        http_flow.pop('flow', None)
        http_flow['uid'] = flow.uid

        # Check if the host domain AND the url is detected by the threat
        # intelligence.
        # not all flows have a host value so don't send empty hosts to ti
        # module.
        if len(flow.host) > 2:
            self.give_threat_intelligence(profileid,
                                          twid,
                                          'dst',
                                          flow.starttime,
                                          flow.uid,
                                          flow.daddr,
                                          lookup=flow.host)
            self.give_threat_intelligence(profileid,
                                          twid,
                                          'dst',
                                          flow.starttime,
                                          flow.uid,
                                          flow.daddr,
                                          lookup=f'http://{flow.host}{flow.uri}')
        else:
            # use the daddr since there's no host
            self.give_threat_intelligence(profileid,
                                          twid,
                                          'dstip',
                                          flow.starttime,
                                          flow.uid,
                                          flow.daddr,
                                          lookup=f'http://{flow.daddr}{flow.uri}')



    def add_out_dns(
        self,
        profileid,
        twid,
        flow
    ):
        """
        Store in the DB a DNS request
        All the type of flows that are not netflows are stored in a separate hash ordered by flow.uid.
        The idea is that from the flow.uid of a netflow, you can access which other type of info is related to that flow.uid
        """
        dns_flow = {
            'flow.uid': flow.uid,
            'type': flow.type_,
            'query': flow.query,
            'qclass_name': flow.qclass_name,
            'flow.qtype_name': flow.qtype_name,
            'rcode_name': flow.rcode_name,
            'answers': flow.answers,
            'ttls': flow.TTLs,
            'stime': flow.starttime,
        }

        # Convert to json string
        dns_flow = json.dumps(dns_flow)
        # Publish the new dns received
        # TODO we should just send the DNS obj!
        to_send = {
            'profileid': profileid,
            'twid': twid,
            'flow': dns_flow,
            'stime': flow.starttime,
            'uid': flow.uid,
            'rcode_name': flow.rcode_name,
            'daddr': flow.daddr,
            'answers': flow.answers
        }

        to_send = json.dumps(to_send)
        # publish a dns with its flow
        self.publish('new_dns', to_send)
        # Check if the dns query is detected by the threat intelligence.
        self.give_threat_intelligence(
            profileid,
            twid,
            'dstip',
            flow.starttime,
            flow.uid,
            flow.daddr,
            lookup=flow.query
        )


        # Add DNS resolution to the db if there are answers for the query
        if flow.answers and flow.answers !=  ['-'] :
            srcip = profileid.split('_')[1]
            self.set_dns_resolution(
                flow.query, flow.answers, flow.starttime, flow.uid, flow.qtype_name, srcip, twid
            )
            # send each dns answer to TI module
            for answer in flow.answers:
                if 'TXT' in answer:
                    continue

                extra_info = {
                    'is_dns_response': True,
                    'dns_query': flow.query,
                    'domain': answer,
                }
                self.give_threat_intelligence(
                    profileid,
                    twid,
                    'dstip',
                    flow.starttime,
                    flow.uid,
                    flow.daddr,
                    lookup=answer,
                    extra_info=extra_info
                )


    def add_port(
            self, profileid: str, twid: str, flow: dict, role: str, port_type: str
    ):
        """
        Store info learned from ports for this flow
        The flow can go out of the IP (we are acting as Client) or into the IP (we are acting as Server)
        role: 'Client' or 'Server'. Client also defines that the flow is going out, Server that is going in
        port_type: 'Dst' or 'Src'.
        Depending if this port was a destination port or a source port
        """
        # Extract variables from columns
        dport = flow.dport
        sport = flow.sport
        totbytes = int(flow.bytes)
        pkts = int(flow.pkts)
        state = flow.state
        proto = flow.proto.upper()
        starttime = str(flow.starttime)
        uid = flow.uid
        ip = str(flow.daddr)
        spkts = flow.spkts
        state_hist = flow.state_hist if hasattr(flow, 'state_hist') else ''
        # dpkts = columns['dpkts']
        # daddr = columns['daddr']
        # saddr = columns['saddr']
        # sbytes = columns['sbytes']

        if '^' in state_hist:
            # The majority of the FP with horizontal port scan detection happen because a
            # benign computer changes wifi, and many not established conns are redone,
            # which look like a port scan to 10 webpages. To avoid this, we IGNORE all
            # the flows that have in the history of flags (field history in zeek), the ^,
            # that means that the flow was swapped/flipped.
            # The below key_name is only used by the portscan module to check for horizontal
            # portscan, which means we can safely ignore it here and it won't affect the rest
            # of slips
            return False


        # Choose which port to use based if we were asked Dst or Src
        port = str(sport) if port_type == 'Src' else str(dport)

        # If we are the Client, we want to store the dstips only
        # If we are the Server, we want to store the srcips only
        ip_key = 'srcips' if role == 'Server' else 'dstips'

        # Get the state. Established, NotEstablished
        summaryState = self.getFinalStateFromFlags(state, pkts)

        old_profileid_twid_data = self.get_data_from_profile_tw(
            profileid,
            twid,
            port_type,
            summaryState,
            proto,
            role,
            'Ports'
        )

        try:
            # we already have info about this dport, update it
            port_data = old_profileid_twid_data[port]
            port_data['totalflows'] += 1
            port_data['totalpkt'] += pkts
            port_data['totalbytes'] += totbytes

            # if there's a conn from this ip on this port, update the pkts of this conn
            if ip in port_data[ip_key]:
                port_data[ip_key][ip]['pkts'] += pkts
                port_data[ip_key][ip]['spkts'] += spkts
                port_data[ip_key][ip]['uid'].append(uid)
            else:
                port_data[ip_key][ip] = {
                    'pkts': pkts,
                    'spkts': spkts,
                    'stime': starttime,
                    'uid': [uid]
                }

        except KeyError:
            # First time for this dport
            port_data = {
                'totalflows': 1,
                'totalpkt': pkts,
                'totalbytes': totbytes,
                ip_key: {
                    ip: {
                        'pkts': pkts,
                        'spkts': spkts,
                        'stime': starttime,
                        'uid': [uid]
                    }
                }
            }
        old_profileid_twid_data[port] = port_data
        data = json.dumps(old_profileid_twid_data)
        hash_key = f'{profileid}{self.separator}{twid}'
        key_name = f'{port_type}Ports{role}{proto}{summaryState}'
        self.r.hset(hash_key, key_name, str(data))
        self.markProfileTWAsModified(profileid, twid, starttime)
    def getFinalStateFromFlags(self, state, pkts):
        """
        Analyze the flags given and return a summary of the state. Should work with Argus and Bro flags
        We receive the pakets to distinguish some Reset connections
        """
        try:
            pre = state.split('_')[0]
            try:
                # Try suricata states
                """
                There are different states in which a flow can be.
                Suricata distinguishes three flow-states for TCP and two for UDP. For TCP,
                these are: New, Established and Closed,for UDP only new and established.
                For each of these states Suricata can employ different timeouts.
                """
                if 'new' in state or 'established' in state:
                    return 'Established'
                elif 'closed' in state:
                    return 'Not Established'

                # We have varius type of states depending on the type of flow.
                # For Zeek
                if state in ('S0', 'REJ', 'RSTOS0', 'RSTRH', 'SH', 'SHR'):
                    return 'Not Established'
                elif state in ('S1', 'SF', 'S2', 'S3', 'RSTO', 'RSTP', 'OTH'):
                    return 'Established'


                # For Argus
                suf = state.split('_')[1]
                if 'S' in pre and 'A' in pre and 'S' in suf and 'A' in suf:
                    """
                    Examples:
                    SA_SA
                    SR_SA
                    FSRA_SA
                    SPA_SPA
                    SRA_SPA
                    FSA_FSA
                    FSA_FSPA
                    SAEC_SPA
                    SRPA_SPA
                    FSPA_SPA
                    FSRPA_SPA
                    FSPA_FSPA
                    FSRA_FSPA
                    SRAEC_SPA
                    FSPA_FSRPA
                    FSAEC_FSPA
                    FSRPA_FSPA
                    SRPAEC_SPA
                    FSPAEC_FSPA
                    SRPAEC_FSRPA
                    """
                    return 'Established'
                elif 'PA' in pre and 'PA' in suf:
                    # Tipical flow that was reported in the middle
                    """
                    Examples:
                    PA_PA
                    FPA_FPA
                    """
                    return 'Established'
                elif 'ECO' in pre:
                    return 'ICMP Echo'
                elif 'ECR' in pre:
                    return 'ICMP Reply'
                elif 'URH' in pre:
                    return 'ICMP Host Unreachable'
                elif 'URP' in pre:
                    return 'ICMP Port Unreachable'
                else:
                    """
                    Examples:
                    S_RA
                    S_R
                    A_R
                    S_SA
                    SR_SA
                    FA_FA
                    SR_RA
                    SEC_RA
                    """
                    return 'Not Established'
            except IndexError:
                # suf does not exist, which means that this is some ICMP or no response was sent for UDP or TCP
                if 'ECO' in pre:
                    # ICMP
                    return 'Established'
                elif 'UNK' in pre:
                    # ICMP6 unknown upper layer
                    return 'Established'
                elif 'CON' in pre:
                    # UDP
                    return 'Established'
                elif 'INT' in pre:
                    # UDP trying to connect, NOT preciselly not established but also NOT 'Established'. So we considered not established because there
                    # is no confirmation of what happened.
                    return 'Not Established'
                elif 'EST' in pre:
                    # TCP
                    return 'Established'
                elif 'RST' in pre:
                    # TCP. When -z B is not used in argus, states are single words. Most connections are reseted when finished and therefore are established
                    # It can happen that is reseted being not established, but we can't tell without -z b.
                    # So we use as heuristic the amount of packets. If <=3, then is not established because the OS retries 3 times.
                    return 'Not Established' if int(pkts) <= 3 else 'Established'
                elif 'FIN' in pre:
                    # TCP. When -z B is not used in argus, states are single words. Most connections are finished with FIN when finished and therefore are established
                    # It can happen that is finished being not established, but we can't tell without -z b.
                    # So we use as heuristic the amount of packets. If <=3, then is not established because the OS retries 3 times.
                    return 'Not Established' if int(pkts) <= 3 else 'Established'
                else:
                    """
                    Examples:
                    S_
                    FA_
                    PA_
                    FSA_
                    SEC_
                    SRPA_
                    """
                    return 'Not Established'
        except Exception:
            exception_line = sys.exc_info()[2].tb_lineno
            self.print(
                f'Error in getFinalStateFromFlags() in database.py line {exception_line}'
            ,0,1)
            self.print(traceback.print_exc(), 0, 1)

    def get_data_from_profile_tw(
        self,
        profileid: str,
        twid: str,
        direction: str,
        state: str,
        protocol: str,
        role: str,
        type_data: str,
    ) -> dict:
        """
        Get the info about a certain role (Client or Server),
        for a particular protocol (TCP, UDP, ICMP, etc.) for a
        particular State (Established, etc.)

        :param direction: 'Dst' or 'Src'. This is used to know if you
        want the data of the src ip or ports, or the data from
        the dst ips or ports
        :param state: can be 'Established' or 'NotEstablished'
        :param protocol: can be 'TCP', 'UDP', 'ICMP' or 'IPV6ICMP'

        :param role: can be 'Client' or 'Server'
        Depending if the traffic is going out or not, we are Client or Server
        Client role means: the traffic is done by the given profile
        Server role means:the traffic is going to the given profile

        :param type_data: can be 'Ports' or 'IPs'
        """

        try:
            # key_name = [Src,Dst] + [Port,IP] + [Client,Server] +
            # [TCP,UDP, ICMP, ICMP6] + [Established,
            # Not Establihed]
            # Example: key_name = 'SrcPortClientTCPEstablished'
            key = direction + type_data + role + protocol.upper() + state
            data = self.r.hget(f'{profileid}{self.separator}{twid}', key)

            if data:
                return json.loads(data)

            self.print(
                f'There is no data for Key: {key}. Profile {profileid} TW {twid}',
                3,
                0,
            )
            return {}
        except Exception as e:
            exception_line = sys.exc_info()[2].tb_lineno
            self.print(
                f'Error in getDataFromProfileTW database.py line {exception_line}'
            ,0,1)
            self.print(traceback.print_exc(), 0, 1)


    def update_ip_info(
        self,
        old_profileid_twid_data: dict,
        pkts,
        dport,
        spkts,
        totbytes,
        ip,
        starttime,
        uid
    ) -> dict:
        """
        #  Updates how many times each individual DstPort was contacted,
        the total flows sent by this ip and their uids,
        the total packets sent by this ip,
        and total bytes sent by this ip
        """
        dport = str(dport)
        spkts = int(spkts)
        pkts = int(pkts)
        totbytes = int(totbytes)
        if ip in old_profileid_twid_data:
            # update info about an existing ip
            ip_data = old_profileid_twid_data[ip]
            ip_data['totalflows'] += 1
            ip_data['totalpkt'] += pkts
            ip_data['totalbytes'] += totbytes
            ip_data['uid'].append(uid)

            ip_data['dstports']: dict

            if dport in ip_data['dstports']:
                ip_data['dstports'][dport] += spkts
            else:
                ip_data['dstports'].update({
                   dport: spkts
                })
        else:
            # First time seeing this ip
            ip_data = {
                'totalflows': 1,
                'totalpkt': pkts,
                'totalbytes': totbytes,
                'stime': starttime,
                'uid': [uid],
                'dstports': {dport: spkts}

            }
        old_profileid_twid_data.update({ip: ip_data})

        return old_profileid_twid_data

    def update_times_contacted(self, ip, direction, profileid, twid):
        """
        :param ip: the ip that we want to update the times we contacted
        """

        # Get the hash of the timewindow
        profileid_twid = f'{profileid}{self.separator}{twid}'

        # Get the DstIPs data for this tw in this profile
        # The format is {'1.1.1.1' :  3}
        ips_contacted = self.r.hget(profileid_twid, f'{direction}IPs')
        if not ips_contacted:
            ips_contacted = {}

        try:
            ips_contacted = json.loads(ips_contacted)
            # Add 1 because we found this ip again
            ips_contacted[ip] += 1
        except (TypeError, KeyError):
            # There was no previous data stored in the DB
            ips_contacted[ip] = 1

        ips_contacted = json.dumps(ips_contacted)
        self.r.hset(profileid_twid, f'{direction}IPs', str(ips_contacted))

    def add_ips(self, profileid, twid, flow, role):
        """
        Function to add information about an IP address
        The flow can go out of the IP (we are acting as Client) or into the IP
        (we are acting as Server)
        ip_as_obj: IP to add. It can be a dstIP or srcIP depending on the role
        role: 'Client' or 'Server'
        This function does two things:
            1- Add the ip to this tw in this profile, counting how many times
            it was contacted, and storing it in the key 'DstIPs' or 'SrcIPs'
            in the hash of the profile
            2- Use the ip as a key to count how many times that IP was
            contacted on each port. We store it like this because its the
               pefect structure to detect vertical port scans later on
            3- Check if this IP has any detection in the threat intelligence
            module. The information is added by the module directly in the DB.
        """

        uid = flow.uid
        starttime = str(flow.starttime)
        ip = flow.daddr if role=='Client' else flow.saddr

        """
        Depending if the traffic is going out or not, we are Client or Server
        Client role means:
            The profile corresponds to the src ip that received this flow
            The dstip is here the one receiving data from your profile
            So check the dst ip
        Server role means:
            The profile corresponds to the dst ip that received this flow
            The srcip is here the one sending data to your profile
            So check the src ip
        """
        direction = 'Dst' if role == 'Client' else 'Src'

        #############
        # Store the Dst as IP address and notify in the channel
        # We send the obj but when accessed as str, it is automatically
        # converted to str
        self.set_new_ip(ip)

        #############

        # OTH means that we didnt see the true src ip and dst ip
        if flow.state != 'OTH':
            self.ask_for_ip_info(flow.saddr,
                                 profileid,
                                 twid,
                                 flow.proto.upper(),
                                 flow.starttime,
                                 flow.uid,
                                 'srcip',
                                 daddr=flow.daddr)
            self.ask_for_ip_info(flow.daddr,
                                 profileid,
                                 twid,
                                 flow.proto.upper(),
                                 flow.starttime,
                                 flow.uid,
                                 'dstip')


        self.update_times_contacted(ip, direction, profileid, twid)

        # Get the state. Established, NotEstablished
        summaryState = self.getFinalStateFromFlags(flow.state, flow.pkts)
        key_name = (
            f'{direction}IPs{role}{flow.proto.upper()}{summaryState}'
        )
        # Get the previous data about this key
        old_profileid_twid_data = self.get_data_from_profile_tw(
            profileid,
            twid,
            direction,
            summaryState,
            flow.proto,
            role,
            'IPs',
        )
        profileid_twid_data: dict = self.update_ip_info(
            old_profileid_twid_data,
            flow.pkts,
            flow.dport,
            flow.spkts,
            flow.bytes,
            ip,
            starttime,
            uid
        )

        # Store this data in the profile hash
        self.r.hset(
            f'{profileid}{self.separator}{twid}',
            key_name,
            json.dumps(profileid_twid_data)
        )
        return True

    def get_all_contacted_ips_in_profileid_twid(self, profileid, twid) -> dict:
        """
        Get all the contacted IPs in a given profile and TW
        """
        all_flows: dict = self.db.get_all_flows_in_profileid_twid(profileid, twid)
        if not all_flows:
            return {}
        contacted_ips = {}
        for uid, flow in all_flows.items():
            # get the daddr of this flow
            daddr = flow['daddr']
            contacted_ips[daddr] = uid
        return contacted_ips


    def markProfileTWAsBlocked(self, profileid, twid):
        """Add this profile and tw to the list of blocked
        a profile is only blocked if it was blocked using the user's
        firewall, not if it just generated an alert
        """
        tws = self.getBlockedProfTW(profileid)
        tws.append(twid)
        self.r.hset('BlockedProfTW', profileid, json.dumps(tws))


    def getBlockedProfTW(self, profileid):
        """Return all the list of blocked tws"""
        if tws := self.r.hget('BlockedProfTW', profileid):
            return json.loads(tws)
        return []


    def checkBlockedProfTW(self, profileid, twid):
        """
        Check if profile and timewindow is blocked
        """
        profile_tws = self.getBlockedProfTW(profileid)
        return twid in profile_tws


    def wasProfileTWModified(self, profileid, twid):
        """Retrieve from the db if this TW of this profile was modified"""
        data = self.r.zrank('ModifiedTW', profileid + self.separator + twid)
        return bool(data)


    def add_flow(
        self,
        flow,
        profileid='',
        twid='',
        label='',
    ):
        """
        Function to add a flow by interpreting the data. The flow is added to the correct TW for this profile.
        The profileid is the main profile that this flow is related too.
        : param new_profile_added : is set to True for everytime we see a new srcaddr
        """
        summaryState = self.getFinalStateFromFlags(flow.state, flow.pkts)
        flow_dict = {
            'ts': flow.starttime,
            'dur': flow.dur,
            'saddr': flow.saddr,
            'sport': flow.sport,
            'daddr': flow.daddr,
            'dport': flow.dport,
            'proto': flow.proto,
            'origstate': flow.state,
            'state': summaryState,
            'pkts': flow.pkts,
            'allbytes': flow.bytes,
            'spkts': flow.spkts,
            'sbytes': flow.sbytes,
            'appproto': flow.appproto,
            'smac': flow.smac,
            'dmac': flow.dmac,
            'label': label,
            'flow_type': flow.type_,
            'module_labels': {},
        }

        # Convert to json string
        flow_dict = json.dumps(flow_dict)
        # The key was not there before. So this flow is not repeated
        # Store the label in our uniq set, and increment it by 1
        if label:
            self.r.zincrby('labels', 1, label)

        flow_dict = {flow.uid: flow_dict}

        # Get the dictionary and convert to json string
        flow_dict = json.dumps(flow_dict)
        # Prepare the data to publish.
        to_send = {
            'profileid': profileid,
            'twid': twid,
            'flow': flow_dict,
            'stime': flow.starttime,
        }
        to_send = json.dumps(to_send)

        # set the pcap/file stime in the analysis key
        if self.first_flow:
            self.set_input_metadata({'file_start': flow.starttime})
            self.first_flow = False

        self.set_local_network(flow.saddr)

        # dont send arp flows in this channel, they have their own new_arp channel
        if flow.type_ != 'arp':
            self.publish('new_flow', to_send)
        return True

    def add_software_to_profile(
        self, profileid, flow
    ):
        """
        Used to associate this profile with it's used software and version
        """
        sw_dict = {
            flow.software: {
                    'version-major': flow.version_major,
                    'version-minor': flow.version_minor,
                    'uid': flow.uid
                }
        }
        # cached_sw is {software: {'version-major':x,
        # 'version-minor':y, 'uid':...}}
        if cached_sw := self.get_software_from_profile(profileid):
            if flow.software in cached_sw:
                # we already have this same software for this proileid.
                # dont store this one
                return
            # add this new sw to the list of softwares this profile is using
            cached_sw.update(sw_dict)
            self.r.hset(profileid, 'used_software', json.dumps(cached_sw))
        else:
            # first time for this profile to use a software
            self.r.hset(profileid, 'used_software', json.dumps(sw_dict))

    def get_total_flows(self):
        """
        gets total flows to process from the db
        """
        return self.r.hget('analysis', 'total_flows')

    def add_out_ssh(
        self,
        profileid,
        twid,
        flow,
    ):
        """
        Store in the DB a SSH request
        All the type of flows that are not netflows are stored in a
        separate hash ordered by uid.
        The idea is that from the uid of a netflow, you can access which
        other type of info is related to that uid
        """
        ssh_flow_dict = {
            'uid': flow.uid,
            'type': flow.type_,
            'version': flow.version,
            'auth_attempts': flow.auth_attempts,
            'auth_success': flow.auth_success,
            'client': flow.client,
            'server': flow.server,
            'cipher_alg': flow.cipher_alg,
            'mac_alg': flow.mac_alg,
            'compression_alg': flow.compression_alg,
            'kex_alg': flow.kex_alg,
            'host_key_alg': flow.host_key_alg,
            'host_key': flow.host_key,
            'stime': flow.starttime,
            'daddr': flow.daddr
        }
        # Convert to json string
        ssh_flow_dict = json.dumps(ssh_flow_dict)

        # Publish the new dns received
        to_send = {
            'profileid': profileid,
            'twid': twid,
            'flow': ssh_flow_dict,
            'stime': flow.starttime,
            'uid': flow.uid,
        }
        to_send = json.dumps(to_send)
        # publish a dns with its flow
        self.publish('new_ssh', to_send)
        self.print(f'Adding SSH flow to DB: {ssh_flow_dict}', 3, 0)
        # Check if the dns is detected by the threat intelligence. Empty field in the end, cause we have extrafield for the IP.
        self.give_threat_intelligence(profileid, twid, 'dstip', flow.starttime,
                                      flow.uid,
                                      flow.daddr, lookup=flow.daddr)


    def add_out_notice(
        self,
        profileid,
        twid,
        flow,
    ):
        """ " Send notice.log data to new_notice channel to look for self-signed certificates"""
        notice_flow = {
            'type': 'notice',
            'daddr': flow.daddr,
            'sport': flow.sport,
            'dport': flow.dport,
            'note': flow.note,
            'msg': flow.msg,
            'scanned_port': flow.scanned_port,
            'scanning_ip': flow.scanning_ip,
            'stime': flow.starttime,
        }
        notice_flow = json.dumps(
            notice_flow
        )   # this is going to be sent insidethe to_send dict
        to_send = {
            'profileid': profileid,
            'twid': twid,
            'flow': notice_flow,
            'stime': flow.starttime,
            'uid': flow.uid,
        }
        to_send = json.dumps(to_send)
        self.publish('new_notice', to_send)
        self.print(f'Adding notice flow to DB: {notice_flow}', 3, 0)
        self.give_threat_intelligence(
            profileid,
            twid,
            'dstip',
            flow.starttime,
            flow.uid,
            flow.daddr,
            lookup=flow.daddr)


    def add_out_ssl(
        self,
        profileid,
        twid,
        flow
    ):
        """
        Store in the DB an ssl request
        All the type of flows that are not netflows are stored in a separate
         hash ordered by uid.
        The idea is that from the uid of a netflow, you can access which other
         type of info is related to that uid
        """
        ssl_flow = {
            'uid': flow.uid,
            'type': flow.type_,
            'version': flow.version,
            'cipher': flow.cipher,
            'resumed': flow.resumed,
            'established': flow.established,
            'cert_chain_fuids': flow.cert_chain_fuids,
            'client_cert_chain_fuids': flow.client_cert_chain_fuids,
            'subject': flow.subject,
            'issuer': flow.issuer,
            'validation_status': flow.validation_status,
            'curve': flow.curve,
            'server_name': flow.server_name,
            'daddr': flow.daddr,
            'dport': flow.dport,
            'stime': flow.starttime,
            'ja3': flow.ja3,
            'ja3s': flow.ja3s,
            'is_DoH': flow.is_DoH,
        }
        # TODO do something with is_doh
        # Convert to json string
        ssl_flow = json.dumps(ssl_flow)
        to_send = {
            'profileid': profileid,
            'twid': twid,
            'flow': ssl_flow,
            'stime': flow.starttime,
        }
        to_send = json.dumps(to_send)
        self.publish('new_ssl', to_send)
        self.print(f'Adding SSL flow to DB: {ssl_flow}', 3, 0)
        # Check if the server_name (SNI) is detected by the threat intelligence.
        # Empty field in the end, cause we have extrafield for the IP.
        # If server_name is not empty, set in the IPsInfo and send to TI
        if not flow.server_name:
            return False

        # We are giving only new server_name to the threat_intelligence module.
        self.give_threat_intelligence(profileid,
                                      twid,
                                      'dstip',
                                      flow.starttime,
                                      flow.uid,
                                      flow.daddr,
                                      lookup=flow.server_name)

        # Save new server name in the IPInfo. There might be several
        # server_name per IP.
        if ipdata := self.get_ip_info(flow.daddr):
            sni_ipdata = ipdata.get('SNI', [])
        else:
            sni_ipdata = []

        SNI_port = {
            'server_name': flow.server_name,
            'dport': flow.dport
        }
        # We do not want any duplicates.
        if SNI_port not in sni_ipdata:
            # Verify that the SNI is equal to any of the domains in the DNS
            # resolution
            # only add this SNI to our db if it has a DNS resolution
            if dns_resolutions := self.r.hgetall('DNSresolution'):
                # dns_resolutions is a dict with {ip:{'ts'..,'domains':...,
                # 'uid':..}}
                for ip, resolution in dns_resolutions.items():
                    resolution = json.loads(resolution)
                    if SNI_port['server_name'] in resolution['domains']:
                        # add SNI to our db as it has a DNS resolution
                        sni_ipdata.append(SNI_port)
                        self.setInfoForIPs(
                            flow.daddr, {'SNI': sni_ipdata}
                        )
                        break


    def get_profileid_from_ip(self, ip: str) -> Optional[str]:
        """
        returns the profile of the given IP only if it was registered in
        slips before
        """
        try:
            profileid = f'profile_{ip}'
            if self.r.sismember('profiles', profileid):
                return profileid
            return False
        except redis.exceptions.ResponseError as inst:
            self.print('error in getProfileIdFromIP in database.py', 0, 1)
            self.print(type(inst), 0, 1)
            self.print(inst, 0, 1)

    def getProfiles(self):
        """Get a list of all the profiles"""
        profiles = self.r.smembers('profiles')
        return profiles if profiles != set() else {}

    def getTWsfromProfile(self, profileid):
        """
        Receives a profile id and returns the list of all the TW in that profile
        Returns a list of tuples (twid, ts) or an empty list
        """
        return (
            self.r.zrange(f'tws{profileid}', 0, -1, withscores=True)
            if profileid
            else False
        )

    def get_number_of_tws_in_profile(self, profileid) -> int:
        """
        Receives a profile id and returns the number of all the
        TWs in that profile
        """
        return len(self.getTWsfromProfile(profileid)) if profileid else 0

    def getSrcIPsfromProfileTW(self, profileid, twid):
        """
        Get the src ip for a specific TW for a specific profileid
        """
        return self.r.hget(profileid + self.separator + twid, 'SrcIPs')

    def getDstIPsfromProfileTW(self, profileid, twid):
        """
        Get the dst ip for a specific TW for a specific profileid
        """
        return self.r.hget(profileid + self.separator + twid, 'DstIPs')

    def getT2ForProfileTW(self, profileid, twid, tupleid, tuple_key: str):
        """
        Get T1 and the previous_time for this previous_time, twid and tupleid
        """
        try:
            hash_id = profileid + self.separator + twid
            data = self.r.hget(hash_id, tuple_key)
            if not data:
                return False, False
            data = json.loads(data)
            try:
                (_, previous_two_timestamps) = data[tupleid]
                return previous_two_timestamps
            except KeyError:
                return False, False
        except Exception as e:
            exception_line = sys.exc_info()[2].tb_lineno
            self.print(f'Error in getT2ForProfileTW in database.py line '
                       f'{exception_line}',0,1)
            self.print(type(e), 0, 1)
            self.print(e, 0, 1)
            self.print(traceback.format_exc(), 0, 1)

    def has_profile(self, profileid):
        """Check if we have the given profile"""
        return self.r.sismember('profiles', profileid) if profileid else False

    def get_profiles_len(self) -> int:
        """Return the amount of profiles. Redis should be faster than python
         to do this count"""
        profiles_n =  self.r.scard('profiles')
        return 0 if not profiles_n else int(profiles_n)

    def get_last_twid_of_profile(self, profileid: str) -> Tuple[str, float]:
        """
        Returns the last TW id (aka tw with the greatest ts seen so far) and
        the starttime of the given profile id
        """
        if profileid:
             res = self.r.zrange(f'tws{profileid}', -1, -1, withscores=True)
             if res:
                twid, starttime = res[0]
                return twid, starttime


    def get_first_twid_for_profile(self, profileid: str) -> \
            Optional[Tuple[str, float]]:
        """
        Return the first TW id and the time for the given profile id
        the returned twid may be a negative tw for example tw-1, depends on
        what tw was last registered
        """
        if profileid:
            res: List[Tuple[str,float]]
            res = self.r.zrange(f'tws{profileid}', 0, 0, withscores=True)
            if res:
                tw: str
                starttime_of_tw: float
                tw, starttime_of_tw = res[0]
                return tw, starttime_of_tw

    def get_tw_of_ts(self, profileid, time) -> Optional[Tuple[str, float]]:
        """
        Return the TW id and the time for the TW that includes the given time.
        The score in the DB is the start of the timewindow, so we should search
        a TW that includes the given time by making sure the start of the TW
        is < time, and the end of the TW is > time.
        """
        # [-1] so we bring the last TW that matched this time.
        try:
            data = self.r.zrangebyscore(
                f'tws{profileid}',
                float('-inf'),
                float(time),
                withscores=True,
                start=0,
                num=-1
            )[-1]

        except IndexError:
            # We dont have any last tw?
            data = self.r.zrangebyscore(
                f'tws{profileid}',
                0,
                float(time),
                withscores=True,
                start=0,
                num=-1
            )

        return data

    def add_new_older_tw(self,
                         profileid: str,
                         tw_start_time: float,
                         tw_number: int
                         ):
        """
        Creates or adds a new timewindow that is OLDER than the
        first we have
        :param tw_start_time: start time of timewindow to add
        :param tw_number: number of timewindow to add
        Returns the id of the timewindow just created
        """
        try:
                twid: str = f'timewindow{tw_number}'
                timewindows: Dict[str, float] = {twid: tw_start_time}
                self.r.zadd(f'tws{profileid}', timewindows)

                self.print(f'Created and added to DB the new older '
                           f'TW with id {twid}. Time: {tw_start_time} '
                           ,0,4)

                # The creation of a TW now does not imply that it was modified.
                # You need to put data to mark is at modified
                return twid
        except redis.exceptions.ResponseError as e:
            self.print('error in addNewOlderTW in database.py', 0, 1)
            self.print(type(e), 0, 1)
            self.print(e, 0, 1)
            self.print(traceback.print_exc(), 0, 1)

    def add_new_tw(self, profileid, timewindow: str, startoftw: float):
        """
        Creates or adds a new timewindow to the list of tw for the
        given profile
        Add the twid to the ordered set of a given profile
        :param timewindow: str id of the twid, e.g timewindow7, timewindow-9
        Returns the id of the timewindow just created
        """
        try:
            # Add the new TW to the index of TW
            self.r.zadd(f'tws{profileid}', {timewindow: float(startoftw)})
            self.print(f'Created and added to DB for '
                       f'{profileid}: a new tw: {timewindow}. '
                       f' with starttime : {startoftw} ',
                       0, 4)

            # The creation of a TW now does not imply that it was modified.
            # You need to put data to mark is at modified.

            # When a new TW is created for this profile,
            # change the threat level of the profile to 0(info)
            # and confidence to 0.05
            self.update_threat_level(profileid, 'info',  0.5)
        except redis.exceptions.ResponseError as e:
            self.print('Error in addNewTW', 0, 1)
            self.print(traceback.print_exc(), 0, 1)
            self.print(e, 0, 1)

<<<<<<< HEAD
    def get_timewindow_start_time(self, profileid: str, twid: str):
=======
    def get_tw_start_time(self, profileid, twid):
>>>>>>> 588e91e4
        """Return the time when this TW in this profile was created"""
        # Get all the TW for this profile
        # We need to encode it to 'search' because the data in the
        # sorted set is encoded
        return self.r.zscore(f'tws{profileid}', twid.encode('utf-8'))

    def getAmountTW(self, profileid):
        """Return the number of tws for this profile id"""
        return self.r.zcard(f'tws{profileid}') if profileid else False

    def getModifiedTWSinceTime(self, time):
        """Return the list of modified timewindows since a certain time"""
        data = self.r.zrangebyscore(
            'ModifiedTW', time, float('+inf'), withscores=True
        )
        return data or []

    def getModifiedProfilesSince(self, time):
        """Returns a set of modified profiles since a certain time and
        the time of the last modified profile"""
        modified_tws = self.getModifiedTWSinceTime(time)
        if not modified_tws:
            # no modified tws, and no time_of_last_modified_tw
            return [], 0
        # get the time of last modified tw
        time_of_last_modified_tw = modified_tws[-1][-1]
        # this list will store modified profiles without tws
        profiles = []
        profiles.extend(
            modified_tw[0].split('_')[1] for modified_tw in modified_tws
        )
        # return a set of unique profiles
        return set(profiles), time_of_last_modified_tw


    def add_to_the_list_of_ipv6(
            self, ipv6_to_add: str, cached_ipv6: str
        ) -> list :
        """
        adds the given IPv6 to the list of given cached_ipv6
        """
        if not cached_ipv6:
            cached_ipv6 = [ipv6_to_add]
        else:
            # found a list of ipv6 in the db
            cached_ipv6: set = set(json.loads(cached_ipv6))
            cached_ipv6.add(ipv6_to_add)
            cached_ipv6 = list(cached_ipv6)
        return cached_ipv6

    def set_mac_vendor_to_profile(
            self,
            profileid: str,
            mac_addr: str,
            mac_vendor: str
    ) -> bool:
        """
        sets the given mac add and vendor to the given profile key
        is only called when we don't already have a vendor for the given
        profile
        """
        if self.get_mac_vendor_from_profile(profileid):
            # it already exists
            return False

        # we only wanna update the vendor of an ip if we have a mac for it
        # because for example, we don't wanna set a mac to the profile
        # 0.0.0.0
        # set_mac_addr_to_profile handles the setting of addrs, and this
        # func only handles the setting of vendors

        # so first, make sure the given mac addr belongs to the given profile
        # before setting the mac vendor
        if cached_mac_addr := self.get_mac_addr_from_profile(profileid):
            cached_mac_addr: str
            if cached_mac_addr == mac_addr:
                # now we're sure that the vendor of the given mac addr,
                # is the vendor of this profileid
                self.r.hset(profileid, 'MAC_vendor', mac_vendor)
                return True

        return False


    def update_mac_of_profile(self, profileid: str, mac: str):
        """ Add the MAC addr to the given profileid key"""
        self.r.hset(profileid, 'MAC', mac)

    def add_mac_addr_to_profile(self, profileid: str, mac_addr: str):
        """
        Used to associate the given profile with the given MAC addr.
        stores this info in the 'MAC' key in the db
        and in the profileid key of the given profile
        format of the MAC key is
            MAC: [ipv4, ipv6, etc.]
        this functions is called for all macs found in
        dhcp.log, conn.log, arp.log etc.
        PS: it doesn't deal with the MAC vendor
        """
        if (
                not mac_addr
                or '0.0.0.0' in profileid
        ):
            return False


        incoming_ip: str = profileid.split('_')[1]

        # sometimes we create profiles with the mac address.
        # don't save that in MAC hash
        if validators.mac_address(incoming_ip):
            return False

        if (
            self.is_gw_mac(mac_addr, incoming_ip)
            and incoming_ip != self.get_gateway_ip()
        ):
            # we're trying to assign the gw mac to
            # an ip that isn't the gateway's
            # this happens bc any public IP probably has the gw MAC
            # in the zeek logs, so skip
            return False

        # get the ips that belong to this mac
        cached_ip = self.r.hmget('MAC', mac_addr)[0]
        if not cached_ip:
            # no mac info stored for profileid
            ip = json.dumps([incoming_ip])
            self.r.hset('MAC', mac_addr, ip)

            # now that it's decided that this mac belongs to this profileid
            # stoe the mac in the profileid's key in the db
            self.update_mac_of_profile(profileid, mac_addr)
        else:
            # we found another profile that has the same mac as this one
            # get all the ips, v4 and 6, that are stored with this mac
            cached_ips = json.loads(cached_ip)
            # get the last one of them
            found_ip = cached_ips[-1]
            cached_ips = set(cached_ips)

            if incoming_ip in cached_ips:
                # this is the case where we have the given ip already
                # seen with the given mac. nothing to do here.
                return False


            # make sure 1 profile is ipv4 and the other is ipv6
            # (so we don't mess with MITM ARP detections)
            if validators.ipv6(incoming_ip) and validators.ipv4(found_ip):
                # associate the ipv4 we found with the incoming ipv6
                # and vice versa
                self.set_ipv4_of_profile(profileid, found_ip)
                self.set_ipv6_of_profile(f'profile_{found_ip}', [incoming_ip])

            elif validators.ipv6(found_ip) and validators.ipv4(incoming_ip):
                # associate the ipv6 we found with the incoming ipv4
                # and vice versa
                self.set_ipv6_of_profile(profileid, [found_ip])
                self.set_ipv4_of_profile(f'profile_{found_ip}', incoming_ip)
            elif validators.ipv6(found_ip) and validators.ipv6(incoming_ip):
                # If 2 IPv6 are claiming to have the same MAC it's fine
                # a computer is allowed to have many ipv6
                # add this found ipv6 to the list of ipv6 of the incoming
                # ip(profileid)

                # get the list of cached ipv6
                ipv6: str = self.get_ipv6_from_profile(profileid)
                # get the list of cached ipv6+the new one
                ipv6: list = self.add_to_the_list_of_ipv6(found_ip, ipv6)
                self.set_ipv6_of_profile(profileid, ipv6)

                # add this incoming ipv6(profileid) to the list of
                # ipv6 of the found ip
                # get the list of cached ipv6
                ipv6: str = self.get_ipv6_from_profile(f'profile_{found_ip}')
                # get the list of cached ipv6+the new one
                ipv6: list = self.add_to_the_list_of_ipv6(incoming_ip, ipv6)
                self.set_ipv6_of_profile(f'profile_{found_ip}', ipv6)

            else:
                # both are ipv4 and are claiming to have the same mac address
                # OR one of them is 0.0.0.0 and didn't take an ip yet
                # will be detected later by the ARP module
                return False

            # add the incoming ip to the list of ips that belong to this mac
            cached_ips.add(incoming_ip)
            cached_ips = json.dumps(list(cached_ips))
            self.r.hset('MAC', mac_addr, cached_ips)

            self.update_mac_of_profile(profileid, mac_addr)
            self.update_mac_of_profile(f'profile_{found_ip}', mac_addr)

        return True

    def get_mac_addr_from_profile(self, profileid: dict) \
            -> Union[str, None]:
        """
        Returns MAC address  of the given profile as a str, or None
        returns the info from the profileid key.
        """

        return self.r.hget(profileid, 'MAC')


    def add_user_agent_to_profile(self, profileid, user_agent: dict):
        """
        Used to associate this profile with it's used user_agent
        :param user_agent: dict containing user_agent, os_type ,
        os_name and agent_name
        """
        self.r.hset(profileid, 'first user-agent', user_agent)

    def get_user_agents_count(self, profileid) -> int:
        """
        returns the number of unique UAs seen for the given profileid
        """
        return int(self.r.hget(profileid, 'user_agents_count'))


    def add_all_user_agent_to_profile(self, profileid, user_agent: str):
        """
        Used to keep history of past user agents of profile
        :param user_agent: str of user_agent
        """
        if not self.r.hexists(profileid, 'past_user_agents'):
            # add the first user agent seen to the db
            self.r.hset(profileid, 'past_user_agents', json.dumps([user_agent]))
            self.r.hset(profileid, 'user_agents_count', 1)
        else:
            # we have previous UAs
            user_agents = json.loads(self.r.hget(profileid, 'past_user_agents'))
            if user_agent not in user_agents:
                # the given ua is not cached. cache it as a str
                user_agents.append(user_agent)
                self.r.hset(profileid, 'past_user_agents', json.dumps(user_agents))

                # incr the number of user agents seen for this profile
                user_agents_count: int = self.get_user_agents_count(profileid)
                self.r.hset(profileid, 'user_agents_count', user_agents_count+1 )


    def get_software_from_profile(self, profileid):
        """
        returns a dict with software, major_version, minor_version
        """
        if not profileid:
            return False

        if used_software := self.r.hmget(profileid, 'used_software')[0]:
            used_software = json.loads(used_software)
            return used_software


    def get_first_user_agent(self, profileid) -> str:
        """returns the first user agent used by the given profile"""
        return self.r.hmget(profileid, 'first user-agent')[0]

    def get_user_agent_from_profile(self, profileid) -> str:
        """
        Returns a dict of {'os_name',  'os_type', 'browser': , 'user_agent': }
        used by a certain profile or None
        """

        if user_agent := self.get_first_user_agent(profileid):
            # user agents may be OpenSSH_8.6 , no need to deserialize them
            if '{' in user_agent:
                user_agent = json.loads(user_agent)
            return user_agent

    def mark_profile_as_dhcp(self, profileid):
        """
        Used to mark this profile as dhcp server
        """

        # returns a list of dhcp if the profile is in the db
        profile_in_db = self.r.hmget(profileid, 'dhcp')
        if not profile_in_db:
            return False
        is_dhcp_set = profile_in_db[0]
        # check if it's already marked as dhcp
        if not is_dhcp_set:
            self.r.hset(profileid, 'dhcp', 'true')

<<<<<<< HEAD
    def add_profile(self, profileid, starttime, duration):
=======
    def get_first_flow_time(self) -> Optional[str]:
        return self.r.hget('analysis', 'file_start')

    def addProfile(self, profileid, starttime, duration):
>>>>>>> 588e91e4
        """
        Add a new profile to the DB. Both the list of profiles and the
         hashmap of profile data
        Profiles are stored in two structures. A list of profiles (index)
         and individual hashmaps for each profile (like a table)
        Duration is only needed for registration purposes in the profile.
        Nothing operational
        """
        try:
            if self.r.sismember('profiles', profileid):
                # we already have this profile
                return False

            # Add the profile to the index. The index is called 'profiles'
<<<<<<< HEAD
            self.r.sadd('profiles', str(profileid))
            # Create the hashmap with the profileid.
            # The hasmap of each profile is named with the profileid
=======
            self.r.sadd('profiles', profileid)
            # Create the hashmap with the profileid. The hasmap of each
            # profile is named with the profileid

>>>>>>> 588e91e4
            # Add the start time of profile
            self.r.hset(profileid, 'starttime', starttime)
            # For now duration of the TW is fixed
            self.r.hset(profileid, 'duration', duration)
            # When a new profiled is created assign threat level = 0
            # and confidence = 0.05
            # self.r.hset(profileid, 'threat_level', 0)
            confidence = 0.05
            self.update_threat_level(profileid, 'info', confidence)
            self.r.hset(profileid, 'confidence', confidence)
            # The IP of the profile should also be added as a new IP
            # we know about.
            ip = profileid.split(self.separator)[1]
            # If the ip is new add it to the list of ips
            self.set_new_ip(ip)
            # Publish that we have a new profile
            self.publish('new_profile', ip)
            return True
        except redis.exceptions.ResponseError as inst:
            self.print('Error in add_profile in database.py', 0, 1)
            self.print(type(inst), 0, 1)
            self.print(inst, 0, 1)

    def set_profile_module_label(self, profileid, module, label):
        """
        Set a module label for a profile.
        A module label is a label set by a module, and not
        a groundtruth label
        """
        data = self.get_profile_modules_labels(profileid)
        data[module] = label
        data = json.dumps(data)
        self.r.hset(profileid, 'modules_labels', data)

    def check_TW_to_close(self, close_all=False):
        """
        Check if we should close some TW
        Search in the modifed tw list and compare when they
        were modified with the slips internal time
        """

        sit = self.getSlipsInternalTime()

        # for each modified profile
        modification_time = float(sit) - self.width
        if close_all:
            # close all tws no matter when they were last modified
            modification_time = float('inf')

        profiles_tws_to_close = self.r.zrangebyscore(
            'ModifiedTW', 0, modification_time, withscores=True
        )

        for profile_tw_to_close in profiles_tws_to_close:
            profile_tw_to_close_id = profile_tw_to_close[0]
            profile_tw_to_close_time = profile_tw_to_close[1]
            self.print(
                f'The profile id {profile_tw_to_close_id} has to be closed'
                f' because it was'
                f' last modifed on {profile_tw_to_close_time} and we are '
                f'closing everything older than {modification_time}.'
                f' Current time {sit}. '
                f'Difference: {modification_time - profile_tw_to_close_time}',
                3, 0,
            )
            self.markProfileTWAsClosed(profile_tw_to_close_id)

    def markProfileTWAsClosed(self, profileid_tw):
        """
        Mark the TW as closed so tools can work on its data
        """
        self.r.sadd('ClosedTW', profileid_tw)
        self.r.zrem('ModifiedTW', profileid_tw)
        self.publish('tw_closed', profileid_tw)

    def markProfileTWAsModified(self, profileid, twid, timestamp):
        """
        Mark a TW in a profile as modified
        This means:
        1- To add it to the list of ModifiedTW
        2- Add the timestamp received to the time_of_last_modification
           in the TW itself
        3- To update the internal time of slips
        4- To check if we should 'close' some TW
        """
        timestamp = time.time()
        data = {
            f'{profileid}{self.separator}{twid}': float(timestamp)
        }
        self.r.zadd('ModifiedTW', data)
        self.publish(
            'tw_modified',
            f'{profileid}:{twid}'
            )
        # Check if we should close some TW
        self.check_TW_to_close()

    def publish_new_letter(self, new_symbol:str, profileid:str,
                           twid:str, tupleid:str, flow):
        """
        analyze behavioral model with lstm model if
        the length is divided by 3 -
        so we send when there is 3 more characters added
        """
        if len(new_symbol) % 3 != 0:
            return

        to_send = {
            'new_symbol': new_symbol,
            'profileid': profileid,
            'twid': twid,
            'tupleid': str(tupleid),
            'uid': flow.uid,
            'flow': asdict(flow)
        }
        to_send = json.dumps(to_send)
        self.publish('new_letters', to_send)

    #
    # def get_previous_symbols(self, profileid: str, twid: str, direction:
    # str, tupleid: str):
    #     """
    #     returns all the InTuples or OutTuples for this profileid in this TW
    #     """
    #     profileid_twid = f'{profileid}{self.separator}{twid}'
    #
    #     tuples = self.r.hget(profileid_twid, direction) or '{}'
    #     tuples = json.loads(tuples)
    #
    #     # Get the last symbols of letters in the DB
    #     prev_symbols = tuples[tupleid][0]
    #     return prev_symbols
    #

    def add_tuple(self,
                  profileid: str, twid: str, tupleid: str, symbol: Tuple,
                  role: str, flow):
        """
        Add the tuple going in or out for this profile
        and if there was previous symbols for this profile, append the new
        symbol to it
        before adding the tuple to the db

        :param tupleid:  a dash separated str with the following format
        daddr-dport-proto
        :param symbol:  (symbol, (symbol_to_add, previous_two_timestamps))
        T1: is the time diff between the past flow and the past-past flow.
        last_ts: the timestamp of the last flow
        :param role: 'Client' or 'Server'
        """
        # If the traffic is going out it is part of our outtuples,
        # if not, part of our intuples
        if role == 'Client':
            direction = 'OutTuples'
        elif role == 'Server':
            direction = 'InTuples'

        try:
            profileid_twid = f'{profileid}{self.separator}{twid}'

            # prev_symbols is a dict with {tulpeid: ['symbols_so_far',
            # [timestamps]]}
            prev_symbols: str = self.r.hget(profileid_twid, direction) or '{}'
            prev_symbols: dict = json.loads(prev_symbols)

            try:
                # Get the last symbols of letters in the DB
                prev_symbol: str = prev_symbols[tupleid][0]

                # Separate the symbol to add and the previous data
                (symbol_to_add, previous_two_timestamps) = symbol
                self.print(
                    f'Not the first time for tuple {tupleid} as an '
                    f'{direction} for '
                    f'{profileid} in TW {twid}. Add the symbol: {symbol_to_add}. '
                    f'Store previous_times: {previous_two_timestamps}. '
                    f'Prev Data: {prev_symbols}',
                    3, 0,
                )

                # Add it to form the string of letters
                new_symbol = f'{prev_symbol}{symbol_to_add}'

                self.publish_new_letter(
                    new_symbol,
                    profileid,
                    twid,
                    tupleid,
                    flow
                )

                prev_symbols[tupleid] = (new_symbol, previous_two_timestamps)
                self.print(f'\tLetters so far for tuple {tupleid}:'
                           f' {new_symbol}', 3, 0)
            except (TypeError, KeyError):
                # TODO check that this condition is triggered correctly
                #  only for the first case and not the rest after...
                # There was no previous data stored in the DB to append
                # the given symbol to.
                self.print(
                    f'First time for tuple {tupleid} as an'
                    f' {direction} for {profileid} in TW {twid}',
                    3, 0,
                )
                prev_symbols[tupleid] = symbol

            prev_symbols = json.dumps(prev_symbols)
            self.r.hset(profileid_twid, direction, prev_symbols)
            self.markProfileTWAsModified(profileid, twid, flow.starttime)

        except Exception:
            exception_line = sys.exc_info()[2].tb_lineno
            self.print(f'Error in add_tuple in database.py line {exception_line}', 0,1)
            self.print(traceback.format_exc(), 0, 1)

    def get_tws_to_search(self, go_back):
        tws_to_search = float('inf')

        if go_back:
            hrs_to_search = float(go_back)
            tws_to_search = self.get_equivalent_tws(hrs_to_search)
        return tws_to_search


    def get_profile_modules_labels(self, profileid):
        """
        Get labels set by modules in the profile.
        """
        data = self.r.hget(profileid, 'modules_labels')
        data = json.loads(data) if data else {}
        return data

    def add_timeline_line(self, profileid, twid, data, timestamp):
        """Add a line to the timeline of this profileid and twid"""
        self.print(f'Adding timeline for {profileid}, {twid}: {data}', 3, 0)
        key = str(
            profileid + self.separator + twid + self.separator + 'timeline'
        )
        data = json.dumps(data)
        mapping = {data: timestamp}
        self.r.zadd(key, mapping)
        # Mark the tw as modified since the timeline line is new data in the TW
        self.markProfileTWAsModified(profileid, twid, timestamp='')

    def get_timeline_last_lines(
        self, profileid, twid, first_index: int
    ) -> Tuple[str, int]:
        """Get only the new items in the timeline."""
        key = str(
            profileid + self.separator + twid + self.separator + 'timeline'
        )
        # The the amount of lines in this list
        last_index = self.r.zcard(key)
        # Get the data in the list from the index asked (first_index) until the last
        data = self.r.zrange(key, first_index, last_index - 1)
        return data, last_index


    def mark_profile_as_gateway(self, profileid):
        """
        Used to mark this profile as dhcp server
        """

        self.r.hset(profileid, 'gateway', 'true')


    def set_ipv6_of_profile(self, profileid, ip: list):
        self.r.hset(profileid, 'IPv6',  json.dumps(ip))

    def set_ipv4_of_profile(self, profileid, ip):
        self.r.hset(profileid, 'IPv4', json.dumps([ip]))

    def get_mac_vendor_from_profile(
            self,
            profileid: str
        ) -> Union[str, None]:
        """
        Returns a str MAC vendor of  the given profile or None
        """

        return self.r.hget(profileid, 'MAC_vendor')

    def get_hostname_from_profile(self, profileid: str) -> Optional[str]:
        """
        Returns hostname about a certain profile or None
        """
        return self.r.hget(profileid, 'host_name')

    def add_host_name_to_profile(self, hostname, profileid):
        """
        Adds the given hostname to the given profile
        """
        if not self.get_hostname_from_profile(profileid):
            self.r.hset(profileid, 'host_name', hostname)

    def get_ipv4_from_profile(self, profileid) -> str:
        """
        Returns ipv4 about a certain profile or None
        """
        return self.r.hmget(profileid, 'IPv4')[0] if profileid else False

    def get_ipv6_from_profile(self, profileid) -> str:
        """
        Returns ipv6 about a certain profile or None
        """
        return self.r.hmget(profileid, 'IPv6')[0] if profileid else False

    def get_the_other_ip_version(self, profileid):
        """
        Given an ipv4, returns the ipv6 of the same computer
        Given an ipv6, returns the ipv4 of the same computer
        """
        srcip = profileid.split('_')[-1]
        ip = False
        if validators.ipv4(srcip):
            ip = self.get_ipv6_from_profile(profileid)
        elif validators.ipv6(srcip):
            ip = self.get_ipv4_from_profile(profileid)

        return ip<|MERGE_RESOLUTION|>--- conflicted
+++ resolved
@@ -1080,7 +1080,7 @@
                 return profileid
             return False
         except redis.exceptions.ResponseError as inst:
-            self.print('error in getProfileIdFromIP in database.py', 0, 1)
+            self.print('error in get_profileid_from_ip in database.py', 0, 1)
             self.print(type(inst), 0, 1)
             self.print(inst, 0, 1)
 
@@ -1269,11 +1269,7 @@
             self.print(traceback.print_exc(), 0, 1)
             self.print(e, 0, 1)
 
-<<<<<<< HEAD
-    def get_timewindow_start_time(self, profileid: str, twid: str):
-=======
     def get_tw_start_time(self, profileid, twid):
->>>>>>> 588e91e4
         """Return the time when this TW in this profile was created"""
         # Get all the TW for this profile
         # We need to encode it to 'search' because the data in the
@@ -1559,14 +1555,10 @@
         if not is_dhcp_set:
             self.r.hset(profileid, 'dhcp', 'true')
 
-<<<<<<< HEAD
-    def add_profile(self, profileid, starttime, duration):
-=======
     def get_first_flow_time(self) -> Optional[str]:
         return self.r.hget('analysis', 'file_start')
 
-    def addProfile(self, profileid, starttime, duration):
->>>>>>> 588e91e4
+    def add_profile(self, profileid, starttime, duration):
         """
         Add a new profile to the DB. Both the list of profiles and the
          hashmap of profile data
@@ -1581,16 +1573,9 @@
                 return False
 
             # Add the profile to the index. The index is called 'profiles'
-<<<<<<< HEAD
             self.r.sadd('profiles', str(profileid))
             # Create the hashmap with the profileid.
             # The hasmap of each profile is named with the profileid
-=======
-            self.r.sadd('profiles', profileid)
-            # Create the hashmap with the profileid. The hasmap of each
-            # profile is named with the profileid
-
->>>>>>> 588e91e4
             # Add the start time of profile
             self.r.hset(profileid, 'starttime', starttime)
             # For now duration of the TW is fixed
