--- conflicted
+++ resolved
@@ -3770,13 +3770,6 @@
         """return the path of zeek log files slips is currently using"""
         return self.r.get('zeek_path')
 
-<<<<<<< HEAD
-    def store_std_file(self, file_type, path):
-        self.r.set(file_type, path)
-
-    def get_stdfile(self, file_type):
-        return self.r.get(file_type)
-=======
     def mark_known_ports_as_read(self):
         """
         To fix the  problem of slips generating fp unknown ports alerts
@@ -3788,6 +3781,10 @@
     def is_known_ports_read(self):
         return True if self.r.get("is services.csv read") else False
 
->>>>>>> 3e165c95
+    def store_std_file(self, file_type, path):
+        self.r.set(file_type, path)
+
+    def get_stdfile(self, file_type):
+        return self.r.get(file_type)
 
 __database__ = Database()