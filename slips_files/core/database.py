import os
import redis
import time
import json
from typing import Tuple, Dict, Set, Callable
import configparser
import traceback
import subprocess
from datetime import datetime
import ipaddress
import sys

def timing(f):
    """ Function to measure the time another function takes."""
    def wrap(*args):
        time1 = time.time()
        ret = f(*args)
        time2 = time.time()
        print('[DB] Function took {:.3f} ms'.format((time2-time1)*1000.0))
        return ret
    return wrap

class Database(object):
    """ Database object management """
    def __init__(self):
        # The name is used to print in the outputprocess
        self.name = 'DB'
        self.separator = '_'
        self.normal_label = 'normal'
        self.malicious_label = 'malicious'
        self.running_in_docker = os.environ.get('IS_IN_A_DOCKER_CONTAINER', False)
        if self.running_in_docker:
            self.sudo =''
        else:
            self.sudo = 'sudo '

    def start(self, config):
        """ Start the DB. Allow it to read the conf """
        self.config = config
        # Read values from the configuration file
        try:
            deletePrevdbText = self.config.get('parameters', 'deletePrevdb')
            if deletePrevdbText == 'True':
                self.deletePrevdb = True
            elif deletePrevdbText == 'False':
                self.deletePrevdb = False
        except (configparser.NoOptionError, configparser.NoSectionError, NameError, ValueError, KeyError):
            # There is a conf, but there is no option, or no section or no configuration file specified
            self.deletePrevdb = True
        try:
            data = self.config.get('parameters', 'time_window_width')
            self.width = float(data)
        except ValueError:
            # Its not a float
            if 'only_one_tw' in data:
                # Only one tw. Width is 10 9s, wich is ~11,500 days, ~311 years
                self.width = 9999999999
        except configparser.NoOptionError:
            # By default we use 3600 seconds, 1hs
            self.width = 3600
        except (configparser.NoOptionError, configparser.NoSectionError, NameError):
            # There is a conf, but there is no option, or no section or no
            # configuration file specified
            self.width = 3600
        # Create the connection to redis
        if not hasattr(self, 'r'):
            try:
                # db 0 changes everytime we run slips
                self.r = redis.StrictRedis(host='localhost', port=6379, db=0, charset="utf-8", decode_responses=True) #password='password')
                # db 1 is cache, delete it using -cc flag
                self.rcache = redis.StrictRedis(host='localhost', port=6379, db=1, charset="utf-8", decode_responses=True) #password='password')
                if self.deletePrevdb:
                    self.r.flushdb()
            except redis.exceptions.ConnectionError:
                print('[DB] Error in database.py: Is redis database running? You can run it as: "redis-server --daemonize yes"')
        # Even if the DB is not deleted. We need to delete some temp data
        # Zeek_files
        self.r.delete('zeekfiles')
        # By default the slips internal time is 0 until we receive something
        self.setSlipsInternalTime(0)
        while self.get_slips_start_time() == None:
            self.set_slips_start_time()

    def print(self, text, verbose=1, debug=0):
        """
        Function to use to print text using the outputqueue of slips.
        Slips then decides how, when and where to print this text by taking all the processes into account
        :param verbose:
            0 - don't print
            1 - basic operation/proof of work
            2 - log I/O operations and filenames
            3 - log database/profile/timewindow changes
        :param debug:
            0 - don't print
            1 - print exceptions
            2 - unsupported and unhandled types (cases that may cause errors)
            3 - red warnings that needs examination - developer warnings
        :param text: text to print. Can include format like 'Test {}'.format('here')
        """
        levels = f'{verbose}{debug}'
        try:
            self.outputqueue.put(f"{levels}|{self.name}|{text}")
        except AttributeError:
            pass


    def set_slips_start_time(self):
        """ store the time slips started (datetime obj) """
        now = datetime.now()
        now = now.strftime("%d/%m/%Y %H:%M:%S")
        self.r.set('slips_start_time', now)

    def get_slips_start_time(self):
        """ get the time slips started (datetime obj) """
        start_time = self.r.get('slips_start_time')
        if start_time:
            start_time = datetime.strptime(start_time, "%d/%m/%Y %H:%M:%S")
            return start_time

    def setOutputQueue(self, outputqueue):
        """ Set the output queue"""
        self.outputqueue = outputqueue

    def addProfile(self, profileid, starttime, duration):
        """
        Add a new profile to the DB. Both the list of profiles and the hasmap of profile data
        Profiles are stored in two structures. A list of profiles (index) and individual hashmaps for each profile (like a table)
        Duration is only needed for registration purposes in the profile. Nothing operational
        """
        try:
            if not self.r.sismember('profiles', str(profileid)):
                # Add the profile to the index. The index is called 'profiles'
                self.r.sadd('profiles', str(profileid))
                # Create the hashmap with the profileid. The hasmap of each profile is named with the profileid
                # Add the start time of profile
                self.r.hset(profileid, 'starttime', starttime)
                # For now duration of the TW is fixed
                self.r.hset(profileid, 'duration', duration)
                # The IP of the profile should also be added as a new IP we know about.
                ip = profileid.split(self.separator)[1]
                # If the ip is new add it to the list of ips
                self.setNewIP(ip)
                # Publish that we have a new profile
                self.publish('new_profile', ip)
        except redis.exceptions.ResponseError as inst:
            self.outputqueue.put('00|database|Error in addProfile in database.py')
            self.outputqueue.put('00|database|{}'.format(type(inst)))
            self.outputqueue.put('00|database|{}'.format(inst))

    def add_mac_addr_to_profile(self,profileid, MAC_info):
        """
        Used when mac adddr
        :param MAC_info: dict containing mac address and vendor info
        """
        MAC_info = json.loads(MAC_info)
        # Add the MAC addr and vendor to this profile
        self.r.hmset(profileid, MAC_info)

    def get_mac_addr_from_profile(self,profileid) -> dict:
        """
        Retuns MAC info about a certain profile
        return a dict with 'MAC  and 'Vendor' as keys
        """
        MAC_info = self.r.hmget(profileid, 'MAC')
        return MAC_info

    def getProfileIdFromIP(self, daddr_as_obj):
        """ Receive an IP and we want the profileid"""
        try:
            temp_id = 'profile' + self.separator + str(daddr_as_obj)
            data = self.r.sismember('profiles', temp_id)
            if data:
                return temp_id
            return False
        except redis.exceptions.ResponseError as inst:
            self.outputqueue.put('00|database|error in addprofileidfromip in database.py')
            self.outputqueue.put('00|database|{}'.format(type(inst)))
            self.outputqueue.put('00|database|{}'.format(inst))

    def getProfiles(self):
        """ Get a list of all the profiles """
        profiles = self.r.smembers('profiles')
        if profiles != set():
            return profiles
        else:
            return {}

    def getProfileData(self, profileid):
        """ Get all the data for this particular profile.
        Returns:
        A json formated representation of the hashmap with all the data of the profile
        """
        profile = self.r.hgetall(profileid)
        if profile != set():
            return profile
        else:
            return False

    def getTWsfromProfile(self, profileid):
        """
        Receives a profile id and returns the list of all the TW in that profile
        Returns a list of tuples (twid, ts) or an empty list
        """
        data = self.r.zrange('tws' + profileid, 0, -1, withscores=True)
        return data

    def getamountTWsfromProfile(self, profileid):
        """
        Receives a profile id and returns the number of all the TWs in that profile
        """
        return len(self.r.zrange('tws' + profileid, 0, -1, withscores=True))

    def getSrcIPsfromProfileTW(self, profileid, twid):
        """
        Get the src ip for a specific TW for a specific profileid
        """
        data = self.r.hget(profileid + self.separator + twid, 'SrcIPs')
        return data

    def getDstIPsfromProfileTW(self, profileid, twid):
        """
        Get the dst ip for a specific TW for a specific profileid
        """
        data = self.r.hget(profileid + self.separator + twid, 'DstIPs')
        return data

    def getT2ForProfileTW(self, profileid, twid, tupleid, tuple_key: str):
        """
        Get T1 and the previous_time for this previous_time, twid and tupleid
        """
        try:
            hash_id = profileid + self.separator + twid
            data = self.r.hget(hash_id, tuple_key)
            if not data:
                return False, False
            data = json.loads(data)
            try:
                (_, previous_two_timestamps) = data[tupleid]
                return previous_two_timestamps
            except KeyError:
                return False, False
        except Exception as e:
            exception_line = sys.exc_info()[2].tb_lineno
            self.outputqueue.put(f'01|database|[DB] Error in getT2ForProfileTW in database.py line {exception_line}')
            self.outputqueue.put('01|database|[DB] {}'.format(type(e)))
            self.outputqueue.put('01|database|[DB] {}'.format(e))
            self.outputqueue.put("01|profiler|[Profile] {}".format(traceback.format_exc()))

    def hasProfile(self, profileid):
        """ Check if we have the given profile """
        return self.r.sismember('profiles', profileid)

    def getProfilesLen(self):
        """ Return the amount of profiles. Redis should be faster than python to do this count """
        return self.r.scard('profiles')

    def getLastTWforProfile(self, profileid):
        """ Return the last TW id and the time for the given profile id """
        data = self.r.zrange('tws' + profileid, -1, -1, withscores=True)
        return data

    def getFirstTWforProfile(self, profileid):
        """ Return the first TW id and the time for the given profile id """
        data = self.r.zrange('tws' + profileid, 0, 0, withscores=True)
        return data

    def getTWofTime(self, profileid, time):
        """
        Return the TW id and the time for the TW that includes the given time.
        The score in the DB is the start of the timewindow, so we should search
        a TW that includes the given time by making sure the start of the TW
        is < time, and the end of the TW is > time.
        """
        # [-1] so we bring the last TW that matched this time.
        try:
            data = self.r.zrangebyscore('tws' + profileid, float('-inf'), float(time), withscores=True, start=0, num=-1)[-1]
        except IndexError:
            # We dont have any last tw?
            data = self.r.zrangebyscore('tws' + profileid, 0, float(time), withscores=True, start=0, num=-1)
        return data

    def addNewOlderTW(self, profileid, startoftw):
        try:
            """	
            Creates or adds a new timewindow that is OLDER than the first we have	
            Return the id of the timewindow just created	
            """
            # Get the first twid and obtain the new tw id
            try:
                (firstid, firstid_time) = self.getFirstTWforProfile(profileid)[0]
                # We have a first id
                # Decrement it!!
                twid = 'timewindow' + str(int(firstid.split('timewindow')[1]) - 1)
            except IndexError:
                # Very weird error, since the first TW MUST exist. What are we doing here?
                pass
            # Add the new TW to the index of TW
            data = {}
            data[str(twid)] = float(startoftw)
            self.r.zadd('tws' + profileid, data)
            self.outputqueue.put('04|database|[DB]: Created and added to DB the new older TW with id {}. Time: {} '.format(twid, startoftw))
            # The creation of a TW now does not imply that it was modified. You need to put data to mark is at modified
            return twid
        except redis.exceptions.ResponseError as e:
            self.outputqueue.put('01|database|error in addNewOlderTW in database.py')
            self.outputqueue.put('01|database|{}'.format(type(e)))
            self.outputqueue.put('01|database|{}'.format(e))

    def addNewTW(self, profileid, startoftw):
        try:
            """ 	
            Creates or adds a new timewindow to the list of tw for the given profile	
            Add the twid to the ordered set of a given profile 	
            Return the id of the timewindow just created	
            We should not mark the TW as modified here, since there is still no data on it, and it may remain without data.	
            """
            # Get the last twid and obtain the new tw id
            try:
                (lastid, lastid_time) = self.getLastTWforProfile(profileid)[0]
                # We have a last id
                # Increment it
                twid = 'timewindow' + str(int(lastid.split('timewindow')[1]) + 1)
            except IndexError:
                # There is no first TW, create it
                twid = 'timewindow1'
            # Add the new TW to the index of TW
            data = {}
            data[str(twid)] = float(startoftw)
            self.r.zadd('tws' + profileid, data)
            self.outputqueue.put('04|database|[DB]: Created and added to DB for profile {} on TW with id {}. Time: {} '.format(profileid, twid, startoftw))
            # The creation of a TW now does not imply that it was modified. You need to put data to mark is at modified
            return twid
        except redis.exceptions.ResponseError as e:
            self.outputqueue.put('01|database|Error in addNewTW')
            self.outputqueue.put('01|database|{}'.format(e))

    def getTimeTW(self, profileid, twid):
        """ Return the time when this TW in this profile was created """
        # Get all the TW for this profile
        # We need to encode it to 'search' because the data in the sorted set is encoded
        data = self.r.zscore('tws' + profileid, twid.encode('utf-8'))
        return data

    def getAmountTW(self, profileid):
        """ Return the amount of tw for this profile id """
        return self.r.zcard('tws' + profileid)

    def getModifiedTWSinceTime(self, time):
        """ Return the list of modified timewindows since a certain time"""
        data = self.r.zrangebyscore('ModifiedTW', time, float('+inf'), withscores=True)
        if not data:
            return []
        return data

    def getModifiedProfilesSinceTime(self,time):
        """ Returns a set of modified profiles since a certain time and the time of the last modified profile"""
        modified_tws = self.getModifiedTWSinceTime(time)
        if not modified_tws:
            # no modified tws, and no time_of_last_modified_tw
            return [],0
        # get the time of last modified tw
        time_of_last_modified_tw = modified_tws[-1][-1]
        # this list will store modified profiles without tws
        profiles = []
        for modified_tw in modified_tws:
            profiles.append(modified_tw[0].split('_')[1])
        # return a set of unique profiles
        return set(profiles), time_of_last_modified_tw

    def getModifiedTW(self):
        """ Return all the list of modified tw """
        data = self.r.zrange('ModifiedTW', 0, -1, withscores=True)
        if not data:
            return []
        return data

    def wasProfileTWModified(self, profileid, twid):
        """ Retrieve from the db if this TW of this profile was modified """
        data = self.r.zrank('ModifiedTW', profileid + self.separator + twid)
        if not data:
            # If for some reason we don't have the modified bit set,
            # then it was not modified.
            return False
        return True

    def getModifiedTWTime(self, profileid, twid):
        """
        Get the time when this TW was modified
        """
        data = self.r.zcore('ModifiedTW', profileid + self.separator + twid)
        if not data:
            data = -1
        return data

    def getSlipsInternalTime(self):
        return self.r.get('slips_internal_time')

    def setSlipsInternalTime(self, timestamp):
        self.r.set('slips_internal_time', timestamp)

    def markProfileTWAsClosed(self, profileid_tw):
        """
        Mark the TW as closed so tools can work on its data
        """
        self.r.sadd('ClosedTW', profileid_tw)
        self.r.zrem('ModifiedTW', profileid_tw)
        self.publish('tw_closed', profileid_tw)

    def markProfileTWAsModified(self, profileid, twid, timestamp):
        """
        Mark a TW in a profile as modified
        This means:
        1- To add it to the list of ModifiedTW
        2- Add the timestamp received to the time_of_last_modification
           in the TW itself
        3- To update the internal time of slips
        4- To check if we should 'close' some TW
        """
        # Add this tw to the list of modified TW, so others can
        # check only these later
        data = {}
        timestamp = time.time()
        data[profileid + self.separator + twid] = float(timestamp)
        self.r.zadd('ModifiedTW', data)
        self.publish('tw_modified', profileid + ':' + twid)
        # Check if we should close some TW
        self.check_TW_to_close()

    def check_TW_to_close(self):
        """
        Check if we should close some TW
        Search in the modifed tw list and compare when they
        were modified with the slips internal time
        """
        # Get internal time
        sit = self.getSlipsInternalTime()
        # for each modified profile
        modification_time = float(sit) - self.width
        # To test the time
        modification_time = float(sit) - 20
        profiles_tws_to_close = self.r.zrangebyscore('ModifiedTW', 0, modification_time, withscores=True)
        for profile_tw_to_close in profiles_tws_to_close:
            profile_tw_to_close_id = profile_tw_to_close[0]
            profile_tw_to_close_time = profile_tw_to_close[1]
            self.print(f'The profile id {profile_tw_to_close_id} has to be closed because it was last modifed on {profile_tw_to_close_time} and we are closing everything older than {modification_time}. Current time {sit}. Difference: {modification_time - profile_tw_to_close_time}', 3, 0)
            self.markProfileTWAsClosed(profile_tw_to_close_id)

    def add_ips(self, profileid, twid, ip_as_obj, columns, role: str):
        """
        Function to add information about the an IP address
        The flow can go out of the IP (we are acting as Client) or into the IP
        (we are acting as Server)
        ip_as_obj: IP to add. It can be a dstIP or srcIP depending on the rol
        role: 'Client' or 'Server'
        This function does two things:
            1- Add the ip to this tw in this profile, counting how many times
            it was contacted, and storing it in the key 'DstIPs' or 'SrcIPs'
            in the hash of the profile
            2- Use the ip as a key to count how many times that IP was
            contacted on each port. We store it like this because its the
               pefect structure to detect vertical port scans later on
            3- Check if this IP has any detection in the threat intelligence
            module. The information is added by the module directly in the DB.
        """
        try:
            # Get the fields
            dport = columns['dport']
            sport = columns['sport']
            totbytes = columns['bytes']
            sbytes = columns['sbytes']
            pkts = columns['pkts']
            spkts = columns['spkts']
            state = columns['state']
            proto = columns['proto'].upper()
            daddr = columns['daddr']
            saddr = columns['saddr']
            starttime = columns['starttime']
            uid = columns['uid']
            starttime = str(columns['starttime'])
            uid = columns['uid']
            # Depending if the traffic is going out or not, we are Client or Server
            # Set the type of ip as Dst if we are a client, or Src if we are a server
            if role == 'Client':
                # We are receving and adding a destination address and a dst port
                type_host_key = 'Dst'
            elif role == 'Server':
                type_host_key = 'Src'
            #############
            # Store the Dst as IP address and notify in the channel
            # We send the obj but when accessed as str, it is automatically
            # converted to str
            self.setNewIP(str(ip_as_obj))
            #############
            # Try to find evidence for this ip, in case we need to report it
            # Ask the threat intelligence modules, using a channel, that we need info about this IP
            # The threat intelligence module will process it and store the info back in IPsInfo
            # Therefore both ips will be checked for each flow
            # Check destination ip
            data_to_send = {
                'ip': str(daddr),
                'profileid' : str(profileid),
                'twid' :  str(twid),
                'proto' : str(proto),
                'ip_state' : 'dstip',
                'stime':starttime,
                'uid': uid
            }
            data_to_send = json.dumps(data_to_send)
            self.publish('give_threat_intelligence',data_to_send)
            # Check source ip
            data_to_send = {
                'ip': str(saddr),
                'profileid' : str(profileid),
                'twid' :  str(twid),
                'proto' : str(proto),
                'ip_state' : 'srcip',
                'stime': starttime,
                'uid': uid
            }
            data_to_send = json.dumps(data_to_send)
            self.publish('give_threat_intelligence',data_to_send)
            if role == 'Client':
                # The profile corresponds to the src ip that received this flow
                # The dstip is here the one receiving data from your profile
                # So check the dst ip
                pass
            elif role == 'Server':
                # The profile corresponds to the dst ip that received this flow
                # The srcip is here the one sending data to your profile
                # So check the src ip
                pass
            #############
            # 1- Count the dstips, and store the dstip in the db of this profile+tw
            self.print('add_ips(): As a {}, add the {} IP {} to profile {}, twid {}'.format(role, type_host_key, str(ip_as_obj), profileid, twid), 3, 0)
            # Get the hash of the timewindow
            hash_id = profileid + self.separator + twid
            # Get the DstIPs data for this tw in this profile
            # The format is data['1.1.1.1'] = 3
            data = self.r.hget(hash_id, type_host_key + 'IPs')
            if not data:
                data = {}
            try:
                # Convert the json str to a dictionary
                data = json.loads(data)
                # Add 1 because we found this ip again
                self.print('add_ips(): Not the first time for this addr. Add 1 to {}'.format(str(ip_as_obj)), 3, 0)
                data[str(ip_as_obj)] += 1
                # Convet the dictionary to json
                data = json.dumps(data)
            except (TypeError, KeyError) as e:
                # There was no previous data stored in the DB
                self.print('add_ips(): First time for addr {}. Count as 1'.format(str(ip_as_obj)), 3,0)
                data[str(ip_as_obj)] = 1
                # Convet the dictionary to json
                data = json.dumps(data)
            # Store the dstips in the dB
            self.r.hset(hash_id, type_host_key + 'IPs', str(data))
            #############
            # 2- Store, for each ip:
            # - Update how many times each individual DstPort was contacted
            # - Update the total flows sent by this ip
            # - Update the total packets sent by this ip
            # - Update the total bytes sent by this ip
            # Get the state. Established, NotEstablished
            summaryState = __database__.getFinalStateFromFlags(state, pkts)
            # Get the previous data about this key
            prev_data = self.getDataFromProfileTW(profileid, twid, type_host_key, summaryState, proto, role, 'IPs')
            try:
                innerdata = prev_data[str(ip_as_obj)]
                self.print('add_ips(): Adding for dst port {}. PRE Data: {}'.format(dport, innerdata), 3, 0)
                # We had this port
                # We need to add all the data
                innerdata['totalflows'] += 1
                innerdata['totalpkt'] += int(pkts)
                innerdata['totalbytes'] += int(totbytes)
                # Store for each dstip, the dstports
                temp_dstports= innerdata['dstports']
                try:
                    temp_dstports[str(dport)] += int(pkts)
                except KeyError:
                    # First time for this ip in the inner dictionary
                    temp_dstports[str(dport)] = int(pkts)
                innerdata['dstports'] = temp_dstports
                prev_data[str(ip_as_obj)] = innerdata
                self.print('add_ips() Adding for dst port {}. POST Data: {}'.format(dport, innerdata),3,0)
            except KeyError:
                # First time for this flow
                innerdata = {}
                innerdata['totalflows'] = 1
                innerdata['totalpkt'] = int(pkts)
                innerdata['totalbytes'] = int(totbytes)
                innerdata['stime'] = starttime
                innerdata['uid'] = uid
                temp_dstports = {}
                temp_dstports[str(dport)] = int(pkts)
                innerdata['dstports'] = temp_dstports
                self.print('add_ips() First time for dst port {}. Data: {}'.format(dport, innerdata),3,0)
                prev_data[str(ip_as_obj)] = innerdata
            ###########
            # After processing all the features of the ip, store all the info in the database
            # Convert the dictionary to json
            data = json.dumps(prev_data)
            # Create the key for storing
            key_name = type_host_key + 'IPs' + role + proto.upper() + summaryState
            # Store this data in the profile hash
            self.r.hset(profileid + self.separator + twid, key_name, str(data))
            # Mark the tw as modified
            self.markProfileTWAsModified(profileid, twid, starttime)
            return True
        except Exception as inst:
            exception_line = sys.exc_info()[2].tb_lineno
            self.outputqueue.put(f'01|database|[DB] Error in add_ips in database.py line {exception_line}')
            self.outputqueue.put('01|database|[DB] Type inst: {}'.format(type(inst)))
            self.outputqueue.put('01|database|[DB] Inst: {}'.format(inst))
            return False

    def refresh_data_tuples(self):
        """
        Go through all the tuples and refresh the data about the ipsinfo
        TODO
        """
        outtuples = self.getOutTuplesfromProfileTW()
        intuples = self.getInTuplesfromProfileTW()

    def add_tuple(self, profileid, twid, tupleid, data_tuple, role, starttime, uid):
        """
        Add the tuple going in or out for this profile
        role: 'Client' or 'Server'
        """
        # If the traffic is going out it is part of our outtuples, if not, part of our intuples
        if role == 'Client':
            tuple_key = 'OutTuples'
        elif role == 'Server':
            tuple_key = 'InTuples'
        try:
            self.print('Add_tuple called with profileid {}, twid {}, tupleid {}, data {}'.format(profileid, twid, tupleid, data_tuple), 3,0)
            # Get all the InTuples or OutTuples for this profileid in this TW
            hash_id = profileid + self.separator + twid
            data = self.r.hget(hash_id, tuple_key)
            # Separate the symbold to add and the previous data
            (symbol_to_add, previous_two_timestamps) = data_tuple
            if not data:
                # Must be str so we can convert later
                data = '{}'
            # Convert the json str to a dictionary
            data = json.loads(data)
            try:
                stored_tuple = data[tupleid]
                # Disasemble the input
                self.print('Not the first time for tuple {} as an {} for {} in TW {}. Add the symbol: {}. Store previous_times: {}. Prev Data: {}'.format(tupleid, tuple_key, profileid, twid, symbol_to_add, previous_two_timestamps, data), 3,0)
                # Get the last symbols of letters in the DB
                prev_symbols = data[tupleid][0]
                # Add it to form the string of letters
                new_symbol = prev_symbols + symbol_to_add
                # Bundle the data together
                new_data = (new_symbol, previous_two_timestamps)
                # analyze behavioral model with lstm model if the length is divided by 3 - so we send when there is 3 more characters added
                if len(new_symbol) % 3 == 0:
                    to_send = {
                                'new_symbol':new_symbol,
                                'profileid':profileid,
                                'twid':twid,
                                'tupleid':str(tupleid),
                                'uid':uid,
                                'stime': starttime
                    }
                    to_send = json.dumps(to_send)
                    self.publish('new_letters', to_send)
                data[tupleid] = new_data
                self.print('\tLetters so far for tuple {}: {}'.format(tupleid, new_symbol),3,0)
                data = json.dumps(data)
            except (TypeError, KeyError) as e:
                # TODO check that this condition is triggered correctly only for the first case and not the rest after...
                # There was no previous data stored in the DB
                self.print('First time for tuple {} as an {} for {} in TW {}'.format(tupleid, tuple_key, profileid, twid), 3,0)
                # Here get the info from the ipinfo key
                new_data = (symbol_to_add, previous_two_timestamps)
                data[tupleid] = new_data
                # Convet the dictionary to json
                data = json.dumps(data)
            # Store the new data on the db
            self.r.hset(hash_id, tuple_key, str(data))
            # Mark the tw as modified
            self.markProfileTWAsModified(profileid, twid, starttime)
        except Exception as inst:
            exception_line = sys.exc_info()[2].tb_lineno
            self.outputqueue.put(f'01|database|[DB] Error in add_tuple in database.py line {exception_line}')
            self.outputqueue.put('01|database|[DB] Type inst: {}'.format(type(inst)))
            self.outputqueue.put('01|database|[DB] Inst: {}'.format(inst))
            self.outputqueue.put('01|database|[DB] {}'.format(traceback.format_exc()))

    def add_port(self, profileid: str, twid: str, ip_address: str, columns: dict, role: str, port_type: str):
        """
        Store info learned from ports for this flow
        The flow can go out of the IP (we are acting as Client) or into the IP (we are acting as Server)
        role: 'Client' or 'Server'. Client also defines that the flow is going out, Server that is going in
        port_type: 'Dst' or 'Src'. Depending if this port was a destination port or a source port
        """
        try:
            # Extract variables from columns
            dport = columns['dport']
            sport = columns['sport']
            totbytes = columns['bytes']
            sbytes = columns['sbytes']
            pkts = columns['pkts']
            spkts = columns['spkts']
            state = columns['state']
            proto = columns['proto'].upper()
            daddr = columns['daddr']
            saddr = columns['saddr']
            starttime = str(columns['starttime'])
            uid = columns['uid']
            # Choose which port to use based if we were asked Dst or Src
            if port_type == 'Dst':
                port = str(dport)
            elif port_type == 'Src':
                port = str(sport)
            # If we are the Client, we want to store the dstips only
            # If we are the Server, we want to store the srcips only
            # This is the only combination that makes sense.
            if role == 'Client':
                ip_key = 'dstips'
            elif role == 'Server':
                ip_key = 'srcips'
            # Get the state. Established, NotEstablished
            summaryState = __database__.getFinalStateFromFlags(state, pkts)
            # Key
            key_name = port_type + 'Ports' + role + proto + summaryState
            #self.print('add_port(): As a {} storing info about {} port {} for {}. Key: {}.'.format(role, port_type, port, profileid, key_name), 0, 3)
            prev_data = self.getDataFromProfileTW(profileid, twid, port_type, summaryState, proto, role, 'Ports')
            try:
                innerdata = prev_data[port]
                innerdata['totalflows'] += 1
                innerdata['totalpkt'] += int(pkts)
                innerdata['totalbytes'] += int(totbytes)
                temp_dstips = innerdata[ip_key]
                try:
                    temp_dstips[str(ip_address)]['pkts'] += int(pkts)
                except KeyError:
                    temp_dstips[str(ip_address)] = {}
                    temp_dstips[str(ip_address)]['pkts'] = int(pkts)
                    temp_dstips[str(ip_address)]['stime'] = str(starttime)
                    temp_dstips[str(ip_address)]['uid'] = uid
                innerdata[ip_key] = temp_dstips
                prev_data[port] = innerdata
                self.print('add_port(): Adding this new info about port {} for {}. Key: {}. NewData: {}'.format(port, profileid, key_name, innerdata), 3,0)
            except KeyError:
                # First time for this flow
                innerdata = {}
                innerdata['totalflows'] = 1
                innerdata['totalpkt'] = int(pkts)
                innerdata['totalbytes'] = int(totbytes)
                temp_dstips = {}
                temp_dstips[str(ip_address)] = {}
                temp_dstips[str(ip_address)]['pkts'] = int(pkts)
                temp_dstips[str(ip_address)]['stime'] = starttime
                temp_dstips[str(ip_address)]['uid'] = uid
                innerdata[ip_key] = temp_dstips
                prev_data[port] = innerdata
                self.print('add_port(): First time for port {} for {}. Key: {}. Data: {}'.format(port, profileid, key_name, innerdata), 3,0)
            # self.outputqueue.put('01|database|[DB] {} '.format(ip_address))
            # Convet the dictionary to json
            data = json.dumps(prev_data)
            self.print('add_port(): Storing info about port {} for {}. Key: {}. Data: {}'.format(port, profileid, key_name, prev_data), 3,0)
            # Store this data in the profile hash
            hash_key = profileid + self.separator + twid
            self.r.hset(hash_key, key_name, str(data))
            # Mark the tw as modified
            self.markProfileTWAsModified(profileid, twid, starttime)
        except Exception as inst:
            exception_line = sys.exc_info()[2].tb_lineno
            self.outputqueue.put(f'01|database|[DB] Error in add_port in database.py line {exception_line}')
            self.outputqueue.put('01|database|[DB] Type inst: {}'.format(type(inst)))
            self.outputqueue.put('01|database|[DB] Inst: {}'.format(inst))

    def get_data_from_profile_tw(self, hash_key: str, key_name: str):
        try:
            """	
            key_name = [Src,Dst] + [Port,IP] + [Client,Server] + [TCP,UDP, ICMP, ICMP6] + [Established, NotEstablihed] 	
            Example: key_name = 'SrcPortClientTCPEstablished'	
            """
            data = self.r.hget(hash_key, key_name)
            value = {}
            if data:
                portdata = json.loads(data)
                value = portdata
            return value
        except Exception as inst:
            exception_line = sys.exc_info()[2].tb_lineno
            self.outputqueue.put(f'01|database|[DB] Error in getDataFromProfileTW in database.py line {exception_line}')
            self.outputqueue.put('01|database|[DB] Type inst: {}'.format(type(inst)))
            self.outputqueue.put('01|database|[DB] Inst: {}'.format(inst))

    def getOutTuplesfromProfileTW(self, profileid, twid):
        """ Get the out tuples """
        data = self.r.hget(profileid + self.separator + twid, 'OutTuples')
        return data

    def getInTuplesfromProfileTW(self, profileid, twid):
        """ Get the in tuples """
        data = self.r.hget(profileid + self.separator + twid, 'InTuples')
        return data

    def getFinalStateFromFlags(self, state, pkts):
        """
        Analyze the flags given and return a summary of the state. Should work with Argus and Bro flags
        We receive the pakets to distinguish some Reset connections
        """
        try:
            #self.outputqueue.put('06|database|[DB]: State received {}'.format(state))
            pre = state.split('_')[0]
            try:
                # Try suricata states
                """	
                 There are different states in which a flow can be. 	
                 Suricata distinguishes three flow-states for TCP and two for UDP. For TCP, 	
                 these are: New, Established and Closed,for UDP only new and established.	
                 For each of these states Suricata can employ different timeouts. 	
                 """
                if 'new' in state or 'established' in state:
                    return 'Established'
                elif 'closed' in state:
                    return 'NotEstablished'
                # We have varius type of states depending on the type of flow.
                # For Zeek
                if 'S0' in state or 'REJ' in state or 'RSTOS0' in state or 'RSTRH' in state or 'SH' in state or 'SHR' in state:
                    return 'NotEstablished'
                elif 'S1' in state or 'SF' in state or 'S2' in state or 'S3' in state or 'RSTO' in state or 'RSTP' in state or 'OTH' in state:
                    return 'Established'
                # For Argus
                suf = state.split('_')[1]
                if 'S' in pre and 'A' in pre and 'S' in suf and 'A' in suf:
                    """	
                    Examples:	
                    SA_SA	
                    SR_SA	
                    FSRA_SA	
                    SPA_SPA	
                    SRA_SPA	
                    FSA_FSA	
                    FSA_FSPA	
                    SAEC_SPA	
                    SRPA_SPA	
                    FSPA_SPA	
                    FSRPA_SPA	
                    FSPA_FSPA	
                    FSRA_FSPA	
                    SRAEC_SPA	
                    FSPA_FSRPA	
                    FSAEC_FSPA	
                    FSRPA_FSPA	
                    SRPAEC_SPA	
                    FSPAEC_FSPA	
                    SRPAEC_FSRPA	
                    """
                    return 'Established'
                elif 'PA' in pre and 'PA' in suf:
                    # Tipical flow that was reported in the middle
                    """	
                    Examples:	
                    PA_PA	
                    FPA_FPA	
                    """
                    return 'Established'
                elif 'ECO' in pre:
                    return 'ICMP Echo'
                elif 'ECR' in pre:
                    return 'ICMP Reply'
                elif 'URH' in pre:
                    return 'ICMP Host Unreachable'
                elif 'URP' in pre:
                    return 'ICMP Port Unreachable'
                else:
                    """	
                    Examples:	
                    S_RA	
                    S_R	
                    A_R	
                    S_SA 	
                    SR_SA	
                    FA_FA	
                    SR_RA	
                    SEC_RA	
                    """
                    return 'NotEstablished'
            except IndexError:
                # suf does not exist, which means that this is some ICMP or no response was sent for UDP or TCP
                if 'ECO' in pre:
                    # ICMP
                    return 'Established'
                elif 'UNK' in pre:
                    # ICMP6 unknown upper layer
                    return 'Established'
                elif 'CON' in pre:
                    # UDP
                    return 'Established'
                elif 'INT' in pre:
                    # UDP trying to connect, NOT preciselly not established but also NOT 'Established'. So we considered not established because there
                    # is no confirmation of what happened.
                    return 'NotEstablished'
                elif 'EST' in pre:
                    # TCP
                    return 'Established'
                elif 'RST' in pre:
                    # TCP. When -z B is not used in argus, states are single words. Most connections are reseted when finished and therefore are established
                    # It can happen that is reseted being not established, but we can't tell without -z b.
                    # So we use as heuristic the amount of packets. If <=3, then is not established because the OS retries 3 times.
                    if int(pkts) <= 3:
                        return 'NotEstablished'
                    else:
                        return 'Established'
                elif 'FIN' in pre:
                    # TCP. When -z B is not used in argus, states are single words. Most connections are finished with FIN when finished and therefore are established
                    # It can happen that is finished being not established, but we can't tell without -z b.
                    # So we use as heuristic the amount of packets. If <=3, then is not established because the OS retries 3 times.
                    if int(pkts) <= 3:
                        return 'NotEstablished'
                    else:
                        return 'Established'
                else:
                    """	
                    Examples:	
                    S_	
                    FA_	
                    PA_	
                    FSA_	
                    SEC_	
                    SRPA_	
                    """
                    return 'NotEstablished'
            self.outputqueue.put('01|database|[DB] Funcion getFinalStateFromFlags() We didnt catch the state. We should never be here')
            return None
        except Exception as inst:
            exception_line = sys.exc_info()[2].tb_lineno
            self.outputqueue.put(f'01|database|[DB] Error in getFinalStateFromFlags() in database.py line {exception_line}')
            self.outputqueue.put('01|database|[DB] Type inst: {}'.format(type(inst)))
            self.outputqueue.put('01|database|[DB] Inst: {}'.format(inst))
            self.print(traceback.format_exc())

    def getFieldSeparator(self):
        """ Return the field separator """
        return self.separator

    def setEvidence(self, type_detection, detection_info, type_evidence,
                    threat_level, confidence, description, timestamp, profileid='', twid='', uid=''):
        """
        Set the evidence for this Profile and Timewindow.
        Parameters:
            key: This is how your evidences are grouped. E.g. if you are detecting horizontal port scans,
                 then this would be the port used. The idea is that you can later update
                 this specific detection when it evolves. Examples of keys are:
                 'dport:1234' for all the evidences regarding this dport,
                 'dip:1.1.1.1' for all the evidences regarding that dst ip
        type_detection: the value that is important: dport, dip, flow
        type_evidence: determine the type of evidenc. E.g. PortScan, ThreatIntelligence
        threat_level: determine the importance of the evidence.
        confidence: determine the confidence of the detection. (How sure you are that this is what you say it is.)
        uid: needed to get the flow from the database
        alert: do we want to generate an alert for this evidence or not
        Example:
        The evidence is stored as a dict.
        {
            'dport:32432:PortScanType1': [confidence, threat_level, 'Super complicated portscan on port 32432'],
            'dip:10.0.0.1:PortScanType2': [confidence, threat_level, 'Horizontal port scan on ip 10.0.0.1']
            'dport:454:Attack3': [confidence, threat_level, 'Buffer Overflow']
        }
        """

        # the same evidence is sometimes repeated in the same profileid and different twids,
        # to avoid this, check for the evidence in all evidence in this profiled, if this evidence is there, don't alert
        current_evidence = self.getEvidenceForProfileid(profileid)
        if not current_evidence:
            current_evidence = {}
        # Prepare key for a new evidence
        key = dict()
        key['type_detection'] = type_detection
        key['detection_info'] = detection_info
        key['type_evidence'] = type_evidence
        #Prepare data for a new evidence
        data = dict()
        data['confidence']= confidence
        data['threat_level'] = threat_level
        data['description'] = description
        # key uses dictionary format, so it needs to be converted to json to work as a dict key.
        key_json = json.dumps(key)
        # It is done to ignore repetition of the same evidence sent.
        if key_json not in current_evidence.keys():
            evidence_to_send = {
                'profileid': str(profileid),
                'twid': str(twid),
                'key': key,
                'data': data,
                'description': description,
                'stime': timestamp,
                'uid' : uid,
                'confidence' : confidence
            }
            # in case of blacklisted ip evidence, we add the tag to the description like this [tag]
            if '[' in description and ']' in description:
                # get the tag
                tag = description.split('[')[1].replace(']','')
                evidence_to_send.update({'tags':tag})
            evidence_to_send = json.dumps(evidence_to_send)
            self.publish('evidence_added', evidence_to_send)

        current_evidence[key_json] = data
        current_evidence_json = json.dumps(current_evidence)
        # Set evidence in the database.
        self.r.hset(profileid + self.separator + twid, 'Evidence', str(current_evidence_json))
        self.r.hset('evidence'+profileid, twid, current_evidence_json)
        return True


    def deleteEvidence(self,profileid, twid, key):
        """ Delete evidence from the database
        key is a dict with type_detection, detection_info, type_evidence as keys
        """

        current_evidence = self.getEvidenceForTW(profileid, twid)
        if current_evidence:
            current_evidence = json.loads(current_evidence)
        else:
            current_evidence = {}
        key_json = json.dumps(key)
        # Delete the key regardless of whether it is in the dictionary
        current_evidence.pop(key_json, None)
        current_evidence_json = json.dumps(current_evidence)
        self.r.hset(profileid + self.separator + twid, 'Evidence', str(current_evidence_json))
        self.r.hset('evidence'+profileid, twid, current_evidence_json)

    def getEvidenceForTW(self, profileid, twid):
        """
        Get the evidence for this TW for this Profile
        Return a dict that looks like this {"type_detection": "", "detection_info": "", "type_evidence": ""}': {'confidence': ,
                                                                                                    'threat_level': ,
                                                                                                    'description': }
        """

        data = self.r.hget(profileid + self.separator + twid, 'Evidence')
        return data

    def getEvidenceForProfileid(self,profileid):
        profile_evidence = {}
        # get all tws for this profileid
        timewindows = self.getTWsfromProfile(profileid)
        for twid,ts in timewindows:
            # get all evidence in this tw
            tw_evidence = self.getEvidenceForTW(profileid, twid)
            if tw_evidence:
                tw_evidence = json.loads(tw_evidence)
                profile_evidence.update(tw_evidence)
        return profile_evidence


    def checkBlockedProfTW(self, profileid, twid):
        """
        Check if profile and timewindow is blocked
        """
        res = self.r.sismember('BlockedProfTW', profileid + self.separator + twid)
        return res

    def set_first_stage_ensembling_label_to_flow(self, profileid, twid, uid, ensembling_label):
        """
        Add a final label to the flow
        """
        flow = self.get_flow(profileid, twid, uid)
        if flow:
            data = json.loads(flow[uid])
            data['1_ensembling_label'] = ensembling_label
            data = json.dumps(data)
            self.r.hset(profileid + self.separator + twid + self.separator + 'flows', uid, data)

    def set_module_label_to_flow(self, profileid, twid, uid, module_name, module_label):
        """
        Add a module label to the flow
        """
        flow = self.get_flow(profileid, twid, uid)
        if flow:
            data = json.loads(flow[uid])
            # here we dont care if add new module lablel or changing existing one
            data['module_labels'][module_name] = module_label
            data = json.dumps(data)
            self.r.hset(profileid + self.separator + twid + self.separator + 'flows', uid, data)

    def get_module_labels_from_flow(self, profileid, twid, uid):
        """
        Get the label from the flow
        """
        flow = self.get_flow(profileid, twid, uid)
        if flow:
            data = json.loads(flow[uid])
            labels = data['module_labels']
            return labels
        else:
            return {}

    def markProfileTWAsBlocked(self, profileid, twid):
        """ Add this profile and tw to the list of blocked """
        self.r.sadd('BlockedProfTW', profileid + self.separator + twid)

    def getBlockedProfTW(self):
        """ Return all the list of blocked tws """
        data = self.r.smembers('BlockedProfTW')
        return data

    def getDomainData(self, domain):
        """
        Return information about this domain
        Returns a dictionary or False if there is no domain in the database
        We need to separate these three cases:
        1- Domain is in the DB without data. Return empty dict.
        2- Domain is in the DB with data. Return dict.
        3- Domain is not in the DB. Return False
        """
        data = self.rcache.hget('DomainsInfo', domain)
        if data or data == {}:
            # This means the domain was in the database, with or without data
            # Case 1 and 2
            # Convert the data
            data = json.loads(data)
            # print(f'In the DB: Domain {domain}, and data {data}')
        else:
            # The Domain was not in the DB
            # Case 3
            data = False
            # print(f'In the DB: Domain {domain}, and data {data}')
        return data

    def getIPData(self, ip: str):
        """
        Return information about this IP
        Returns a dictionary or False if there is no IP in the database
        We need to separate these three cases:
        1- IP is in the DB without data. Return empty dict.
        2- IP is in the DB with data. Return dict.
        3- IP is not in the DB. Return False
        """
        if type(ip) == ipaddress.IPv4Address or type(ip) == ipaddress.IPv6Address:
            ip = str(ip)
        data = self.rcache.hget('IPsInfo', ip)
        if data:
            # This means the IP was in the database, with or without data
            # Convert the data
            data = json.loads(data)
            # print(f'In the DB: IP {ip}, and data {data}')
        else:
            # The IP was not in the DB
            data = False
            # print(f'In the DB: IP {ip}, and data {data}')
        return data

    def getURLData(self,url):
        """
        Return information about this URL
        Returns a dictionary or False if there is no IP in the database
        We need to separate these three cases:
        1- IP is in the DB without data. Return empty dict.
        2- IP is in the DB with data. Return dict.
        3- IP is not in the DB. Return False
        """
        data = self.rcache.hget('URLsInfo', url)
        if data:
            # This means the URL was in the database, with or without data
            # Convert the data
            data = json.loads(data)
        else:
            # The IP was not in the DB
            data = False
        return data

    def getallIPs(self):
        """ Return list of all IPs in the DB """
        data = self.rcache.hgetall('IPsInfo')
        # data = json.loads(data)
        return data

    def getallURLs(self):
        """ Return list of all URLs in the DB """
        data = self.rcache.hgetall('URLsInfo')
        # data = json.loads(data)
        return data

    def setNewDomain(self, domain: str):
        """
        1- Stores this new domain in the Domains hash
        2- Publishes in the channels that there is a new domain, and that we want
            data from the Threat Intelligence modules
        """
        data = self.getDomainData(domain)
        if data is False:
            # If there is no data about this domain
            # Set this domain for the first time in the IPsInfo
            # Its VERY important that the data of the first time we see a domain
            # must be '{}', an empty dictionary! if not the logic breaks.
            # We use the empty dictionary to find if a domain exists or not
            self.rcache.hset('DomainsInfo', domain, '{}')
            # Publish that there is a new IP ready in the channel
            self.publish('new_dns', domain)

    def setNewIP(self, ip: str):
        """
        1- Stores this new IP in the IPs hash
        2- Publishes in the channels that there is a new IP, and that we want
            data from the Threat Intelligence modules
        Sometimes it can happend that the ip comes as an IP object, but when
        accessed as str, it is automatically
        converted to str
        """
        data = self.getIPData(ip)
        if data is False:
            # If there is no data about this IP
            # Set this IP for the first time in the IPsInfo
            # Its VERY important that the data of the first time we see an IP
            # must be '{}', an empty dictionary! if not the logic breaks.
            # We use the empty dictionary to find if an IP exists or not
            self.rcache.hset('IPsInfo', ip, '{}')
            # Publish that there is a new IP ready in the channel
            self.publish('new_ip', ip)

    def setNewURL(self, url: str):
        """
        1- Stores this new URL in the URLs hash
        2- Publishes in the channels that there is a new URL, and that we want
            data from the Threat Intelligence modules
        """
        data = self.getURLData(url)
        if data is False:
            # If there is no data about this URL
            # Set this URL for the first time in the URLsInfo
            # Its VERY important that the data of the first time we see a URL
            # must be '{}', an empty dictionary! if not the logic breaks.
            # We use the empty dictionary to find if an URL exists or not
            self.rcache.hset('URLsInfo', url, '{}')


    def getIP(self, ip):
        """ Check if this ip is the hash of the profiles! """
        data = self.rcache.hget('IPsInfo', ip)
        if data:
            return True
        else:
            return False

    def getURL(self,url):
        """ Check if this url is the hash of the profiles! """
        data = self.rcache.hget('URLsInfo', url)
        if data:
            return True
        else:
            return False

    def setInfoForDomains(self, domain: str, domaindata: dict):
        """
        Store information for this domain
        We receive a dictionary, such as {'geocountry': 'rumania'} that we are
        going to store for this domain
        If it was not there before we store it. If it was there before, we
        overwrite it
        """
        # Get the previous info already stored
        data = self.getDomainData(domain)
        if not data:
            # This domain is not in the dictionary, add it first:
            self.setNewDomain(domain)
            # Now get the data, which should be empty, but just in case
            data = self.getDomainData(domain)
        for key in iter(domaindata):
            # domaindata can be {'VirusTotal': [1,2,3,4], 'Malicious': ""}
            # domaindata can be {'VirusTotal': [1,2,3,4]}
            # I think we dont need this anymore of the conversion
            if type(data) == str:
                # Convert the str to a dict
                data = json.loads(data)
            data_to_store = domaindata[key]
            # If there is data previously stored, check if we have
            # this key already
            try:
                # If the key is already stored, do not modify it
                # Check if this decision is ok! or we should modify
                # the data
                _ = data[key]
            except KeyError:
                # There is no data for they key so far. Add it
                data[key] = data_to_store
                newdata_str = json.dumps(data)
                self.rcache.hset('DomainsInfo', domain, newdata_str)
                # Publish the changes
                self.r.publish('dns_info_change', domain)

    def setInfoForIPs(self, ip: str, ipdata: dict):
        """
        Store information for this IP
        We receive a dictionary, such as {'geocountry': 'rumania'} that we are
        going to store for this IP.
        If it was not there before we store it. If it was there before, we
        overwrite it
        """
        # Get the previous info already stored
        data = self.getIPData(ip)
        if data is False:
            # This IP is not in the dictionary, add it first:
            self.setNewIP(ip)
            # Now get the data, which should be empty, but just in case
            data = self.getIPData(ip)

        for key in iter(ipdata):
            data_to_store = ipdata[key]
            # If there is data previously stored, check if we have this key already
            try:
                # We modify value in any case, because there might be new info
                _ = data[key]
            except KeyError:
                # There is no data for they key so far.
                # Publish the changes
                self.r.publish('ip_info_change', ip)
            data[key] = data_to_store
            newdata_str = json.dumps(data)
            self.rcache.hset('IPsInfo', ip, newdata_str)

    def setInfoForFile(self, md5: str, filedata: dict):
        """
        Store information for this file (only if it's malicious)
        We receive a dictionary, such as {'virustotal': score} that we are
        going to store for this IP.
        If it was not there before we store it. If it was there before, we
        overwrite it
        """

        file_info = json.dumps(filedata)
        self.rcache.hset('FileInfo', md5, file_info)


    def setInfoForURLs(self, url: str, urldata: dict):
        """
        Store information for this URL
        We receive a dictionary, such as {'VirusTotal': {'URL':score}} that we are
        going to store for this IP.
        If it was not there before we store it. If it was there before, we
        overwrite it
        """
        data = self.getURLData(url)
        if data is False:
            # This URL is not in the dictionary, add it first:
            self.setNewURL(url)
            # Now get the data, which should be empty, but just in case
            data = self.getIPData(url)
        # empty dicts evaluate to False
        dict_has_keys = bool(data)
        if dict_has_keys:
            # loop through old data found in the db
            for key in iter(data):
                # Get the new data that has the same key
                data_to_store = urldata[key]
                # If there is data previously stored, check if we have this key already
                try:
                    # We modify value in any case, because there might be new info
                    _ = data[key]
                except KeyError:
                    # There is no data for the key so far.
                    pass
                    # Publish the changes
                    # self.r.publish('url_info_change', url)
                data[key] = data_to_store
                newdata_str = json.dumps(data)
                self.rcache.hset('URLsInfo', url, newdata_str)
        else:
            # URL found in the database but has no keys , set the keys now
            urldata = json.dumps(urldata)
            self.rcache.hset('URLsInfo', url, urldata)

    def subscribe(self, channel):
        """ Subscribe to channel """
        # For when a TW is modified
        pubsub = self.r.pubsub()
        supported_channels = ['tw_modified' , 'evidence_added' , 'new_ip' ,  'new_flow' , 'new_dns', 'new_dns_flow','new_http', 'new_ssl' , 'new_profile',\
                    'give_threat_intelligence', 'new_letters', 'ip_info_change', 'dns_info_change', 'dns_info_change', 'tw_closed', 'core_messages',\
                    'new_blocking', 'new_ssh','new_notice','new_url', 'finished_modules', 'new_downloaded_file', 'reload_whitelist', 'new_service',  'new_arp']
        for supported_channel in supported_channels:
            if supported_channel in channel:
                pubsub.subscribe(channel)
                break
        else:
            # channel isn't in supported_channels
            return False
        return pubsub

    def publish(self, channel, data):
        """ Publish something """
        self.r.publish(channel, data)

    def publish_stop(self):
        """ Publish stop command to terminate slips """
        all_channels_list = self.r.pubsub_channels()
        self.print('Sending the stop signal to all listeners', 0, 3)
        for channel in all_channels_list:
            self.r.publish(channel, 'stop_process')

    def get_all_flows_in_profileid_twid(self, profileid, twid):
        """
        Return a list of all the flows in this profileid and twid
        """
        data = self.r.hgetall(profileid + self.separator + twid + self.separator + 'flows')
        if data:
            return data

    def get_all_flows_in_profileid(self, profileid):
        """
        Return a list of all the flows in this profileid
        [{'uid':flow},...]
        """
        profileid_flows= []
        # get all tws in this profile
        for twid, time in self.getTWsfromProfile(profileid):
            flows = self.get_all_flows_in_profileid_twid(profileid, twid)
            if flows:
                for uid, flow in list(flows.items()):
                    profileid_flows.append({uid: json.loads(flow)})
        return profileid_flows

    def get_all_flows(self) -> list:
        """
        Returns a list with all the flows in all profileids and twids
        Each element in the list is a flow
        """
        flows = []
        for profileid in self.getProfiles():
            for (twid, time) in self.getTWsfromProfile(profileid):
                flows_dict = self.get_all_flows_in_profileid_twid(profileid, twid)
                if flows_dict:
                    for flow in flows_dict.values():
                        dict_flow = json.loads(flow)
                        flows.append(dict_flow)
        return flows

    def get_flow(self, profileid, twid, uid):
        """
        Returns the flow in the specific time
        The format is a dictionary
        """
        data = {}
        temp = self.r.hget(profileid + self.separator + twid + self.separator + 'flows', uid)
        data[uid] = temp
        # Get the dictionary format
        return data

    def get_labels(self):
        """ 
        Return the amount of each label so far in the DB
        Used to know how many labels are available during training
        """
        return self.r.zrange('labels', 0, -1, withscores=True)

    def add_flow(self, profileid='', twid='', stime='', dur='', saddr='', sport='',
                 daddr='', dport='', proto='', state='', pkts='', allbytes='', spkts='', sbytes='',
                 appproto='', uid='', label=''):
        """
        Function to add a flow by interpreting the data. The flow is added to the correct TW for this profile.
        The profileid is the main profile that this flow is related too.
        """
        data = {}
        # data['uid'] = uid
        data['ts'] = stime
        data['dur'] = dur
        data['saddr'] = saddr
        data['sport'] = sport
        data['daddr'] = daddr
        data['dport'] = dport
        data['proto'] = proto
        # Store the interpreted state, not the raw one
        summaryState = __database__.getFinalStateFromFlags(state, pkts)
        data['origstate'] = state
        data['state'] = summaryState
        data['pkts'] = pkts
        data['allbytes'] = allbytes
        data['spkts'] = spkts
        data['sbytes'] = sbytes
        data['appproto'] = appproto
        data['label'] = label
        # when adding a flow, there are still no labels ftom other modules, so the values is empty dictionary
        data['module_labels'] = {}
        # Convert to json string
        data = json.dumps(data)
        # Store in the hash 10.0.0.1_timewindow1, a key uid, with data
        value = self.r.hset(profileid + self.separator + twid + self.separator + 'flows', uid, data)
        if value:
            # The key was not there before. So this flow is not repeated
            # Store the label in our uniq set, and increment it by 1
            if label:
                self.r.zincrby('labels', 1, label)
            # We can publish the flow directly without asking for it, but its good to maintain the format given by the get_flow() function.
            flow = self.get_flow(profileid, twid, uid)
            # Get the dictionary and convert to json string
            flow = json.dumps(flow)
            # Prepare the data to publish.
            to_send = {}
            to_send['profileid'] = profileid
            to_send['twid'] = twid
            to_send['flow'] = flow
            to_send['stime'] = stime
            to_send = json.dumps(to_send)
            self.publish('new_flow', to_send)
            return True
        # means repeated flow
        return False

    def add_out_ssl(self, profileid, twid, stime, daddr_as_obj, dport, flowtype, uid,
                    version, cipher, resumed, established, cert_chain_fuids,
                    client_cert_chain_fuids, subject, issuer, validation_status, curve, server_name, ja3, ja3s):
        """
        Store in the DB an ssl request
        All the type of flows that are not netflows are stored in a separate hash ordered by uid.
        The idea is that from the uid of a netflow, you can access which other type of info is related to that uid
        """
        data = {}
        data['uid'] = uid
        data['type'] = flowtype
        data['version'] = version
        data['cipher'] = cipher
        data['resumed'] = resumed
        data['established'] = established
        data['cert_chain_fuids'] = cert_chain_fuids
        data['client_cert_chain_fuids'] = client_cert_chain_fuids
        data['subject'] = subject
        data['issuer'] = issuer
        data['validation_status'] = validation_status
        data['curve'] = curve
        data['server_name'] = server_name
        data['daddr'] = str(daddr_as_obj)
        data['dport'] = dport
        data['stime'] = stime
        data['ja3'] = ja3
        data['ja3s'] = ja3s
        # Convert to json string
        data = json.dumps(data)
        self.r.hset(profileid + self.separator + twid + self.separator + 'altflows', uid, data)
        to_send = {}
        to_send['profileid'] = profileid
        to_send['twid'] = twid
        to_send['flow'] = data
        to_send['stime'] = stime
        to_send = json.dumps(to_send)
        self.publish('new_ssl', to_send)
        self.print('Adding SSL flow to DB: {}'.format(data), 3, 0)
        # Check if the server_name (SNI) is detected by the threat intelligence. Empty field in the end, cause we have extrafield for the IP.
        # If server_name is not empty, set in the IPsInfo and send to TI
        if server_name:
            # Save new server name in the IPInfo. There might be several server_name per IP.
            ipdata = self.getIPData(str(daddr_as_obj))
            if ipdata:
                sni_ipdata = ipdata.get('SNI', [])
            else:
                sni_ipdata = []
            SNI_port = {'server_name':server_name, 'dport':dport}
            # We do not want any duplicates.
            if SNI_port not in sni_ipdata:
                # Verify that the SNI is equal to any of the domains in the DNS resolution
                # only add this SNI to our db if it has a DNS resolution
                dns_resolutions = self.r.hgetall('DNSresolution')
                if dns_resolutions:
                    # dns_resolutions is a dict with {ip:{'ts'..,'domains':..., 'uid':..}}
                    for ip, resolution in dns_resolutions.items():
                        resolution = json.loads(resolution)
                        if SNI_port['server_name'] in resolution['domains']:
                            # add SNI to our db as it has a DNS resolution
                            sni_ipdata.append(SNI_port)
                            self.setInfoForIPs(str(daddr_as_obj), {'SNI':sni_ipdata})
                            break
            # We are giving only new server_name to the threat_intelligence module.
            data_to_send = {
                'server_name' : server_name,
                'profileid' : str(profileid),
                'twid': str(twid),
                'stime': stime,
                'uid':uid
            }
            data_to_send = json.dumps(data_to_send)
            self.publish('give_threat_intelligence',data_to_send)

    def add_out_http(self, profileid, twid, stime, flowtype, uid, method, host, uri, version, user_agent, request_body_len, response_body_len, status_code, status_msg, resp_mime_types, resp_fuids):
        """
        Store in the DB a http request
        All the type of flows that are not netflows are stored in a separate hash ordered by uid.
        The idea is that from the uid of a netflow, you can access which other type of info is related to that uid
        """
        data = {}
        data['uid'] = uid
        data['type'] = flowtype
        data['method'] = method
        data['host'] = host
        data['uri'] = uri
        data['version'] = version
        data['user_agent'] = user_agent
        data['request_body_len'] = request_body_len
        data['response_body_len'] = response_body_len
        data['status_code'] = status_code
        data['status_msg'] = status_msg
        data['resp_mime_types'] = resp_mime_types
        data['resp_fuids'] = resp_fuids
        data['stime'] = stime
        # Convert to json string
        data = json.dumps(data)
        self.r.hset(profileid + self.separator + twid + self.separator + 'altflows', uid, data)
        to_send = {}
        to_send['profileid'] = profileid
        to_send['twid'] = twid
        to_send['flow'] = data
        to_send['stime'] = stime
        to_send = json.dumps(to_send)
        self.publish('new_http', to_send)
        self.publish('new_url', to_send)
        self.print('Adding HTTP flow to DB: {}'.format(data), 3, 0)
        # Check if the host domain is detected by the threat intelligence. Empty field in the end, cause we have extrafield for the IP.
        data_to_send = {
                'host': host,
                'profileid' : str(profileid),
                'twid' :  str(twid),
                'stime': stime,
                'uid':uid
            }
        data_to_send = json.dumps(data_to_send)
        self.publish('give_threat_intelligence',data_to_send)

    def add_out_ssh(self, profileid, twid, stime, flowtype, uid, ssh_version, auth_attempts, auth_success, client, server, cipher_alg, mac_alg, compression_alg, kex_alg, host_key_alg, host_key):
        """
        Store in the DB a SSH request
        All the type of flows that are not netflows are stored in a
        separate hash ordered by uid.
        The idea is that from the uid of a netflow, you can access which
        other type of info is related to that uid
        """
        #  {"client":"SSH-2.0-OpenSSH_8.1","server":"SSH-2.0-OpenSSH_7.5p1 Debian-5","cipher_alg":"chacha20-pol y1305@openssh.com","mac_alg":"umac-64-etm@openssh.com","compression_alg":"zlib@openssh.com","kex_alg":"curve25519-sha256","host_key_alg":"ecdsa-sha2-nistp256","host_key":"de:04:98:42:1e:2a:06:86:5b:f0:5b:e3:65:9f:9d:aa"}
        data = {}
        data['uid'] = uid
        data['type'] = flowtype
        data['version'] = ssh_version
        data['auth_attempts'] = auth_attempts
        data['auth_success'] = auth_success
        data['client'] = client
        data['server'] = server
        data['cipher_alg'] = cipher_alg
        data['mac_alg'] = mac_alg
        data['compression_alg'] = compression_alg
        data['kex_alg'] = kex_alg
        data['host_key_alg'] = host_key_alg
        data['host_key'] = host_key
        data['stime'] = stime
        # Convert to json string
        data = json.dumps(data)
        # Set the dns as alternative flow
        self.r.hset(profileid + self.separator + twid + self.separator + 'altflows', uid, data)
        # Publish the new dns received
        to_send = {}
        to_send['profileid'] = profileid
        to_send['twid'] = twid
        to_send['flow'] = data
        to_send['stime'] = stime
        to_send['uid'] = uid
        to_send = json.dumps(to_send)
        # publish a dns with its flow
        self.publish('new_ssh', to_send)
        self.print('Adding SSH flow to DB: {}'.format(data), 3, 0)
        # Check if the dns is detected by the threat intelligence. Empty field in the end, cause we have extrafield for the IP.

    def add_out_notice(self,profileid, twid, stime, daddr, sport, dport, note, msg, scanned_port, scanning_ip, uid):
        """" Send notice.log data to new_notice channel to look for self-signed certificates """
        data = {
            'daddr' :  daddr,
            'sport' :  sport,
            'dport' :  dport,
            'note'  :  note,
            'msg'   :  msg,
            'scanned_port' : scanned_port,
            'scanning_ip'  : scanning_ip,
            'stime' : stime
        }
        data = json.dumps(data) # this is going to be sent insidethe to_send dict
        to_send = {}
        to_send['profileid'] = profileid
        to_send['twid'] = twid
        to_send['flow'] = data
        to_send['stime'] = stime
        to_send['uid'] = uid
        to_send = json.dumps(to_send)
        self.publish('new_notice', to_send)
        self.print('Adding notice flow to DB: {}'.format(data), 3, 0)

    def add_out_dns(self, profileid, twid, stime, flowtype, uid, query, qclass_name, qtype_name, rcode_name, answers, ttls):
        """
        Store in the DB a DNS request
        All the type of flows that are not netflows are stored in a separate hash ordered by uid.
        The idea is that from the uid of a netflow, you can access which other type of info is related to that uid
        """
        data = {}
        data['uid'] = uid
        data['type'] = flowtype
        data['query'] = query
        data['qclass_name'] = qclass_name
        data['qtype_name'] = qtype_name
        data['rcode_name'] = rcode_name
        data['answers'] = answers
        data['ttls'] = ttls
        data['stime'] = stime
        # Convert to json string
        data = json.dumps(data)
        # Set the dns as alternative flow
        self.r.hset(profileid + self.separator + twid + self.separator + 'altflows', uid, data)
        # Publish the new dns received
        to_send = {}
        to_send['profileid'] = profileid
        to_send['twid'] = twid
        to_send['flow'] = data
        to_send['stime'] = stime
        to_send['uid'] = uid
        to_send = json.dumps(to_send)
        #publish a dns with its flow
        self.publish('new_dns_flow', to_send)
        self.print('Adding DNS flow to DB: {}'.format(data), 3,0)
        # Check if the dns is detected by the threat intelligence. Empty field in the end, cause we have extrafield for the IP.
        data_to_send = {
                'query': str(query),
                'profileid' : str(profileid),
                'twid' :  str(twid),
                'stime': stime,
                'uid': uid
            }
        data_to_send = json.dumps(data_to_send)
        self.publish('give_threat_intelligence',data_to_send)

    def get_altflow_from_uid(self, profileid, twid, uid):
        """ Given a uid, get the alternative flow realted to it """
        return self.r.hget(profileid + self.separator + twid + self.separator + 'altflows', uid)

    def add_timeline_line(self, profileid, twid, data, timestamp):
        """ Add a line to the time line of this profileid and twid """
        self.print('Adding timeline for {}, {}: {}'.format(profileid, twid, data), 3, 0)
        key = str(profileid + self.separator + twid + self.separator + 'timeline')
        data = json.dumps(data)
        mapping = {}
        mapping[data] = timestamp
        self.r.zadd(key, mapping)
        # Mark the tw as modified since the timeline line is new data in the TW
        self.markProfileTWAsModified(profileid, twid, timestamp='')

    def get_timeline_last_line(self, profileid, twid):
        """ Add a line to the time line of this profileid and twid """
        key = str(profileid + self.separator + twid + self.separator + 'timeline')
        data = self.r.zrange(key, -1, -1)
        return data

    def get_timeline_last_lines(self, profileid, twid, first_index: int) -> Tuple[str, int]:
        """ Get only the new items in the timeline."""
        key = str(profileid + self.separator + twid + self.separator + 'timeline')
        # The the amount of lines in this list
        last_index = self.r.zcard(key)
        # Get the data in the list from the index asked (first_index) until the last
        data = self.r.zrange(key, first_index, last_index - 1)
        return data, last_index

    def get_timeline_all_lines(self, profileid, twid):
        """ Add a line to the time line of this profileid and twid """
        key = str(profileid + self.separator + twid + self.separator + 'timeline')
        data = self.r.zrange(key, 0, -1)
        return data

    def set_port_info(self, portproto: str, name):
        """
        Save in the DB a port with its description
        :param portproto: portnumber + / + protocol
        """
        self.rcache.hset('portinfo', portproto, name)

    def get_port_info(self, portproto: str):
        """
        Retrieve the name of a port
        :param portproto: portnumber + / + protocol
        """
        return self.rcache.hget('portinfo', portproto)

    def add_zeek_file(self, filename):
        """ Add an entry to the list of zeek files """
        self.r.sadd('zeekfiles', filename)

    def get_all_zeek_file(self):
        """ Return all entries from the list of zeek files """
        data = self.r.smembers('zeekfiles')
        return data

    def set_profile_module_label(self, profileid, module, label):
        """
        Set a module label for a profile.
        A module label is a label set by a module, and not
        a groundtruth label
        """
        data = self.get_profile_modules_labels(profileid)
        data[module] = label
        data = json.dumps(data)
        self.r.hset(profileid, 'modules_labels', data)

    def get_profile_modules_labels(self, profileid):
        """
        Get labels set by modules in the profile.
        """
        data = self.r.hget(profileid, 'modules_labels')
        if data:
            data = json.loads(data)
        else:
            data = {}
        return data

    def del_zeek_file(self, filename):
        """ Delete an entry from the list of zeek files """
        self.r.srem('zeekfiles', filename)

    def delete_ips_from_IoC_ips(self, ips):
        """
        Delete old IPs from IoC
        """
        self.rcache.hdel('IoC_ips', *ips)

    def delete_domains_from_IoC_domains(self, domains):
        """
        Delete old domains from IoC
        """
        self.rcache.hdel('IoC_domains', *domains)

    def add_ips_to_IoC(self, ips_and_description: dict) -> None:
        """
        Store a group of IPs in the db as they were obtained from an IoC source
        """
        if ips_and_description:
            self.rcache.hmset('IoC_ips', ips_and_description)

    def add_domains_to_IoC(self, domains_and_description: dict) -> None:
        """
        Store a group of domains in the db as they were obtained from
        an IoC source
        What is the format of domains_and_description?
        """
        if domains_and_description:
            self.rcache.hmset('IoC_domains', domains_and_description)


    def add_ja3_to_IoC(self, ja3_dict) -> None:
        """
        Store a group of ja3 in the db
        :param ja3_dict: a json serialized dict {'ja3': {'description': .. , 'source': ...}}
        """
        self.rcache.hmset('IoC_JA3', ja3_dict)

    def add_ip_to_IoC(self, ip: str, description: str) -> None:
        """
        Store in the DB 1 IP we read from an IoC source  with its description
        """
        self.rcache.hset('IoC_ips', ip, description)


    def add_domain_to_IoC(self, domain: str, description: str) -> None:
        """
        Store in the DB 1 domain we read from an IoC source
        with its description
        """
        self.rcache.hset('IoC_domains', domain, description)

    def set_malicious_ip(self, ip, profileid_twid):
        """
        Save in DB malicious IP found in the traffic
        with its profileid and twid
        """
        self.r.hset('MaliciousIPs', ip, profileid_twid)

    def set_malicious_domain(self, domain, profileid_twid):
        """
        Save in DB a malicious domain found in the traffic
        with its profileid and twid
        """
        self.r.hset('MaliciousDomains', domain, profileid_twid)

    def get_malicious_ip(self, ip):
        """
        Return malicious IP and its list of presence in
        the traffic (profileid, twid)
        """
        data = self.r.hget('MaliciousIPs', ip)
        if data:
            data = json.loads(data)
        else:
            data = {}
        return data

    def get_malicious_domain(self, domain):
        """
        Return malicious domain and its list of presence in
        the traffic (profileid, twid)
        """
        data = self.r.hget('MaliciousDomains', domain)
        if data:
            data = json.loads(data)
        else:
            data = {}
        return data

    def set_dns_resolution(self, query: str, answers: list, ts: float, uid: str):
        """
        Cache DNS answers for each query
        stored in DNSresolution as {ip: {ts: .. , 'domains': .. , 'uid':... }}
        :param ts: epoch time
        """

        for ip in answers:
            # don't store TXT records in the database
            if 'TXT' in ip:
                continue
            # get stored DNS resolution from our db
            domains = self.get_dns_resolution(ip)
            # if the domain(query) we have isn't already in DNSresolution in the db, add it
            if query not in domains:
                domains.append(query)
            # domains should be a list, not a string!, so don't use json.dumps here
            ip_info = {'ts': ts , 'domains': domains, 'uid':uid }
            ip_info = json.dumps(ip_info)
            self.r.hset('DNSresolution', ip, ip_info)

    def get_dns_resolution(self, ip, all_info=False):
        """
        Get DNS name of the IP, a list
        :param all_info: if provided returns a dict with {ts: .. , 'answers': .. , 'uid':... } of this IP
        if not returns answers only
        this function is called for every IP in the timeline of kalipso
        """
        ip_info = self.r.hget('DNSresolution', ip)
        if ip_info:
            ip_info = json.loads(ip_info)
            if all_info:
                # return a dict with 'ts' 'uid' 'answers' about this IP
                return ip_info
            # return answers only
            domains = ip_info['domains']

            return domains
        else:
            return []

    def get_all_dns_resolutions(self):
        dns_resolutions = self.r.hgetall('DNSresolution')
        if not dns_resolutions:
            return []
        else:
            return dns_resolutions


    def set_passive_dns(self, ip, data):
        """
        Save in DB passive DNS from virus total
        """
        data = json.dumps(data)
        self.r.hset('passiveDNS', ip, data)

    def get_passive_dns(self, ip):
        """
        Get passive DNS from virus total
        """
        data = self.r.hget('passiveDNS', ip)
        if data:
            data = json.loads(data)
            return data
        else:
            return ''

    def get_IPs_in_IoC(self):
        """
        Get all IPs and their description from IoC_ips
        """
        data = self.rcache.hgetall('IoC_ips')
        return data

    def get_Domains_in_IoC(self):
        """
        Get all Domains and their description from IoC_domains
        """
        data = self.rcache.hgetall('IoC_domains')
        return data

    def get_ja3_in_IoC(self):
        """
        Get all ja3 and their description from IoC_JA3
        """
        data = self.rcache.hgetall('IoC_JA3')
        return data

    def search_IP_in_IoC(self, ip: str) -> str:
        """
        Search in the dB of malicious IPs and return a
        description if we found a match
        """
        ip_description = self.rcache.hget('IoC_ips', ip)
        if ip_description == None:
            return False
        else:
            return ip_description

    def getReconnectionsForTW(self, profileid, twid):
        """ Get the reconnections for this TW for this Profile """
        data = self.r.hget(profileid + self.separator + twid, 'Reconnections')
        if data:
            data = json.loads(data)
        else:
            data = {}
        return data

    def setReconnections(self,profileid, twid, data):
        """Set the reconnections for this TW for this Profile"""
        data = json.dumps(data)
        self.r.hset(profileid + self.separator + twid, 'Reconnections', str(data))

    def get_flow_timestamp(self, profileid, twid, uid):
        """
        Return the timestamp of the flow
        """
        timestamp = ''
        if uid:
            try:
                time.sleep(3) # it takes time for the binetflow to put the flow into the database
                flow_information = self.r.hget(profileid + "_" + twid + "_flows", uid)
                flow_information = json.loads(flow_information)
                timestamp = flow_information.get("ts")
            except:
                pass
        return timestamp

    def search_Domain_in_IoC(self, domain: str) -> str:
        """
        Search in the dB of malicious domains and return a
        description if we found a match
        """
        domain_description = self.rcache.hget('IoC_domains',domain)
        if domain_description == None:
            # try to match subdomain
            ioc_domains = self.rcache.hgetall('IoC_domains')
            for malicious_domain,description in ioc_domains.items():
                if malicious_domain in domain:
                    return description
            return False
        else:
            return domain_description

    def getDataFromProfileTW(self, profileid: str, twid: str, direction: str, state : str, protocol: str, role: str, type_data: str) -> dict:
        """
        Get the info about a certain role (Client or Server), for a particular protocol (TCP, UDP, ICMP, etc.) for a particular State (Established, etc.)
        direction: 'Dst' or 'Src'. This is used to know if you want the data of the src ip or ports, or the data from the dst ips or ports
        state: can be 'Established' or 'NotEstablished'
        protocol: can be 'TCP', 'UDP', 'ICMP' or 'IPV6ICMP'
        role: can be 'Client' or 'Server'
        type_data: can be 'Ports' or 'IPs'
        """
        try:
            self.print('Asked to get data from profile {}, {}, {}, {}, {}, {}, {}'.format(profileid, twid, direction, state, protocol, role, type_data), 3, 0)
            key = direction + type_data + role + protocol + state
            # self.print('Asked Key: {}'.format(key))
            data = self.r.hget(profileid + self.separator + twid, key)
            value = {}
            if data:
                self.print('Key: {}. Getting info for Profile {} TW {}. Data: {}'.format(key, profileid, twid, data), 3, 0)
                # Convert the dictionary to json
                portdata = json.loads(data)
                value = portdata
            elif not data:
                self.print('There is no data for Key: {}. Profile {} TW {}'.format(key, profileid, twid), 3, 0)
            return value
        except Exception as inst:
            exception_line = sys.exc_info()[2].tb_lineno
            self.outputqueue.put(f'01|database|[DB] Error in getDataFromProfileTW database.py line {exception_line}')
            self.outputqueue.put('01|database|[DB] Type inst: {}'.format(type(inst)))
            self.outputqueue.put('01|database|[DB] Inst: {}'.format(inst))

    def get_last_update_time_malicious_file(self):
        """ Return the time of last update of the remote malicious file from the db """
        return self.r.get('last_update_malicious_file')

    def set_last_update_time_malicious_file(self, time):
        """ Return the time of last update of the remote malicious file from the db """
        self.r.set('last_update_malicious_file', time)

    def get_host_ip(self):
        """ Get the IP addresses of the host from a db. There can be more than one"""
        return self.r.smembers('hostIP')

    def set_host_ip(self, ip):
        """ Store the IP address of the host in a db. There can be more than one"""
        self.r.sadd('hostIP', ip)

    def add_all_loaded_malicous_ips(self, ips_and_description: dict) -> None:
        self.r.hmset('loaded_malicious_ips', ips_and_description)

    def add_loaded_malicious_ip(self, ip: str, description: str) -> None:
        self.r.hset('loaded_malicious_ips', ip, description)

    def get_loaded_malicious_ip(self, ip: str) -> str:
        ip_description = self.r.hget('loaded_malicious_ips', ip)
        return ip_description

    def set_profile_as_malicious(self, profileid: str, description: str) -> None:
        # Add description to this malicious ip profile.
        self.r.hset(profileid, 'labeled_as_malicious', description)

    def is_profile_malicious(self, profileid: str) -> str:
        data = self.r.hget(profileid, 'labeled_as_malicious')
        return data

    def set_malicious_file_info(self, file, data):
        '''
        Set/update time and/or e-tag for malicious file
        '''
        # data = self.get_malicious_file_info(file)
        # for key in file_data:
        # data[key] = file_data[key]
        data = json.dumps(data)
        self.rcache.hset('malicious_files_info', file, data)

    def get_malicious_file_info(self, file):
        '''
        Get malicious file info
        '''
        data = self.rcache.hget('malicious_files_info', file)
        if data:
            data = json.loads(data)
        else:
            data = ''
        return data




    def set_asn_cache(self, asn, asn_range) -> None:
        """
        Stores the range of asn in cached_asn hash
        :param asn: str
        :param asn_range: str
        """
        self.rcache.hset('cached_asn', asn, asn_range)

    def get_asn_cache(self):
        """
        Returns cached asn of ip if present, or False.
        """
        return self.rcache.hgetall('cached_asn')

    def store_process_PID(self, process, pid):
        """
        Stores each started process or module with it's PID
        :param pid: int
        :param process: str
        """
        self.r.hset('PIDs', process, pid)

    def get_PIDs(self):
        """ returns a dict with module names as keys and pids as values """
        return self.r.hgetall('PIDs')

    def set_whitelist(self,type, whitelist_dict):
        """
        Store the whitelist_dict in the given key
        :param type: supporte types are IPs, domains and organizations
        :param whitelist_dict: the dict of IPs, domains or orgs to store
        """
        self.r.hset("whitelist" , type, json.dumps(whitelist_dict))
<<<<<<< HEAD

=======
>>>>>>> 942bf5ff

    def get_all_whitelist(self):
        """ Return dict of 3 keys: IPs, domains and organizations"""
        return self.r.hgetall('whitelist')

    def get_whitelist(self, key):
        """
        Whitelist supports different keys like : IPs domains and organizations
        this function is used to check if we have any of the above keys whitelisted
        """
        whitelist = self.r.hget('whitelist',key)
        if whitelist:
            return json.loads(whitelist)
        else:
            return False
<<<<<<< HEAD

    def remove_from_whitelist(self, type, ioc):
        """
        Removes the given ioc from the whitelist in our db
        :param type: supported types are IPs, domains and organizations
        """

        whitelist = self.whitelist_contains(type)
        if whitelist:
            whitelist = json.loads(whitelist)
            # remove the ioc from the old whitelist
            whitelist.pop(ioc)
            # store the new whitelist to our db
            self.set_whitelist(type, whitelist)
=======
>>>>>>> 942bf5ff

    def save(self,backup_file):
        """
        Save the db to disk.
        backup_file should be the path+name of the file you want to store the db in
        If you -s the same file twice the old backup will be overwritten.
        """
        # Saves to /var/lib/redis/dump.rdb
        # this path is only accessible by root
        self.r.save()
        # if you're not root, this will return False even if the path exists
        if os.path.exists('/var/lib/redis/dump.rdb'):
            command = self.sudo + 'cp /var/lib/redis/dump.rdb ' + backup_file + '.rdb'
            os.system(command)
            self.print("Backup stored in {}.rdb".format(backup_file))
        else:
            self.print("Error Saving: Cannot find redis backup directory")

    def load(self,backup_file: str) -> bool:
        """
        Load the db from disk
        backup_file should be the full path of the .rdb
        """
        # Set sudo according to environment
        # Locate the default path of redis dump.rdb
        command = self.sudo + 'cat /etc/redis/*.conf | grep -w "dir"'
        redis_dir = subprocess.getoutput(command)
        if 'dir /var/lib/redis' in redis_dir:
            redis_dir = '/var/lib/redis'
        else:
            # Get the exact path without spaces
            redis_dir = redis_dir[redis_dir.index(' ')+1:]
        if os.path.exists(backup_file):
            # Check if valid .rdb file
            command = 'file ' + backup_file
            result = subprocess.run(command.split(), stdout=subprocess.PIPE)
            # Get command output
            file_type = result.stdout.decode('utf-8')
            # Check if valid redis database
            if 'Redis' in file_type:
                # All modules throw redis.exceptions.ConnectionError when we stop the redis-server so we need to close all channels first
                # We won't need them since we're loading a db that's already been analyzed
                self.publish_stop()
                # Stop the server first in order for redis to load another db
                os.system(self.sudo +'service redis-server stop')
                # todo: find/generate dump.rdb in docker.
                # Copy out saved db to the dump.rdb (the db redis uses by default)
                command = self.sudo +'cp ' + backup_file + ' ' + redis_dir +'/dump.rdb'
                os.system(command)
                # Start the server again
                os.system(self.sudo + 'service redis-server start')
                self.print("{} loaded successfully. Run ./kalipso.sh".format(backup_file))
                return True
            else:
                self.print("{} is not a valid redis database file.".format(backup_file))
                return False
        else:
            self.print("{} doesn't exist.".format(backup_file))
            return False


__database__ = Database()<|MERGE_RESOLUTION|>--- conflicted
+++ resolved
@@ -2163,10 +2163,6 @@
         :param whitelist_dict: the dict of IPs, domains or orgs to store
         """
         self.r.hset("whitelist" , type, json.dumps(whitelist_dict))
-<<<<<<< HEAD
-
-=======
->>>>>>> 942bf5ff
 
     def get_all_whitelist(self):
         """ Return dict of 3 keys: IPs, domains and organizations"""
@@ -2182,7 +2178,6 @@
             return json.loads(whitelist)
         else:
             return False
-<<<<<<< HEAD
 
     def remove_from_whitelist(self, type, ioc):
         """
@@ -2197,8 +2192,6 @@
             whitelist.pop(ioc)
             # store the new whitelist to our db
             self.set_whitelist(type, whitelist)
-=======
->>>>>>> 942bf5ff
 
     def save(self,backup_file):
         """
