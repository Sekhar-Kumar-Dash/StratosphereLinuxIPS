--- conflicted
+++ resolved
@@ -374,17 +374,13 @@
             )
         )
 
-<<<<<<< HEAD
+    def remove_non_printable_chars(self, txt) -> str:
+        """
+        removes all non-printable chars from the given txt
+        """
+        return "".join(filter(lambda x: x.isprintable(), txt))
+
     def get_sha256_hash(self, filename: str):
-=======
-    def remove_non_printable_chars(self, txt) -> str:
-        """
-        removes all non-printable chars from the given txt
-        """
-        return "".join(filter(lambda x: x.isprintable(), txt))
-
-    def get_hash_from_file(self, filename):
->>>>>>> 39d8a57b
         """
         Compute the sha256 hash of a file
         """
