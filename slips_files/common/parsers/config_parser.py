--- conflicted
+++ resolved
@@ -1,4 +1,3 @@
-<<<<<<< HEAD
 from datetime import timedelta
 import sys
 import ipaddress
@@ -11,7 +10,9 @@
 
 class ConfigParser(object):
     name = "ConfigParser"
-    description = "Parse and sanitize slips.conf/slips.yaml values. used by all modules"
+    description = (
+        "Parse and sanitize slips.conf/slips.yaml values. used by all modules"
+    )
     authors = ["Alya Gomaa"]
 
     def __init__(self):
@@ -474,7 +475,7 @@
         return self.read_configuration(
             "threatintelligence",
             "local_threat_intelligence_files",
-            "modules/threat_intelligence/local_data_files/",
+            "config/local_ti_files/",
         )
 
     def wait_for_TI_to_finish(self) -> bool:
@@ -751,758 +752,4 @@
     def get_memory_profiler_multiprocess(self):
         return self.read_configuration(
             "Profiling", "memory_profiler_multiprocess", "yes"
-        )
-=======
-from datetime import timedelta
-import sys
-import ipaddress
-from typing import List
-import configparser
-from slips_files.common.parsers.arg_parser import ArgumentParser
-from slips_files.common.slips_utils import utils
-import yaml
-
-
-class ConfigParser(object):
-    name = "ConfigParser"
-    description = (
-        "Parse and sanitize slips.conf/slips.yaml values. used by all modules"
-    )
-    authors = ["Alya Gomaa"]
-
-    def __init__(self):
-        # self.args = self.get_args()
-        self.configfile = self.get_config_file()
-        self.config = self.read_config_file()
-        self.home_network_ranges = (
-            "192.168.0.0/16",
-            "172.16.0.0/12",
-            "10.0.0.0/8",
-        )
-        self.home_network_ranges = list(
-            map(ipaddress.ip_network, self.home_network_ranges)
-        )
-
-    def read_config_file(self):
-        """
-        reads slips configuration file, slips.conf/slips.yaml is the default file
-        """
-        config = configparser.ConfigParser(
-            interpolation=None, comment_prefixes="#"
-        )
-        try:
-            with open(self.configfile) as source:
-                yaml.safe_load(source)
-        except (IOError, TypeError):
-            pass
-        return config
-
-    def get_config_file(self):
-        parser = self.get_parser()
-        return parser.get_configfile()
-
-    def get_parser(self, help=False):
-        return ArgumentParser(
-            usage="./slips.py -c <configfile> [options] [file]", add_help=help
-        )
-
-    def get_args(self):
-        """
-        Returns the args given to slips parsed by ArgumentParser
-        """
-        parser = self.get_parser()
-        return parser.parse_arguments()
-
-    def read_configuration(self, section, name, default_value):
-        """
-        Read the configuration file for what slips.py needs.
-         Other processes also access the configuration
-        """
-        try:
-            return self.config.get(section, name)
-        except (
-            configparser.NoOptionError,
-            configparser.NoSectionError,
-            NameError,
-            ValueError,
-        ):
-            # There is a conf, but there is no option,
-            # or no section or no configuration file specified
-            return default_value
-
-    @property
-    def web_interface_port(self) -> int:
-        port = self.read_configuration("web_interface", "port", 55000)
-        try:
-            return int(port)
-        except Exception:
-            return 55000
-
-    def get_entropy_threshold(self):
-        """
-        gets the shannon entropy used in detecting C&C over DNS TXT records from slips.conf/slips.yaml
-        """
-        threshold = self.read_configuration(
-            "flowalerts", "entropy_threshold", 5
-        )
-
-        try:
-            return float(threshold)
-        except Exception:
-            return 5
-
-    def get_pastebin_download_threshold(self):
-        threshold = self.read_configuration(
-            "flowalerts", "pastebin_download_threshold", 700
-        )
-
-        try:
-            return int(threshold)
-        except Exception:
-            return 700
-
-    def get_all_homenet_ranges(self):
-        return self.home_network_ranges
-
-    def evidence_detection_threshold(self):
-        threshold = self.read_configuration(
-            "detection", "evidence_detection_threshold", 2
-        )
-        try:
-            threshold = float(threshold)
-        except ValueError:
-            threshold = 2
-        return threshold
-
-    def packet_filter(self):
-        pcapfilter = self.read_configuration("parameters", "pcapfilter", "no")
-        return False if pcapfilter in ("no") else pcapfilter
-
-    def online_whitelist(self):
-        return self.read_configuration(
-            "threatintelligence", "online_whitelist", False
-        )
-
-    def tcp_inactivity_timeout(self):
-        timeout = self.read_configuration(
-            "parameters", "tcp_inactivity_timeout", "5"
-        )
-        try:
-            timeout = int(timeout)
-        except ValueError:
-            timeout = 5
-        return timeout
-
-    def online_whitelist_update_period(self):
-        update_period = self.read_configuration(
-            "threatintelligence", "online_whitelist_update_period", 604800
-        )
-        try:
-            update_period = int(update_period)
-        except ValueError:
-            update_period = 604800
-        return update_period
-
-    def popup_alerts(self):
-        popups = self.read_configuration("detection", "popup_alerts", "False")
-        return "yes" in popups.lower()
-
-    def export_labeled_flows(self):
-        export = self.read_configuration(
-            "parameters", "export_labeled_flows", "no"
-        )
-        return "yes" in export.lower()
-
-    def export_labeled_flows_to(self):
-        export = self.read_configuration(
-            "parameters", "export_format", "None"
-        ).lower()
-        if "tsv" in export:
-            return "tsv"
-        if "json" in export:
-            return "json"
-        return False
-
-    def rotation(self):
-        rotation = self.read_configuration("parameters", "rotation", "yes")
-        return "yes" in rotation.lower()
-
-    def store_a_copy_of_zeek_files(self):
-        store_a_copy_of_zeek_files = self.read_configuration(
-            "parameters", "store_a_copy_of_zeek_files", "no"
-        )
-        return "no" not in store_a_copy_of_zeek_files.lower()
-
-    def whitelist_path(self):
-        return self.read_configuration(
-            "parameters", "whitelist_path", "whitelist.conf"
-        )
-
-    def logsfile(self):
-        return self.read_configuration("modes", "logsfile", "slips.log")
-
-    def stdout(self):
-        return self.read_configuration("modes", "stdout", "slips.log")
-
-    def stderr(self):
-        return self.read_configuration("modes", "stderr", "errors.log")
-
-    def create_p2p_logfile(self):
-        create_p2p_logfile = self.read_configuration(
-            "P2P", "create_p2p_logfile", "no"
-        )
-        return "yes" in create_p2p_logfile.lower()
-
-    def ts_format(self):
-        return self.read_configuration("timestamp", "format", None)
-
-    def delete_zeek_files(self):
-        delete = self.read_configuration(
-            "parameters", "delete_zeek_files", "no"
-        )
-        return "yes" in delete.lower()
-
-    def store_zeek_files_copy(self):
-        store_copy = self.read_configuration(
-            "parameters", "store_a_copy_of_zeek_files", "yes"
-        )
-        return "yes" in store_copy.lower()
-
-    def get_tw_width_as_float(self):
-        try:
-            twid_width = self.config.get("parameters", "time_window_width")
-        except (
-            configparser.NoOptionError,
-            configparser.NoSectionError,
-            NameError,
-            ValueError,
-        ):
-            # There is a conf, but there is no option,
-            # or no section or no configuration file specified
-            twid_width = 3600
-
-        try:
-            twid_width = float(twid_width)
-        except ValueError:
-            # Its not a float
-            if "only_one_tw" in twid_width:
-                # Only one tw. Width is 10 9s, wich is ~11,500 days, ~311 years
-                twid_width = 9999999999
-        return twid_width
-
-    def disabled_detections(self) -> list:
-        disabled_detections = self.read_configuration(
-            "DisabledAlerts", "disabled_detections", []
-        )
-        if disabled_detections:
-            disabled_detections = (
-                disabled_detections.replace("[", "")
-                .replace("]", "")
-                .replace(",", "")
-                .split()
-            )
-        return disabled_detections
-
-    def get_tw_width(self):
-        twid_width = self.get_tw_width_as_float()
-        # twid_width = f'{twid_width / 60} mins' if twid_width <= 60
-        # else f'{twid_width / 60 / 60}h'
-        twid_width = str(timedelta(seconds=twid_width))
-        if ", 0:00:00" in twid_width:
-            # and int number of days. '1 day, 0:00:00' for example,
-            # we only need 1 day
-            return twid_width.replace(", 0:00:00", "")
-
-        if ":" in twid_width and "day" not in twid_width:
-            # less than a day
-            hrs, mins, sec = twid_width.split(":")
-            hrs = int(hrs)
-            mins = int(mins)
-            sec = int(sec)
-
-            res = ""
-            if hrs := hrs:
-                res += f"{hrs} hrs "
-                # remove the s
-                if hrs == 1:
-                    res = f"{res[:-2]} "
-
-            if mins := mins:
-                res += f"{mins} mins "
-                if mins == 1:
-                    res = f"{res[:-2]} "
-
-            if sec := sec:
-                res += f"{sec} seconds "
-                if sec == 1:
-                    res = f"{res[:-2]} "
-
-            if res.endswith(" "):
-                res = res[:-1]
-            return res
-
-        # width is a combination of days mins and seconds
-        return twid_width
-
-    def enable_metadata(self):
-        enable_metadata = self.read_configuration(
-            "parameters", "metadata_dir", "no"
-        )
-        return "no" not in enable_metadata.lower()
-
-    def use_p2p(self):
-        use_p2p = self.read_configuration("P2P", "use_p2p", "no")
-        return "no" not in use_p2p.lower()
-
-    def cesnet_conf_file(self):
-        return self.read_configuration("CESNET", "configuration_file", False)
-
-    def poll_delay(self):
-        poll_delay = self.read_configuration("CESNET", "receive_delay", 86400)
-        try:
-            poll_delay = int(poll_delay)
-        except ValueError:
-            # By default push every 1 day
-            poll_delay = 86400
-
-        return poll_delay
-
-    def send_to_warden(self):
-        send_to_warden = self.read_configuration(
-            "CESNET", "send_alerts", "no"
-        ).lower()
-        return "no" not in send_to_warden.lower()
-
-    def receive_from_warden(self):
-        receive_from_warden = self.read_configuration(
-            "CESNET", "receive_alerts", "no"
-        ).lower()
-        return "no" not in receive_from_warden.lower()
-
-    def verbose(self):
-        verbose = self.read_configuration("parameters", "verbose", 1)
-        try:
-            verbose = int(verbose)
-            return max(verbose, 1)
-        except ValueError:
-            return 1
-
-    def debug(self):
-        debug = self.read_configuration("parameters", "debug", 0)
-        try:
-            debug = int(debug)
-            debug = max(debug, 0)
-        except ValueError:
-            debug = 0
-        return debug
-
-    def export_to(self):
-        return (
-            self.read_configuration("exporting_alerts", "export_to", "[]")
-            .replace("]", "")
-            .replace("[", "")
-            .replace(" ", "")
-            .lower()
-            .split(",")
-        )
-
-    def slack_token_filepath(self):
-        return self.read_configuration(
-            "exporting_alerts", "slack_api_path", False
-        )
-
-    def slack_channel_name(self):
-        return self.read_configuration(
-            "exporting_alerts", "slack_channel_name", False
-        )
-
-    def sensor_name(self):
-        return self.read_configuration(
-            "exporting_alerts", "sensor_name", False
-        )
-
-    def taxii_server(self):
-        taxii_server = self.read_configuration(
-            "exporting_alerts", "TAXII_server", False
-        )
-        return taxii_server.replace("www.", "")
-
-    def taxii_port(self):
-        return self.read_configuration("exporting_alerts", "port", False)
-
-    def use_https(self):
-        use_https = self.read_configuration(
-            "exporting_alerts", "use_https", "false"
-        )
-        return use_https.lower() == "true"
-
-    def discovery_path(self):
-        return self.read_configuration(
-            "exporting_alerts", "discovery_path", False
-        )
-
-    def inbox_path(self):
-        return self.read_configuration("exporting_alerts", "inbox_path", False)
-
-    def push_delay(self):
-        # 3600 = 1h
-        delay = self.read_configuration("exporting_alerts", "push_delay", 3600)
-        try:
-            delay = float(delay)
-        except ValueError:
-            delay = 3600
-        return delay
-
-    def collection_name(self):
-        return self.read_configuration(
-            "exporting_alerts", "collection_name", False
-        )
-
-    def taxii_username(self):
-        return self.read_configuration(
-            "exporting_alerts", "taxii_username", False
-        )
-
-    def taxii_password(self):
-        return self.read_configuration(
-            "exporting_alerts", "taxii_password", False
-        )
-
-    def jwt_auth_path(self):
-        return self.read_configuration(
-            "exporting_alerts", "jwt_auth_path", False
-        )
-
-    def long_connection_threshold(self):
-        """
-        returns threshold in seconds
-        """
-        # 1500 is in seconds, =25 mins
-        threshold = self.read_configuration(
-            "flowalerts", "long_connection_threshold", 1500
-        )
-        try:
-            threshold = int(threshold)
-        except ValueError:
-            threshold = 1500
-        return threshold
-
-    def ssh_succesful_detection_threshold(self):
-        """
-        returns threshold in seconds
-        """
-        threshold = self.read_configuration(
-            "flowalerts", "ssh_succesful_detection_threshold", 4290
-        )
-        try:
-            threshold = int(threshold)
-        except ValueError:
-            threshold = 4290
-
-        return threshold
-
-    def data_exfiltration_threshold(self):
-        """
-        returns threshold in MBs
-        """
-        # threshold in MBs
-        threshold = self.read_configuration(
-            "flowalerts", "data_exfiltration_threshold", 500
-        )
-        try:
-            threshold = int(threshold)
-        except ValueError:
-            threshold = 500
-        return threshold
-
-    def get_ml_mode(self):
-        return self.read_configuration("flowmldetection", "mode", "test")
-
-    def RiskIQ_credentials_path(self):
-        return self.read_configuration(
-            "threatintelligence", "RiskIQ_credentials_path", ""
-        )
-
-    def local_ti_data_path(self):
-        return self.read_configuration(
-            "threatintelligence",
-            "local_threat_intelligence_files",
-            "config/local_ti_files/",
-        )
-
-    def wait_for_TI_to_finish(self) -> bool:
-        wait = self.read_configuration(
-            "threatintelligence", "wait_for_TI_to_finish", "no"
-        )
-        return "yes" in wait
-
-    def remote_ti_data_path(self):
-        path = self.read_configuration(
-            "threatintelligence",
-            "download_path_for_remote_threat_intelligence",
-            "modules/threat_intelligence/remote_data_files/",
-        )
-        return utils.sanitize(path)
-
-    def ti_files(self):
-        return self.read_configuration("threatintelligence", "ti_files", False)
-
-    def ja3_feeds(self):
-        return self.read_configuration(
-            "threatintelligence", "ja3_feeds", False
-        )
-
-    def ssl_feeds(self):
-        return self.read_configuration(
-            "threatintelligence", "ssl_feeds", False
-        )
-
-    def timeline_human_timestamp(self):
-        return self.read_configuration(
-            "modules", "timeline_human_timestamp", False
-        )
-
-    def analysis_direction(self):
-        """
-        Controls which traffic flows are processed and analyzed by SLIPS.
-
-        Determines whether SLIPS should focus on:
-        - 'out' mode: Analyzes only outbound traffic (potential data exfiltration)
-        - 'all' mode: Analyzes traffic in both directions (inbound and outbound)
-
-        Returns:
-            str or False: The value of the 'analysis_direction' parameter, or False if not found.
-        """
-        return self.read_configuration(
-            "parameters", "analysis_direction", False
-        )
-
-    def update_period(self):
-        update_period = self.read_configuration(
-            "threatintelligence", "TI_files_update_period", 86400
-        )
-        try:
-            update_period = float(update_period)
-        except ValueError:
-            update_period = 86400  # 1 day
-        return update_period
-
-    def vt_api_key_file(self):
-        return self.read_configuration("virustotal", "api_key_file", None)
-
-    def virustotal_update_period(self):
-        update_period = self.read_configuration(
-            "virustotal", "virustotal_update_period", 259200
-        )
-        try:
-            update_period = int(update_period)
-        except ValueError:
-            update_period = 259200
-        return update_period
-
-    def riskiq_update_period(self):
-        update_period = self.read_configuration(
-            "threatintelligence", "update_period", 604800
-        )
-        try:
-            update_period = float(update_period)
-        except ValueError:
-            update_period = 604800  # 1 week
-        return update_period
-
-    def mac_db_update_period(self):
-        update_period = self.read_configuration(
-            "threatintelligence", "mac_db_update", 1209600
-        )
-        try:
-            update_period = float(update_period)
-        except ValueError:
-            update_period = 1209600  # 2 weeks
-        return update_period
-
-    def deletePrevdb(self):
-        delete = self.read_configuration("parameters", "deletePrevdb", True)
-        return delete != "False"
-
-    def rotation_period(self):
-        rotation_period = self.read_configuration(
-            "parameters", "rotation_period", "1 day"
-        )
-        return utils.sanitize(rotation_period)
-
-    def client_ips(self) -> List[str]:
-        client_ips: str = self.read_configuration(
-            "parameters", "client_ips", "[]"
-        )
-        client_ips: str = utils.sanitize(client_ips)
-        client_ips: List[str] = (
-            client_ips.replace("[", "").replace("]", "").split(",")
-        )
-        client_ips: List[str] = [
-            client_ip.strip().strip("'") for client_ip in client_ips
-        ]
-        # Remove empty strings if any
-        client_ips: List[str] = [
-            client_ip for client_ip in client_ips if client_ip
-        ]
-        return client_ips
-
-    def keep_rotated_files_for(self) -> int:
-        """returns period in seconds"""
-        keep_rotated_files_for = self.read_configuration(
-            "parameters", "keep_rotated_files_for", "1 day"
-        )
-        try:
-            period = utils.sanitize(keep_rotated_files_for)
-            period = (
-                period.replace("day", "").replace(" ", "").replace("s", "")
-            )
-            period = int(period)
-        except ValueError:
-            period = 1
-
-        return period * 24 * 60 * 60
-
-    def wait_for_modules_to_finish(self) -> int:
-        """returns period in mins"""
-        wait_for_modules_to_finish = self.read_configuration(
-            "parameters", "wait_for_modules_to_finish", "15 mins"
-        )
-        try:
-            period = utils.sanitize(wait_for_modules_to_finish)
-            period = (
-                period.replace("mins", "").replace(" ", "").replace("s", "")
-            )
-            period = float(period)
-        except ValueError:
-            period = 15
-
-        return period
-
-    def mac_db_link(self):
-        return utils.sanitize(
-            self.read_configuration("threatintelligence", "mac_db", "")
-        )
-
-    def store_zeek_files_in_the_output_dir(self):
-        store_in_output = self.read_configuration(
-            "parameters", "store_zeek_files_in_the_output_dir", "no"
-        )
-        return "yes" in store_in_output
-
-    def label(self):
-        return self.read_configuration("parameters", "label", "unknown")
-
-    def get_UID(self):
-        return int(self.read_configuration("Docker", "UID", 0))
-
-    def get_GID(self):
-        return int(self.read_configuration("Docker", "GID", 0))
-
-    def reading_flows_from_cyst(self):
-        custom_flows = "-im" in sys.argv or "--input-module" in sys.argv
-        if not custom_flows:
-            return False
-
-        # are we reading custom flows from cyst module?
-        for param in ("--input-module", "-im"):
-            try:
-                if "cyst" in sys.argv[sys.argv.index(param) + 1]:
-                    return True
-            except ValueError:
-                # param isn't used
-                pass
-
-    def get_disabled_modules(self, input_type: str) -> list:
-        """
-        Uses input type to enable leak detector only on pcaps
-        """
-        to_ignore: str = self.read_configuration(
-            "modules", "disable", "[template , ensembling]"
-        )
-
-        to_ignore: list = (
-            to_ignore.replace("[", "").replace("]", "").split(",")
-        )
-
-        to_ignore = [mod.strip() for mod in to_ignore]
-
-        # Ignore exporting alerts module if export_to is empty
-        export_to = self.export_to()
-        if "stix" not in export_to and "slack" not in export_to:
-            to_ignore.append("exporting_alerts")
-
-        use_p2p = self.use_p2p()
-        if not use_p2p or "-i" not in sys.argv:
-            to_ignore.append("p2ptrust")
-
-        # ignore CESNET sharing module if send and receive are
-        # disabled in slips.conf/slips.yaml
-        send_to_warden = self.send_to_warden()
-        receive_from_warden = self.receive_from_warden()
-
-        if not send_to_warden and not receive_from_warden:
-            to_ignore.append("cesnet")
-
-        # don't run blocking module unless specified
-        if not ("-cb" in sys.argv or "-p" in sys.argv):
-            to_ignore.append("blocking")
-
-        # leak detector only works on pcap files
-        if input_type != "pcap":
-            to_ignore.append("leak_detector")
-
-        if not self.reading_flows_from_cyst():
-            to_ignore.append("cyst")
-
-        return to_ignore
-
-    def get_cpu_profiler_enable(self):
-        return self.read_configuration(
-            "Profiling", "cpu_profiler_enable", "no"
-        )
-
-    def get_cpu_profiler_mode(self):
-        return self.read_configuration("Profiling", "cpu_profiler_mode", "dev")
-
-    def get_cpu_profiler_multiprocess(self):
-        return self.read_configuration(
-            "Profiling", "cpu_profiler_multiprocess", "yes"
-        )
-
-    def get_cpu_profiler_output_limit(self) -> int:
-        return int(
-            self.read_configuration(
-                "Profiling", "cpu_profiler_output_limit", 20
-            )
-        )
-
-    def get_cpu_profiler_sampling_interval(self) -> int:
-        return int(
-            self.read_configuration(
-                "Profiling", "cpu_profiler_sampling_interval", 5
-            )
-        )
-
-    def get_cpu_profiler_dev_mode_entries(self) -> int:
-        return int(
-            self.read_configuration(
-                "Profiling", "cpu_profiler_dev_mode_entries", 1000000
-            )
-        )
-
-    def get_memory_profiler_enable(self):
-        return self.read_configuration(
-            "Profiling", "memory_profiler_enable", "no"
-        )
-
-    def get_memory_profiler_mode(self):
-        return self.read_configuration(
-            "Profiling", "memory_profiler_mode", "dev"
-        )
-
-    def get_memory_profiler_multiprocess(self):
-        return self.read_configuration(
-            "Profiling", "memory_profiler_multiprocess", "yes"
-        )
->>>>>>> 7aa77065
+        )