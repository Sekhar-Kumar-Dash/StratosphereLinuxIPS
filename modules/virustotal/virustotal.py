--- conflicted
+++ resolved
@@ -91,11 +91,10 @@
             2 - unsupported and unhandled types (cases that may cause errors)
             3 - red warnings that needs examination - developer warnings
         :param text: text to print. Can include format like 'Test {}'.format('here')
-<<<<<<< HEAD
-        """
-
-        levels = f'{verbose}{debug}'
-        self.outputqueue.put(f"{levels}|{self.name}|{text}")
+        """
+
+        vd_text = str(int(verbose) * 10 + int(debug))
+        self.outputqueue.put(vd_text + '|' + self.name + '|[' + self.name + '] ' + str(text))
 
     def count_positives(self, response: dict, response_key: str, positive_key, total_key):
         """
@@ -107,8 +106,6 @@
         :param positive_key: key to use inside of the category for successful detections (usually its "positives")
         :param total_key: key to use inside of the category to sum all checks (usually its "total")
         :return: number of positive tests, number of total tests run
-=======
->>>>>>> f015807c
         """
         detections = 0
         total = 0
@@ -118,11 +115,6 @@
                 total += item[total_key]
         return detections, total
 
-<<<<<<< HEAD
-=======
-        levels = f'{verbose}{debug}'
-        self.outputqueue.put(f"{levels}|{self.name}|{text}")
->>>>>>> f015807c
 
     def set_vt_data_in_IPInfo(self, ip, cached_data):
         """
