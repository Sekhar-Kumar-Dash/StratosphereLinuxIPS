import ipaddress
import os
import json
import validators
import dns
import requests
import threading
import time
from typing import Dict, List

from slips_files.common.slips_utils import utils
from slips_files.common.imports import *
from modules.threat_intelligence.urlhaus import URLhaus
from slips_files.core.evidence_structure.evidence import (
    Evidence,
    ProfileID,
    TimeWindow,
    Attacker,
    ThreatLevel,
    EvidenceType,
    IoCType,
    Direction,
    IDEACategory,
    Tag,
)


class ThreatIntel(IModule, URLhaus):
    name = "Threat Intelligence"
    description = (
        "Check if the source IP or destination IP"
        " are in a malicious list of IPs"
    )
    authors = ["Frantisek Strasak, Sebastian Garcia, Alya Gomaa"]

    def init(self):
        # Get a separator from the database
        self.separator = self.db.get_field_separator()
        self.c1 = self.db.subscribe("give_threat_intelligence")
        self.c2 = self.db.subscribe("new_downloaded_file")
        self.channels = {
            "give_threat_intelligence": self.c1,
            "new_downloaded_file": self.c2,
        }
        self.__read_configuration()
        self.get_malicious_ip_ranges()
        self.create_circl_lu_session()
        self.circllu_queue = multiprocessing.Queue()
        self.circllu_calls_thread = threading.Thread(
            target=self.make_pending_query, daemon=True
        )
        self.urlhaus = URLhaus(self.db)

    def make_pending_query(self):
        """
        This thread starts if there's a circllu calls queue,
        it operates every 2 mins, and does 10 queries
        from the queue then sleeps again.
        """
        max_queries = 10
        while True:
            time.sleep(120)
            try:
                flow_info = self.circllu_queue.get(timeout=0.5)
            except Exception:
                # queue is empty wait extra 2 min
                continue

            queries_done = 0
            while self.circllu_queue != [] and queries_done <= max_queries:
                self.is_malicious_hash(flow_info)
                queries_done += 1

    def create_circl_lu_session(self):
        self.circl_session = requests.session()
        self.circl_session.verify = True
        self.circl_session.headers = {"accept": "application/json"}

    def get_malicious_ip_ranges(self):
        """
        Cache the IoC IP ranges instead of retrieving them from the db
        """
        ip_ranges = self.db.get_malicious_ip_ranges()
        self.cached_ipv6_ranges = {}
        self.cached_ipv4_ranges = {}
        for range in ip_ranges.keys():
            if "." in range:
                first_octet = range.split(".")[0]
                try:
                    self.cached_ipv4_ranges[first_octet].append(range)
                except KeyError:
                    # first time seeing this octet
                    self.cached_ipv4_ranges[first_octet] = [range]
            else:
                # ipv6 range
                first_octet = range.split(":")[0]
                try:
                    self.cached_ipv6_ranges[first_octet].append(range)
                except KeyError:
                    # first time seeing this octet
                    self.cached_ipv6_ranges[first_octet] = [range]

    def __read_configuration(self):
        conf = ConfigParser()
        self.path_to_local_ti_files = conf.local_ti_data_path()
        if not os.path.exists(self.path_to_local_ti_files):
            os.mkdir(self.path_to_local_ti_files)

    def set_evidence_malicious_asn(
        self,
        daddr: str,
        uid: str,
        timestamp: str,
        profileid: str,
        twid: str,
        asn: str,
        asn_info: dict,
        is_dns_response: bool = False,
    ):
        """
        :param asn_info: the malicious ASN info taken from
        own_malicious_iocs.csv
        """

        confidence: float = 0.8
        saddr = profileid.split("_")[-1]

        # when we comment ti_files and run slips, we get the
        # error of not being able to get feed threat_level
        threat_level: float = utils.threat_levels[
            asn_info.get("threat_level", "medium")
        ]
        threat_level: ThreatLevel = ThreatLevel(threat_level)

        tags = asn_info.get("tags", "")
        identification: str = self.db.get_ip_identification(daddr)
        if is_dns_response:
            description: str = (
                f"Connection to IP: {daddr} with blacklisted ASN: {asn} "
            )
        else:
            description: str = (
                f"DNS response with IP: {daddr} with blacklisted ASN: {asn} "
            )

        description += (
            f'Description: {asn_info["description"]}, '
            f'Found in feed: {asn_info["source"]}, '
            f"Confidence: {confidence}. "
            f"Tags: {tags} {identification}"
        )
        twid_int = int(twid.replace("timewindow", ""))
        evidence = Evidence(
            evidence_type=EvidenceType.THREAT_INTELLIGENCE_BLACKLISTED_ASN,
            attacker=Attacker(
                direction=Direction.SRC, attacker_type=IoCType.IP, value=saddr
            ),
            threat_level=threat_level,
            confidence=confidence,
            description=description,
            profile=ProfileID(ip=saddr),
            timewindow=TimeWindow(number=twid_int),
            uid=[uid],
            timestamp=utils.convert_format(timestamp, utils.alerts_format),
            category=IDEACategory.ANOMALY_TRAFFIC,
            source_target_tag=Tag.BLACKLISTED_ASN,
        )

        self.db.set_evidence(evidence)
        evidence = Evidence(
            evidence_type=EvidenceType.THREAT_INTELLIGENCE_BLACKLISTED_ASN,
            attacker=Attacker(
                direction=Direction.DST, attacker_type=IoCType.IP, value=daddr
            ),
            threat_level=threat_level,
            confidence=confidence,
            description=description,
            profile=ProfileID(ip=daddr),
            timewindow=TimeWindow(number=twid_int),
            uid=[uid],
            timestamp=utils.convert_format(timestamp, utils.alerts_format),
            category=IDEACategory.ANOMALY_TRAFFIC,
            source_target_tag=Tag.BLACKLISTED_ASN,
        )

        self.db.set_evidence(evidence)

    def set_evidence_malicious_ip_in_dns_response(
        self,
        ip: str,
        uid: str,
        timestamp: str,
        ip_info: dict,
        dns_query: str,
        profileid: str,
        twid: str,
    ):
        """
        Set an evidence for a blacklisted IP found in one of the TI files
        :param ip: the ip source file
        :param uid: Zeek uid of the flow that generated the evidence
        :param timestamp: Exact time when the evidence happened
        :param ip_info: is all the info we have about that IP
                in the db source, confidence, description, etc.
        :param profileid: profile where the alert was generated. It includes the src ip
        :param twid: name of the timewindow when it happened.
        """
        threat_level: float = utils.threat_levels[
            ip_info.get("threat_level", "medium")
        ]
        threat_level: ThreatLevel = ThreatLevel(threat_level)
        saddr = profileid.split("_")[-1]

        ip_identification: str = self.db.get_ip_identification(
            ip, get_ti_data=False
        ).strip()
        description: str = (
            f"DNS answer with a blacklisted "
            f"IP: {ip} for query: {dns_query}"
            f"{ip_identification} Description: "
            f'{ip_info["description"]}. '
            f'Source: {ip_info["source"]}.'
        )

        twid_int = int(twid.replace("timewindow", ""))
        evidence = Evidence(
            evidence_type=EvidenceType.THREAT_INTELLIGENCE_BLACKLISTED_DNS_ANSWER,
            attacker=Attacker(
                direction=Direction.DST, attacker_type=IoCType.IP, value=ip
            ),
            threat_level=threat_level,
            confidence=1.0,
            description=description,
            profile=ProfileID(ip=ip),
            timewindow=TimeWindow(number=twid_int),
            uid=[uid],
            timestamp=utils.convert_format(timestamp, utils.alerts_format),
            category=IDEACategory.ANOMALY_TRAFFIC,
            source_target_tag=Tag.BLACKLISTED_IP,
        )

        self.db.set_evidence(evidence)

        evidence = Evidence(
            evidence_type=EvidenceType.THREAT_INTELLIGENCE_BLACKLISTED_DNS_ANSWER,
            attacker=Attacker(
                direction=Direction.SRC, attacker_type=IoCType.IP, value=saddr
            ),
            threat_level=threat_level,
            confidence=1.0,
            description=description,
            profile=ProfileID(ip=saddr),
            timewindow=TimeWindow(number=twid_int),
            uid=[uid],
            timestamp=utils.convert_format(timestamp, utils.alerts_format),
            category=IDEACategory.ANOMALY_TRAFFIC,
            source_target_tag=Tag.BLACKLISTED_IP,
        )

        self.db.set_evidence(evidence)

        # mark this ip as malicious in our database
        ip_info = {"threatintelligence": ip_info}
        self.db.setInfoForIPs(ip, ip_info)

        # add this ip to our MaliciousIPs hash in the database
        self.db.set_malicious_ip(ip, profileid, twid)

    def set_evidence_malicious_ip(
        self,
        ip: str,
        uid: str,
        daddr: str,
        timestamp: str,
        ip_info: dict,
        profileid: str = "",
        twid: str = "",
        ip_state: str = "",
    ):
        """
        Set an evidence for a malicious IP met in the timewindow
        :param ip: the ip source file
        :param uid: Zeek uid of the flow that generated the evidence
        :param timestamp: Exact time when the evidence happened
        :param daddr: dst address of the flow
        :param ip_info: is all the info we have about that IP
                in the db source, confidence, description, etc.
        :param profileid: profile where the alert was generated. It includes the src ip
        :param twid: name of the timewindow when it happened.
        :param ip_state: is basically the answer to "which one is the
        blacklisted IP"? can be 'srcip' or 'dstip'
        """
        threat_level: float = utils.threat_levels[
            ip_info.get("threat_level", "medium")
        ]
        threat_level: ThreatLevel = ThreatLevel(threat_level)
        saddr = profileid.split("_")[-1]

        if "src" in ip_state:
            description: str = (
                f"connection from blacklisted " f"IP: {ip} to {daddr}. "
            )
        elif "dst" in ip_state:
            description: str = (
                f"connection to blacklisted " f"IP: {ip} from {saddr}. "
            )
        else:
            # ip_state is not specified?
            return

        ip_identification: str = self.db.get_ip_identification(
            ip, get_ti_data=False
        ).strip()
        description += (
            f"{ip_identification} Description: "
            f'{ip_info["description"]}. '
            f'Source: {ip_info["source"]}.'
        )

        twid_int = int(twid.replace("timewindow", ""))
        evidence = Evidence(
            evidence_type=EvidenceType.THREAT_INTELLIGENCE_BLACKLISTED_IP,
            attacker=Attacker(
                direction=Direction.DST, attacker_type=IoCType.IP, value=daddr
            ),
            threat_level=threat_level,
            confidence=1.0,
            description=description,
            profile=ProfileID(ip=daddr),
            timewindow=TimeWindow(number=twid_int),
            uid=[uid],
            timestamp=utils.convert_format(timestamp, utils.alerts_format),
            category=IDEACategory.ANOMALY_TRAFFIC,
            source_target_tag=Tag.BLACKLISTED_IP,
        )
        self.db.set_evidence(evidence)

        evidence = Evidence(
            evidence_type=EvidenceType.THREAT_INTELLIGENCE_BLACKLISTED_IP,
            attacker=Attacker(
                direction=Direction.SRC, attacker_type=IoCType.IP, value=saddr
            ),
            threat_level=threat_level,
            confidence=1.0,
            description=description,
            profile=ProfileID(ip=saddr),
            timewindow=TimeWindow(number=twid_int),
            uid=[uid],
            timestamp=utils.convert_format(timestamp, utils.alerts_format),
            category=IDEACategory.ANOMALY_TRAFFIC,
            source_target_tag=Tag.BLACKLISTED_IP,
        )
        self.db.set_evidence(evidence)

        # mark this ip as malicious in our database
        ip_info = {"threatintelligence": ip_info}
        self.db.setInfoForIPs(ip, ip_info)

        # add this ip to our MaliciousIPs hash in the database
        self.db.set_malicious_ip(ip, profileid, twid)

    def set_evidence_malicious_domain(
        self,
        domain: str,
        uid: str,
        timestamp: str,
        domain_info: dict,
        is_subdomain: bool,
        profileid: str = "",
        twid: str = "",
    ):
        """
        Set an evidence for a malicious domain
        :param source_file: is the domain source file
        :param domain_info: is all the info we have about
        this domain in the db source, confidence , description etc...
        """

        if not domain_info:
            return

        srcip = profileid.split("_")[-1]
        # in case of finding a subdomain in our blacklists
        # print that in the description of the alert and change the
        # confidence accordingly in case of a domain, confidence=1
        confidence: float = 0.7 if is_subdomain else 1

        # when we comment ti_files and run slips, we
        # get the error of not being able to get feed threat_level
        threat_level: float = utils.threat_levels[
            domain_info.get("threat_level", "high")
        ]
        threat_level: ThreatLevel = ThreatLevel(threat_level)
        description: str = (
            f"connection to a blacklisted domain {domain}. "
            f'Description: {domain_info.get("description", "")},'
            f'Found in feed: {domain_info["source"]}, '
            f"Confidence: {confidence}. "
        )

        tags = domain_info.get("tags", None)
        if tags:
            description += f"with tags: {tags}. "
        twid_number = int(twid.replace("timewindow", ""))
        evidence = Evidence(
            evidence_type=EvidenceType.THREAT_INTELLIGENCE_BLACKLISTED_DOMAIN,
            attacker=Attacker(
                direction=Direction.SRC, attacker_type=IoCType.IP, value=srcip
            ),
            threat_level=threat_level,
            confidence=confidence,
            description=description,
            profile=ProfileID(ip=srcip),
            timewindow=TimeWindow(number=twid_number),
            uid=[uid],
            timestamp=utils.convert_format(timestamp, utils.alerts_format),
            category=IDEACategory.ANOMALY_TRAFFIC,
            source_target_tag=Tag.BLACKLISTED_DOMAIN,
        )

        self.db.set_evidence(evidence)
        domain_resolution: List[str] = self.db.get_domain_resolution(domain)
        if domain_resolution:
            domain_resolution: str = domain_resolution[0]
            evidence = Evidence(
                evidence_type=EvidenceType.THREAT_INTELLIGENCE_BLACKLISTED_DOMAIN,
                attacker=Attacker(
                    direction=Direction.DST,
                    attacker_type=IoCType.DOMAIN,
                    value=domain,
                ),
                threat_level=threat_level,
                confidence=confidence,
                description=description,
                profile=ProfileID(ip=domain_resolution),
                timewindow=TimeWindow(number=twid_number),
                uid=[uid],
                timestamp=utils.convert_format(timestamp, utils.alerts_format),
                category=IDEACategory.ANOMALY_TRAFFIC,
                source_target_tag=Tag.BLACKLISTED_DOMAIN,
            )

            self.db.set_evidence(evidence)

    def is_valid_threat_level(self, threat_level):
        return threat_level in utils.threat_levels

    def parse_local_ti_file(self, ti_file_path: str) -> bool:
        """
        Read all the files holding IP addresses and a description
        and store in the db.
        This also helps in having unique ioc across files
        Returns False if there's an error, True otherwise
        :param ti_file_path: full path_to local threat intel file
        """
        data_file_name = ti_file_path.split("/")[-1]
        malicious_ips = {}
        malicious_asns = {}
        malicious_domains = {}
        malicious_ip_ranges = {}
        line_number = 0
<<<<<<< HEAD

        try:
            with open(ti_file_path) as local_ti_file:
                self.print(f'Reading local file {ti_file_path}', 2, 0)

                # skip comments
                while True:
                    line_number += 1
                    line = local_ti_file.readline()
                    if not line.startswith('#'):
                        break

                for line in local_ti_file:
                    line_number += 1
                    # The format of the file should be
                    # "103.15.53.231","critical", "Karel from our village. He is bad guy."
                    data = line.replace('\n', '').replace('"', '').split(',')
                    # the column order is hardcoded because it's our own ti file and we know the format,
                    # we shouldn't be trying to find it
                    ioc, threat_level, description = data[0], data[1].lower(), data[2].strip()

                    # validate the threat level taken from the user
                    if not self.is_valid_threat_level(threat_level):
                        # default value
                        threat_level = 'medium'

                    ioc_info = {
                        'description': description,
                        'source': data_file_name,
                        'threat_level': threat_level,
                        'tags': 'local TI file',
                    }
                    ioc_info = json.dumps(ioc_info)

                    data_type = utils.detect_data_type(ioc.strip())
                    if data_type == 'ip':
                        ip_address = ipaddress.ip_address(ioc.strip())
                        # Only use global addresses. Ignore multicast,
                        # broadcast, private, reserved and undefined
                        if ip_address.is_global:
                            malicious_ips[str(ip_address)] = ioc_info

                    elif data_type == 'domain':
                        malicious_domains[ioc] = ioc_info

                    elif data_type == 'ip_range':
                        net_addr = ioc[: ioc.index('/')]
                        if utils.is_ignored_ip(net_addr) or net_addr in utils.home_networks:
                            continue
                        malicious_ip_ranges[ioc] = ioc_info

                    elif data_type == 'asn':
                        malicious_asns[ioc] = ioc_info

                    else:
                        # invalid ioc, skip it
                        self.print(f'Error while reading {ti_file_path}. Line {line_number} has invalid data: {ioc}', 0, 1)

        except Exception as e:
            self.print(f'Error while reading {ti_file_path}: {e}', 0, 3)
            return False
=======
        with open(ti_file_path) as local_ti_file:
            self.print(f"Reading local file {ti_file_path}", 2, 0)

            # skip comments
            while True:
                line_number += 1
                line = local_ti_file.readline()
                if not line.startswith("#"):
                    break

            for line in local_ti_file:
                line_number += 1
                # The format of the file should be
                # "103.15.53.231","critical", "Karel from our village. He is bad guy."
                data = line.replace("\n", "").replace('"', "").split(",")

                # the column order is hardcoded because it's owr own ti file and we know the format,
                # we shouldn't be trying to find it
                (
                    ioc,
                    threat_level,
                    description,
                ) = (
                    data[0],
                    data[1].lower(),
                    data[2].strip(),
                )

                # validate the threat level taken from the user
                if not self.is_valid_threat_level(threat_level):
                    # default value
                    threat_level = "medium"

                ioc_info = {
                    "description": description,
                    "source": data_file_name,
                    "threat_level": threat_level,
                    "tags": "local TI file",
                }
                ioc_info: str = json.dumps(ioc_info)

                data_type = utils.detect_data_type(ioc.strip())
                if data_type == "ip":
                    ip_address = ipaddress.ip_address(ioc.strip())
                    # Only use global addresses. Ignore multicast,
                    # broadcast, private, reserved and undefined
                    if ip_address.is_global:
                        malicious_ips[str(ip_address)] = ioc_info

                elif data_type == "domain":
                    malicious_domains[ioc] = ioc_info

                elif data_type == "ip_range":
                    net_addr = ioc[: ioc.index("/")]
                    if (
                        utils.is_ignored_ip(net_addr)
                        or net_addr in utils.home_networks
                    ):
                        continue
                    malicious_ip_ranges[ioc] = ioc_info

                elif data_type == "asn":
                    malicious_asns[ioc] = ioc_info

                else:
                    # invalid ioc, skip it
                    self.print(
                        f"Error while reading the TI file {ti_file_path}."
                        f" Line {line_number} has invalid data: {ioc}",
                        0,
                        1,
                    )
>>>>>>> 168bcdce

        # Add all loaded malicious ips to the database
        self.db.add_ips_to_IoC(malicious_ips)
        # Add all loaded malicious domains to the database
        self.db.add_domains_to_IoC(malicious_domains)
        self.db.add_ip_range_to_IoC(malicious_ip_ranges)
        self.db.add_asn_to_IoC(malicious_asns)
        return True
        
    def __delete_old_source_IPs(self, file):
        """
        When file is updated, delete the old IPs in the cache
        """
        all_data = self.db.get_IPs_in_IoC()
        old_data = []
        for ip_data in all_data.items():
            ip = ip_data[0]
            data = json.loads(ip_data[1])
            if data["source"] == file:
                old_data.append(ip)
        if old_data:
            self.db.delete_ips_from_IoC_ips(old_data)

    def __delete_old_source_Domains(self, file):
        """
        When file is updated, delete the old Domains in the cache
        """
        all_data = self.db.get_Domains_in_IoC()
        old_data = []
        for domain_data in all_data.items():
            domain = domain_data[0]
            data = json.loads(domain_data[1])
            if data["source"] == file:
                old_data.append(domain)
        if old_data:
            self.db.delete_domains_from_IoC_domains(old_data)

    def __delete_old_source_data_from_database(self, data_file):
        """
        Delete old IPs of the source from the database.
        :param data_file: the name of source to delete old IPs from.
        """
        # Only read the files with .txt or .csv
        self.__delete_old_source_IPs(data_file)
        self.__delete_old_source_Domains(data_file)

    def parse_ja3_file(self, path):
        """
        Reads the file holding JA3 hashes and store in the db.
        Returns nothing, but the dictionary should be filled
        :param path: full path_to local threat intel file
        """
        filename = os.path.basename(path)
        ja3_dict = {}
        # used for debugging
        line_number = 0

        with open(path) as local_ja3_file:
            self.print(f"Reading local file {path}", 2, 0)

            # skip comments
            while True:
                line_number += 1
                line = local_ja3_file.readline()
                if not line.startswith("#"):
                    break

            for line in local_ja3_file:
                line_number += 1
                # The format of the file should be
                # "JA3 hash", "Threat level", "Description"
                data = line.replace("\n", "").replace('"', "").split(",")

                # the column order is hardcoded because it's owr
                # own ti file and we know the format,
                # we shouldn't be trying to find it
                ja3, threat_level, description = (
                    data[0].strip(),
                    data[1].lower().strip(),
                    data[2],
                )

                # validate the threat level taken from the user
                if utils.is_valid_threat_level(threat_level):
                    # default value
                    threat_level = "medium"

                # validate the ja3 hash taken from the user
                if not validators.md5(ja3):
                    continue

                ja3_dict[ja3] = json.dumps(
                    {
                        "description": description,
                        "source": filename,
                        "threat_level": threat_level,
                    }
                )
        # Add all loaded JA3 to the database
        self.db.add_ja3_to_IoC(ja3_dict)
        return True

    def parse_jarm_file(self, path):
        """
        Reads the file holding JA3 hashes and store in the db.
        Returns nothing, but the dictionary should be filled
        :param path: full path_to local threat intel file
        """
        filename = os.path.basename(path)
        jarm_dict = {}
        # used for debugging
        line_number = 0

        with open(path) as local_ja3_file:
            self.print(f"Reading local file {path}", 2, 0)

            # skip comments
            while True:
                line_number += 1
                line = local_ja3_file.readline()
                if not line.startswith("#"):
                    break

            for line in local_ja3_file:
                line_number += 1
                # The format of the file should be
                # "JARM hash", "Threat level", "Description"
                data = line.replace("\n", "").replace('"', "").split(",")
                if len(data) < 3:
                    # invalid line
                    continue

                # the column order is hardcoded because
                # it's owr own ti file and we know the format,
                # we shouldn't be trying to find it
                jarm, threat_level, description = (
                    data[0].strip(),
                    data[1].lower().strip(),
                    data[2],
                )

                # validate the threat level taken from the user
                if utils.is_valid_threat_level(threat_level):
                    # default value
                    threat_level = "medium"

                jarm_dict[jarm] = json.dumps(
                    {
                        "description": description,
                        "source": filename,
                        "threat_level": threat_level,
                    }
                )
        # Add all loaded JARM to the database
        self.db.add_jarm_to_IoC(jarm_dict)
        return True

    def should_update_local_ti_file(self, path_to_local_ti_file: str) -> bool:
        """
        Checks if a local TI file was changed based on it's hash.
        If the file should be updated, its hash will be returned
        :param path_to_local_ti_file: full path to a local ti file in our config/local_ti_files
        """
        filename = os.path.basename(path_to_local_ti_file)

        self.print(f"Loading local TI file {path_to_local_ti_file}", 2, 0)
        # Get what files are stored in cache db and their E-TAG to comapre with current files
        data = self.db.get_TI_file_info(filename)
        old_hash = data.get("hash", False)

        # In the case of the local file, we dont store the e-tag
        # we calculate the hash
        new_hash = utils.get_hash_from_file(path_to_local_ti_file)

        if not new_hash:
            # Something failed. Do not download
            self.print(
                f"Some error ocurred on calculating file hash."
                f" Not loading the file {path_to_local_ti_file}",
                0,
                3,
            )
            return False

        if old_hash == new_hash:
            # The 2 hashes are identical. File is up to date.
            self.print(f"File {path_to_local_ti_file} is up to date.", 2, 0)
            return False

        else:
            # Our TI file was changed. Load the new one
            self.print(
                f"Updating the local TI file {path_to_local_ti_file}", 2, 0
            )

            if old_hash:
                # File is updated and was in database.
                # Delete previous data of this file from the db.
                self.__delete_old_source_data_from_database(filename)
            return new_hash

    def is_outgoing_icmp_packet(self, protocol: str, ip_state: str) -> bool:
        """
        Check whether this IP is our computer sending an ICMP unreacheable packet to
        a blacklisted IP or not.
        """
        return protocol == "ICMP" and ip_state == "dstip"

    def spamhaus(self, ip):
        """
        Supports IP lookups only
        """
        # these are spamhaus datasets
        lists_names = {
            "127.0.0.2": "SBL Data",
            "127.0.0.3": "SBL CSS Data",
            "127.0.0.4": "XBL CBL Data",
            "127.0.0.9": "SBL DROP/EDROP Data",
            "127.0.0.10": "PBL ISP Maintained",
            "127.0.0.11": "PBL Spamhaus Maintained",
            0: False,
        }

        list_description = {
            "127.0.0.2": "IP under the control of, used by, or made "
            "available for use"
            " by spammers and abusers in unsolicited bulk "
            "email or other types of Internet-based abuse that "
            "threatens networks or users",
            "127.0.0.3": "IP involved in sending low-reputation email, "
            "may display a risk to users or a compromised host",
            "127.0.0.4": "IP address of exploited systems."
            "This includes machines operating open proxies, "
            "systems infected with trojans, and other "
            "malware vectors.",
            "127.0.0.9": "IP is part of a netblock that is ‘hijacked’ "
            "or leased by professional spam "
            "or cyber-crime operations and therefore used "
            "for dissemination of malware, "
            "trojan downloaders, botnet controllers, etc.",
            "127.0.0.10": "IP address should not -according to the ISP "
            "controlling it- "
            "be delivering unauthenticated SMTP email to "
            "any Internet mail server",
            "127.0.0.11": "IP is not expected be delivering unauthenticated"
            " SMTP email to any Internet mail server,"
            " such as dynamic and residential IP space",
        }

        spamhaus_dns_hostname = (
            ".".join(ip.split(".")[::-1]) + ".zen.spamhaus.org"
        )

        try:
            spamhaus_result = dns.resolver.resolve(spamhaus_dns_hostname, "A")
        except Exception:
            spamhaus_result = 0

        if not spamhaus_result:
            return

        # convert dns answer to text
        lists_that_have_this_ip = [data.to_text() for data in spamhaus_result]

        # get the source and description of the ip
        source_dataset = ""
        description = ""
        for list in lists_that_have_this_ip:
            name = lists_names.get(list, False)
            if not name:
                continue
            source_dataset += f"{name}, "
            description = list_description.get(list, "")

        if not source_dataset:
            return False

        source_dataset += "spamhaus"

        return {
            "source": source_dataset,
            "description": description,
            "threat_level": "medium",
            "tags": "spam",
        }

    def is_ignored_domain(self, domain):
        if not domain:
            return True
        ignored_TLDs = (".arpa", ".local")

        for keyword in ignored_TLDs:
            if domain.endswith(keyword):
                return True

    def set_evidence_malicious_hash(self, file_info: Dict[str, any]):
        """
        :param file_info: dict with flow, profileid,
        twid, and confidence of file
        """
        srcip = file_info["flow"]["saddr"]
        threat_level: str = utils.threat_level_to_string(
            file_info["threat_level"]
        )
        threat_level: ThreatLevel = ThreatLevel[threat_level.upper()]
        confidence: float = file_info["confidence"]
        daddr = file_info["flow"]["daddr"]

        ip_identification: str = self.db.get_ip_identification(daddr)
        description: str = (
            f'Malicious downloaded file {file_info["flow"]["md5"]}. '
            f'size: {file_info["flow"]["size"]} '
            f"from IP: {daddr}. "
            f'Detected by: {file_info["blacklist"]}. '
            f"Score: {confidence}. {ip_identification}"
        )
        ts = utils.convert_format(
            file_info["flow"]["starttime"], utils.alerts_format
        )
        twid = TimeWindow(
            number=int(file_info["twid"].replace("timewindow", ""))
        )
        evidence = Evidence(
            evidence_type=EvidenceType.MALICIOUS_DOWNLOADED_FILE,
            attacker=Attacker(
                direction=Direction.SRC, attacker_type=IoCType.IP, value=srcip
            ),
            threat_level=threat_level,
            confidence=confidence,
            description=description,
            profile=ProfileID(ip=srcip),
            timewindow=twid,
            uid=[file_info["flow"]["uid"]],
            timestamp=ts,
            category=IDEACategory.MALWARE,
        )

        self.db.set_evidence(evidence)

        evidence = Evidence(
            evidence_type=EvidenceType.MALICIOUS_DOWNLOADED_FILE,
            attacker=Attacker(
                direction=Direction.DST, attacker_type=IoCType.IP, value=daddr
            ),
            threat_level=threat_level,
            confidence=confidence,
            description=description,
            profile=ProfileID(ip=srcip),
            timewindow=twid,
            uid=[file_info["flow"]["uid"]],
            timestamp=ts,
            category=IDEACategory.MALWARE,
        )

        self.db.set_evidence(evidence)

    def circl_lu(self, flow_info: dict):
        """
        Supports lookup of MD5 hashes on Circl.lu
        """

        def calculate_threat_level(circl_trust: str):
            """
            Converts circl.lu trust to a valid slips threat level
            :param circl_trust: from 0 to 100, how legitimate the file is
            """
            # the lower the value, the more malicious the file is
            benign_percentage = float(circl_trust)
            malicious_percentage = 100 - benign_percentage
            # scale the benign percentage from 0 to 1
            threat_level = float(malicious_percentage) / 100
            return threat_level

        def calculate_confidence(blacklists):
            """
            calculates the confidence based on the number of blacklists detecting the file as malicious
            """
            blacklists = len(blacklists.split(" "))
            if blacklists == 1:
                confidence = 0.5
            elif blacklists == 2:
                confidence = 0.7
            else:
                confidence = 1
            return confidence

        md5 = flow_info["flow"]["md5"]
        circl_base_url = "https://hashlookup.circl.lu/lookup/"
        try:
            circl_api_response = self.circl_session.get(
                f"{circl_base_url}/md5/{md5}",
                headers=self.circl_session.headers,
            )
        except Exception:
            # add the hash to the cirllu queue and ask for it later
            self.circllu_queue.put(flow_info)
            return

        if circl_api_response.status_code != 200:
            return
        response = json.loads(circl_api_response.text)
        # KnownMalicious: List of source considering the hashed file as being malicious (CIRCL)
        if "KnownMalicious" not in response:
            return

        file_info = {
            "confidence": calculate_confidence(response["KnownMalicious"]),
            "threat_level": calculate_threat_level(
                response["hashlookup:trust"]
            ),
            "blacklist": f'{response["KnownMalicious"]}, circl.lu',
        }
        return file_info

    def search_online_for_hash(self, flow_info: dict):
        """
        :param flow_info: dict with 'type', 'flow', 'profileid','twid',
        returns a dict containing confidence, threat level and blacklist or the
        reporting website
        """
        if circllu_info := self.circl_lu(flow_info):
            return circllu_info

        if urlhaus_info := self.urlhaus.urlhaus_lookup(
            flow_info["flow"]["md5"], "md5_hash"
        ):
            return urlhaus_info

    def search_offline_for_ip(self, ip):
        """Searches the TI files for the given ip"""
        ip_info = self.db.search_IP_in_IoC(ip)
        # check if it's a blacklisted ip
        return json.loads(ip_info) if ip_info else False

    def search_online_for_ip(self, ip):
        if spamhaus_res := self.spamhaus(ip):
            return spamhaus_res

    def ip_has_blacklisted_ASN(
        self,
        ip,
        uid,
        timestamp,
        profileid,
        twid,
        is_dns_response: bool = False,
    ):
        """
        Check if this ip has any of our blacklisted ASNs.
        blacklisted asns are taken from own_malicious_iocs.csv
        """
        ip_info = self.db.get_ip_info(ip)
        if not ip_info:
            # we dont know the asn of this ip
            return

        if "asn" not in ip_info:
            return

        asn = ip_info["asn"].get("number", "")
        if not asn:
            return

        if asn_info := self.db.is_blacklisted_ASN(asn):
            asn_info = json.loads(asn_info)
            self.set_evidence_malicious_asn(
                ip,
                uid,
                timestamp,
                profileid,
                twid,
                asn,
                asn_info,
                is_dns_response=is_dns_response,
            )

    def ip_belongs_to_blacklisted_range(
        self, ip, uid, daddr, timestamp, profileid, twid, ip_state
    ):
        """check if this ip belongs to any of our blacklisted ranges"""
        ip_obj = ipaddress.ip_address(ip)
        # Malicious IP ranges are stored in slips sorted by the first octet
        # so get the ranges that match the fist octet of the given IP
        if validators.ipv4(ip):
            first_octet = ip.split(".")[0]
            ranges_starting_with_octet = self.cached_ipv4_ranges.get(
                first_octet, []
            )
        elif validators.ipv6(ip):
            first_octet = ip.split(":")[0]
            ranges_starting_with_octet = self.cached_ipv6_ranges.get(
                first_octet, []
            )
        else:
            return False

        for range in ranges_starting_with_octet:
            if ip_obj in ipaddress.ip_network(range):
                # ip was found in one of the blacklisted ranges
                ip_info = self.db.get_malicious_ip_ranges()[range]
                ip_info = json.loads(ip_info)
                self.set_evidence_malicious_ip(
                    ip,
                    uid,
                    daddr,
                    timestamp,
                    ip_info,
                    profileid,
                    twid,
                    ip_state,
                )
                return True

    def search_offline_for_domain(self, domain):
        # Search for this domain in our database of IoC
        (
            domain_info,
            is_subdomain,
        ) = self.db.is_domain_malicious(domain)
        if (
            domain_info is not False
        ):  # Dont change this condition. This is the only way it works
            # If the domain is in the blacklist of IoC. Set an evidence
            domain_info = json.loads(domain_info)
            return domain_info, is_subdomain
        return False, False

    def search_online_for_url(self, url):
        return self.urlhaus.urlhaus_lookup(url, "url")

    def is_malicious_ip(
        self,
        ip: str,
        uid: str,
        daddr: str,
        timestamp: str,
        profileid: str,
        twid: str,
        ip_state: str,
        is_dns_response: bool = False,
        dns_query: str = False,
    ) -> bool:
        """
        Search for this IP in our database of IoC
        :param ip_state: is basically the answer to "which one is the
        :param is_dns_response: set to true if the ip we're
                        looking up is a dns response
        :param dns_query: is the dns query if the ip we're
                    looking up is a dns response

        blacklisted IP"? can be 'srcip' or 'dstip'
        """
        ip_info = self.search_offline_for_ip(ip)
        if not ip_info:
            ip_info = self.search_online_for_ip(ip)
        if not ip_info:
            # not malicious
            return False

        self.db.add_ips_to_IoC({ip: json.dumps(ip_info)})
        if is_dns_response:
            self.set_evidence_malicious_ip_in_dns_response(
                ip,
                uid,
                timestamp,
                ip_info,
                dns_query,
                profileid,
                twid,
            )
        else:
            self.set_evidence_malicious_ip(
                ip,
                uid,
                daddr,
                timestamp,
                ip_info,
                profileid,
                twid,
                ip_state,
            )
        return True

    def is_malicious_hash(self, flow_info: dict):
        """
        :param flow_info: dict with uid, twid, ts, md5 etc.
        """
        if not flow_info["flow"]["md5"]:
            # some lines in the zeek files.log doesn't have a hash for example
            # {"ts":293.713187,"fuid":"FpvjEj3U0Qoj1fVCQc",
            # "tx_hosts":["94.127.78.125"],"rx_hosts":["10.0.2.19"],
            # "conn_uids":["CY7bgw3KI8QyV67jqa","CZEkWx4wAvHJv0HTw9",
            # "CmM1ggccDvwnwPCl3","CBwoAH2RcIueFH4eu9","CZVfkc4BGLqRR7wwD5"],
            # "source":"HTTP","depth":0,"analyzers":["SHA1","SHA256","MD5"]
            # .. }
            return

        if blacklist_details := self.search_online_for_hash(flow_info):
            # the md5 appeared in a blacklist
            # update the blacklist_details dict with uid,
            # twid, ts etc. of the detected file/flow
            blacklist_details.update(flow_info)
            # is the detection done by urlhaus or circllu?
            if "URLhaus" in blacklist_details["blacklist"]:
                self.urlhaus.set_evidence_malicious_hash(blacklist_details)
            else:
                self.set_evidence_malicious_hash(blacklist_details)

    def is_malicious_url(self, url, uid, timestamp, daddr, profileid, twid):
        url_info = self.search_online_for_url(url)
        if not url_info:
            # not malicious
            return False

        self.urlhaus.set_evidence_malicious_url(
            daddr, url_info, uid, timestamp, profileid, twid
        )

    def set_evidence_malicious_cname_in_dns_response(
        self,
        cname: str,
        dns_query: str,
        uid: str,
        timestamp: str,
        cname_info: dict,
        is_subdomain: bool,
        profileid: str = "",
        twid: str = "",
    ):
        """
        :param cname: the dns answer that we looked up and turned out to be
        malicious
        :param dns_query: the query we asked the DNS server for when the
                        server returned the given cname
        """
        if not cname_info:
            return

        srcip = profileid.split("_")[-1]
        # in case of finding a subdomain in our blacklists
        # print that in the description of the alert and change the
        # confidence accordingly in case of a domain, confidence=1
        confidence: float = 0.7 if is_subdomain else 1

        # when we comment ti_files and run slips, we
        # get the error of not being able to get feed threat_level
        threat_level: float = utils.threat_levels[
            cname_info.get("threat_level", "high")
        ]
        threat_level: ThreatLevel = ThreatLevel(threat_level)
        description: str = (
            f"blacklisted CNAME: {cname} when resolving "
            f"{dns_query}"
            f'Description: {cname_info.get("description", "")},'
            f'Found in feed: {cname_info["source"]}, '
            f"Confidence: {confidence}. "
        )

        tags = cname_info.get("tags", None)
        if tags:
            description += f"with tags: {tags}. "

        attacker = Attacker(
            direction=Direction.SRC, attacker_type=IoCType.IP, value=srcip
        )

        evidence = Evidence(
            evidence_type=EvidenceType.THREAT_INTELLIGENCE_BLACKLISTED_DNS_ANSWER,
            attacker=attacker,
            threat_level=threat_level,
            confidence=confidence,
            description=description,
            profile=ProfileID(ip=srcip),
            timewindow=TimeWindow(number=int(twid.replace("timewindow", ""))),
            uid=[uid],
            timestamp=utils.convert_format(timestamp, utils.alerts_format),
            category=IDEACategory.ANOMALY_TRAFFIC,
            source_target_tag=Tag.BLACKLISTED_DOMAIN,
        )

        self.db.set_evidence(evidence)

    def is_malicious_cname(
        self,
        dns_query,
        cname,
        uid,
        timestamp,
        profileid,
        twid,
    ):
        """
        looks up the given CNAME
        :param cname: is the dns answer we're looking up
        :param dns_query: the query we asked the DNS server for when the
                        server returned the given cname
        """

        if self.is_ignored_domain(cname):
            return False

        domain_info, is_subdomain = self.search_offline_for_domain(cname)
        if not domain_info:
            return False

        self.set_evidence_malicious_cname_in_dns_response(
            cname,
            dns_query,
            uid,
            timestamp,
            domain_info,
            is_subdomain,
            profileid,
            twid,
        )
        # mark this domain as malicious in our database
        domain_info = {"threatintelligence": domain_info}
        self.db.set_info_for_domains(cname, domain_info)

        # add this domain to our MaliciousDomains hash in the database
        self.db.set_malicious_domain(cname, profileid, twid)

    def is_malicious_domain(
        self,
        domain,
        uid,
        timestamp,
        profileid,
        twid,
    ):
        if self.is_ignored_domain(domain):
            return False

        domain_info, is_subdomain = self.search_offline_for_domain(domain)
        if not domain_info:
            return False

        self.set_evidence_malicious_domain(
            domain,
            uid,
            timestamp,
            domain_info,
            is_subdomain,
            profileid,
            twid,
        )

        # mark this domain as malicious in our database
        domain_info = {"threatintelligence": domain_info}
        self.db.set_info_for_domains(domain, domain_info)

        # add this domain to our MaliciousDomains hash in the database
        self.db.set_malicious_domain(domain, profileid, twid)

    def update_local_file(self, filename):
        """
        Updates the given local ti file if the hash of it has changed
        : param filename: local ti file, has to be plased in
         config/local_ti_files/ dir
        """
        fullpath = os.path.join(self.path_to_local_ti_files, filename)
        if filehash := self.should_update_local_ti_file(fullpath):
            if "JA3" in filename:
                # Load updated data to the database
                self.parse_ja3_file(fullpath)
            elif "JARM" in filename:
                # Load updated data to the database
                self.parse_jarm_file(fullpath)
            else:
                # Load updated data to the database
                self.parse_local_ti_file(fullpath)
            # Store the new etag and time of file in the database
            malicious_file_info = {"hash": filehash}
            self.db.set_TI_file_info(filename, malicious_file_info)
            return True

    def pre_main(self):
        utils.drop_root_privs()
        # Load the local Threat Intelligence files that are
        # stored in the local folder self.path_to_local_ti_files
        # The remote files are being loaded by the update_manager
        local_files = (
            "own_malicious_iocs.csv",
            "own_malicious_JA3.csv",
            "own_malicious_JARM.csv",
        )
        for local_file in local_files:
            self.update_local_file(local_file)

        self.circllu_calls_thread.start()

    def should_lookup(self, ip: str, protocol: str, ip_state: str) -> bool:
        """return whther slips should lookup the given ip or notd"""
        return utils.is_ignored_ip(ip) or self.is_outgoing_icmp_packet(
            protocol, ip_state
        )

    def main(self):
        # The channel can receive an IP address or a domain name
        if msg := self.get_msg("give_threat_intelligence"):
            data = json.loads(msg["data"])
            profileid = data.get("profileid")
            twid = data.get("twid")
            timestamp = data.get("stime")
            uid = data.get("uid")
            protocol = data.get("proto")
            daddr = data.get("daddr")
            # these 2 are only available when looking up dns answers
            # the query is needed when a malicious answer is found,
            # for more detailed description of the evidence
            is_dns_response = data.get("is_dns_response")
            dns_query = data.get("dns_query")
            # IP is the IP that we want the TI for. It can be a SRC or DST IP
            to_lookup = data.get("to_lookup", "")
            # detect the type given because sometimes,
            # http.log host field has ips OR domains
            type_ = utils.detect_data_type(to_lookup)

            # ip_state will say if it is a srcip or if it was a dst_ip
            ip_state = data.get("ip_state")

            # If given an IP, ask for it
            # Block only if the traffic isn't outgoing ICMP port unreachable packet

            if type_ == "ip":
                ip = to_lookup
                if not self.should_lookup(ip, protocol, ip_state):
                    self.is_malicious_ip(
                        ip,
                        uid,
                        daddr,
                        timestamp,
                        profileid,
                        twid,
                        ip_state,
                        dns_query=dns_query,
                        is_dns_response=is_dns_response,
                    )
                    self.ip_belongs_to_blacklisted_range(
                        ip, uid, daddr, timestamp, profileid, twid, ip_state
                    )
                    self.ip_has_blacklisted_ASN(
                        ip,
                        uid,
                        timestamp,
                        profileid,
                        twid,
                        is_dns_response=is_dns_response,
                    )
            elif type_ == "domain":
                if is_dns_response:
                    self.is_malicious_cname(
                        dns_query, to_lookup, uid, timestamp, profileid, twid
                    )
                else:
                    self.is_malicious_domain(
                        to_lookup, uid, timestamp, profileid, twid
                    )
            elif type_ == "url":
                self.is_malicious_url(
                    to_lookup, uid, timestamp, daddr, profileid, twid
                )

        if msg := self.get_msg("new_downloaded_file"):
            file_info: dict = json.loads(msg["data"])
            # the format of file_info is as follows
            #  {
            #     'flow': asdict(self.flow),
            #     'type': 'suricata' or 'zeek',
            #     'profileid': str,
            #     'twid': str,
            # }

            if file_info["type"] == "zeek":
                self.is_malicious_hash(file_info)<|MERGE_RESOLUTION|>--- conflicted
+++ resolved
@@ -459,7 +459,7 @@
         malicious_domains = {}
         malicious_ip_ranges = {}
         line_number = 0
-<<<<<<< HEAD
+
 
         try:
             with open(ti_file_path) as local_ti_file:
@@ -521,80 +521,7 @@
         except Exception as e:
             self.print(f'Error while reading {ti_file_path}: {e}', 0, 3)
             return False
-=======
-        with open(ti_file_path) as local_ti_file:
-            self.print(f"Reading local file {ti_file_path}", 2, 0)
-
-            # skip comments
-            while True:
-                line_number += 1
-                line = local_ti_file.readline()
-                if not line.startswith("#"):
-                    break
-
-            for line in local_ti_file:
-                line_number += 1
-                # The format of the file should be
-                # "103.15.53.231","critical", "Karel from our village. He is bad guy."
-                data = line.replace("\n", "").replace('"', "").split(",")
-
-                # the column order is hardcoded because it's owr own ti file and we know the format,
-                # we shouldn't be trying to find it
-                (
-                    ioc,
-                    threat_level,
-                    description,
-                ) = (
-                    data[0],
-                    data[1].lower(),
-                    data[2].strip(),
-                )
-
-                # validate the threat level taken from the user
-                if not self.is_valid_threat_level(threat_level):
-                    # default value
-                    threat_level = "medium"
-
-                ioc_info = {
-                    "description": description,
-                    "source": data_file_name,
-                    "threat_level": threat_level,
-                    "tags": "local TI file",
-                }
-                ioc_info: str = json.dumps(ioc_info)
-
-                data_type = utils.detect_data_type(ioc.strip())
-                if data_type == "ip":
-                    ip_address = ipaddress.ip_address(ioc.strip())
-                    # Only use global addresses. Ignore multicast,
-                    # broadcast, private, reserved and undefined
-                    if ip_address.is_global:
-                        malicious_ips[str(ip_address)] = ioc_info
-
-                elif data_type == "domain":
-                    malicious_domains[ioc] = ioc_info
-
-                elif data_type == "ip_range":
-                    net_addr = ioc[: ioc.index("/")]
-                    if (
-                        utils.is_ignored_ip(net_addr)
-                        or net_addr in utils.home_networks
-                    ):
-                        continue
-                    malicious_ip_ranges[ioc] = ioc_info
-
-                elif data_type == "asn":
-                    malicious_asns[ioc] = ioc_info
-
-                else:
-                    # invalid ioc, skip it
-                    self.print(
-                        f"Error while reading the TI file {ti_file_path}."
-                        f" Line {line_number} has invalid data: {ioc}",
-                        0,
-                        1,
-                    )
->>>>>>> 168bcdce
+
 
         # Add all loaded malicious ips to the database
         self.db.add_ips_to_IoC(malicious_ips)
