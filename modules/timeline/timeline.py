--- conflicted
+++ resolved
@@ -180,11 +180,7 @@
                         dport_name = '????'
                         critical_warning_dport_name = 'Protocol not recognized by Slips nor Zeek.'
 
-<<<<<<< HEAD
-                    activity = {'timestamp': timestamp_human, 'dport_name': dport_name, 'preposition': 'from','dns_resolution':dns_resolution, 'saddr': saddr, 'dport/proto': str(dport)+'/'+proto, 'state': state.lower(), 'warning': warning_empty, 'Sent': sbytes, 'Recv': allbytes - sbytes, 'Tot': allbytes_human, 'critical warning': critical_warning_dport_name, 'Duration': dur}
-=======
                     activity = {'timestamp': timestamp_human, 'dport_name': dport_name, 'preposition': 'from','dns_resolution':dns_resolution, 'saddr': saddr, 'dport/proto': str(dport)+'/'+proto, 'state': state.lower(), 'warning': warning_empty, 'Sent': sbytes, 'Recv': allbytes - sbytes, 'Tot': allbytes_human, 'Duration': dur, 'critical warning': critical_warning_dport_name}
->>>>>>> 05f39b32
 
                 elif 'ICMP' in proto:
                     if type(sport) == int:
@@ -244,11 +240,7 @@
 
                     if not dns_resolution:
                         dns_resolution = '????'
-<<<<<<< HEAD
-                    activity = {'timestamp': timestamp_human,'dport_name': dport_name, 'preposition': 'to','dns_resolution':dns_resolution, 'daddr': daddr, 'dport/proto': str(dport)+'/'+proto, 'state': state.lower(), 'warning': warning_empty, 'Sent': sbytes, 'Recv': allbytes - sbytes, 'Tot': allbytes_human, 'critical warning': critical_warning_dport_name, 'Duration': dur}
-=======
                     activity = {'timestamp': timestamp_human,'dport_name': dport_name, 'preposition': 'to','dns_resolution':dns_resolution, 'daddr': daddr, 'dport/proto': str(dport)+'/'+proto, 'state': state.lower(), 'warning': warning_empty, 'Sent': sbytes, 'Recv': allbytes - sbytes, 'Tot': allbytes_human,'Duration': dur, 'critical warning': critical_warning_dport_name}
->>>>>>> 05f39b32
 
                 elif 'ICMP' in proto:
                     if type(sport) == int:
