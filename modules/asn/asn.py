--- conflicted
+++ resolved
@@ -57,18 +57,15 @@
             2 - unsupported and unhandled types (cases that may cause errors)
             3 - red warnings that needs examination - developer warnings
         :param text: text to print. Can include format like 'Test {}'.format('here')
-<<<<<<< HEAD
         """
 
-        levels = f'{verbose}{debug}'
-        self.outputqueue.put(f"{levels}|{self.name}|{text}")
+        vd_text = str(int(verbose) * 10 + int(debug))
+        self.outputqueue.put(vd_text + '|' + self.name + '|[' + self.name + '] ' + str(text))
 
     def get_cached_asn(self, ip):
         """
         If this ip belongs to a cached ip range, return the cached asn info of it
         :param ip: str
-=======
->>>>>>> f015807c
         """
         cached_asn = __database__.get_asn_cache()
         try:
@@ -86,7 +83,7 @@
             # cached_asn is not found
             return False
 
-<<<<<<< HEAD
+
     def update_asn(self, cached_data) -> bool:
         """
         Returns True if
@@ -101,10 +98,6 @@
             # no there's no cached asn info,or no timestamp, or cached_data is None
             # we should update
             return True
-=======
-        levels = f'{verbose}{debug}'
-        self.outputqueue.put(f"{levels}|{self.name}|{text}")
->>>>>>> f015807c
 
     def get_asn_info_from_geolite(self, ip) -> bool:
         """
@@ -141,7 +134,6 @@
         except ipwhois.exceptions.ASNRegistryError:
             # ASN lookup failed with no more methods to try
             pass
-
 
     def run(self):
         # Main loop function
