--- conflicted
+++ resolved
@@ -164,11 +164,7 @@
             # First load the malicious ips from the file to the DB
             self.__load_malicious_ips()
             while True:
-<<<<<<< HEAD
                 message = self.c1.get_message(timeout=self.timeout)
-=======
-                message = self.c1.get_message(timeout=-1)
->>>>>>> dd14557b
                 # Check that the message is for you. 
                 if message['channel'] == 'new_ip':
                     new_ip = message['data']
