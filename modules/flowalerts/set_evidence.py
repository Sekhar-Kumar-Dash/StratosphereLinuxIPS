--- conflicted
+++ resolved
@@ -32,7 +32,6 @@
         attacker = domain
         description = f'connection to a young domain: {domain} registered {age} days ago.'
         self.db.setEvidence(
-<<<<<<< HEAD
             evidence_type,
 			attacker_direction,
 			attacker,
@@ -42,17 +41,6 @@
 			category,
 			profileid=profileid,
 			twid=twid,
-=======
-            evidence_type, 
-			attacker_direction, 
-			attacker, 
-			threat_level,
-            confidence, description,
-            stime, 
-			category, 
-			profileid=profileid, 
-			twid=twid, 
->>>>>>> 2a3aab5d
 			uid=uid
             )
 
@@ -82,15 +70,9 @@
         role = 'client' if 'CLIENT' in role else 'server'
         description = f'SSH {role} version changing from {cached_versions} to {current_versions}'
         self.db.setEvidence(
-<<<<<<< HEAD
-            evidence_type,
-			attacker_direction,
-			attacker,
-=======
-            evidence_type, 
-			attacker_direction, 
-			attacker, 
->>>>>>> 2a3aab5d
+            evidence_type,
+			attacker_direction,
+			attacker,
 			threat_level,
             confidence, description,
             timestamp, category, profileid=profileid, twid=twid, uid=uid,
@@ -201,26 +183,17 @@
         description = f'non-HTTP established connection to port 80.' \
                       f' destination IP: {daddr} {ip_identification}'
         self.db.setEvidence(
-<<<<<<< HEAD
             evidence_type,
             attacker_direction,
-=======
-            evidence_type, attacker_direction,
->>>>>>> 2a3aab5d
             attacker,
             threat_level,
             confidence,
             description,
-<<<<<<< HEAD
             timestamp,
             category,
             profileid=profileid,
             twid=twid,
             uid=uid)
-=======
-            timestamp, category, profileid=profileid, twid=twid, uid=uid
-            )
->>>>>>> 2a3aab5d
 
     def set_evidence_non_ssl_port_443_conn(
             self,
@@ -342,20 +315,17 @@
         conn_count = nxdomains
 
         self.db.setEvidence(
-<<<<<<< HEAD
-            evidence_type,
-			attacker_direction,
-			attacker,
-=======
-            evidence_type, 
-			attacker_direction, 
-			attacker, 
->>>>>>> 2a3aab5d
-			threat_level,
-            confidence, description,
-            stime, category, source_target_tag=source_target_tag,
+            evidence_type,
+			attacker_direction,
+			attacker,
+			threat_level,
+            confidence, description,
+            stime, category,
+            source_target_tag=source_target_tag,
             conn_count=conn_count,
-            profileid=profileid, twid=twid, uid=uid
+            profileid=profileid,
+            twid=twid,
+            uid=uid
             )
 
     def set_evidence_DNS_without_conn(
@@ -374,15 +344,9 @@
         attacker = domain
         description = f'domain {domain} resolved with no connection'
         self.db.setEvidence(
-<<<<<<< HEAD
-            evidence_type,
-			attacker_direction,
-			attacker,
-=======
-            evidence_type, 
-			attacker_direction, 
-			attacker, 
->>>>>>> 2a3aab5d
+            evidence_type,
+			attacker_direction,
+			attacker,
 			threat_level,
             confidence, description,
             timestamp, category, profileid=profileid, twid=twid, uid=uid
@@ -409,7 +373,6 @@
             f'A downloaded file from pastebin.com. size: {response_body_len} MBs'
         )
         self.db.setEvidence(
-<<<<<<< HEAD
             evidence_type,
 			attacker_direction,
 			attacker,
@@ -417,18 +380,10 @@
             confidence, description,
             timestamp,
 			category,
-=======
-            evidence_type, 
-			attacker_direction, 
-			attacker, 
-			threat_level,
-            confidence, description,
-            timestamp, 
-			category, 
->>>>>>> 2a3aab5d
 			source_target_tag=source_target_tag,
             profileid=profileid,
-            twid=twid, uid=uid
+            twid=twid,
+            uid=uid
             )
         return True
 
@@ -464,7 +419,6 @@
         description = f'a connection without DNS resolution to IP: ' \
                       f'{daddr} {ip_identification}'
         self.db.setEvidence(
-<<<<<<< HEAD
             evidence_type,
 			attacker_direction,
 			attacker,
@@ -472,18 +426,10 @@
             confidence, description,
             timestamp,
 			category,
-=======
-            evidence_type, 
-			attacker_direction, 
-			attacker, 
-			threat_level,
-            confidence, description,
-            timestamp, 
-			category, 
->>>>>>> 2a3aab5d
 			source_target_tag=source_target_tag,
             profileid=profileid,
-            twid=twid, uid=uid
+            twid=twid,
+            uid=uid
             )
 
     def set_evidence_dns_arpa_scan(
@@ -504,19 +450,17 @@
         attacker = profileid.split('_')[1]
 
         self.db.setEvidence(
-<<<<<<< HEAD
-            evidence_type,
-			attacker_direction,
-			attacker,
-=======
-            evidence_type, 
-			attacker_direction, 
-			attacker, 
->>>>>>> 2a3aab5d
-			threat_level,
-            confidence, description,
-            stime, category, conn_count=arpa_scan_threshold,
-            profileid=profileid, twid=twid,
+            evidence_type,
+			attacker_direction,
+			attacker,
+			threat_level,
+            confidence,
+            description,
+            stime,
+            category,
+            conn_count=arpa_scan_threshold,
+            profileid=profileid,
+            twid=twid,
             uid=uid
             )
 
@@ -585,16 +529,13 @@
         self.db.setEvidence(
             evidence_type, attacker_direction, scanning_ip, threat_level,
             confidence, description,
-<<<<<<< HEAD
             timestamp,
 			category,
-=======
-            timestamp, 
-			category, 
->>>>>>> 2a3aab5d
 			source_target_tag=source_target_tag,
             conn_count=conn_count,
-            profileid=profileid, twid=twid, uid=uid
+            profileid=profileid,
+            twid=twid,
+            uid=uid
             )
 
     def set_evidence_horizontal_portscan(
@@ -617,7 +558,6 @@
         # get the number of unique hosts scanned on a specific port
         conn_count = int(msg.split('least')[1].split('unique')[0])
         self.db.setEvidence(
-<<<<<<< HEAD
             evidence_type,
 			attacker_direction,
 			attacker,
@@ -625,18 +565,11 @@
             confidence, description,
             timestamp,
 			category,
-=======
-            evidence_type, 
-			attacker_direction, 
-			attacker, 
-			threat_level,
-            confidence, description,
-            timestamp, 
-			category, 
->>>>>>> 2a3aab5d
 			source_target_tag=source_target_tag,
             conn_count=conn_count,
-            profileid=profileid, twid=twid, uid=uid
+            profileid=profileid,
+            twid=twid,
+            uid=uid
             )
 
     def set_evidence_conn_to_private_ip(
@@ -666,19 +599,16 @@
         attacker_direction = 'srcip'
         attacker = saddr
         self.db.setEvidence(
-<<<<<<< HEAD
-            evidence_type,
-			attacker_direction,
-			attacker,
-=======
-            evidence_type, 
-			attacker_direction, 
-			attacker, 
->>>>>>> 2a3aab5d
-			threat_level,
-            confidence, description,
-            timestamp, category, profileid=profileid,
-            twid=twid, uid=uid, victim=daddr
+            evidence_type,
+			attacker_direction,
+			attacker,
+			threat_level,
+            confidence, description,
+            timestamp, category,
+            profileid=profileid,
+            twid=twid,
+            uid=uid,
+            victim=daddr
             )
 
     def set_evidence_GRE_tunnel(
@@ -744,7 +674,6 @@
         attacker = scanning_ip
         victim = msg.splt('ports of ')[-1]
         self.db.setEvidence(
-<<<<<<< HEAD
             evidence_type,
 			attacker_direction,
 			attacker,
@@ -756,19 +685,6 @@
             conn_count=conn_count,
             profileid=profileid, twid=twid,
 			uid=uid,
-=======
-            evidence_type, 
-			attacker_direction, 
-			attacker, 
-			threat_level,
-            confidence, description,
-            timestamp, 
-			category, 
-			source_target_tag=source_target_tag,
-            conn_count=conn_count,
-            profileid=profileid, twid=twid, 
-			uid=uid, 
->>>>>>> 2a3aab5d
 			victim=victim
             )
 
@@ -805,18 +721,16 @@
         )
 
         self.db.setEvidence(
-<<<<<<< HEAD
-            evidence_type,
-			attacker_direction,
-			attacker,
-=======
-            evidence_type, 
-			attacker_direction, 
-			attacker, 
->>>>>>> 2a3aab5d
-			threat_level,
-            confidence, description,
-            timestamp, category, profileid=profileid, twid=twid, uid=uid,
+            evidence_type,
+			attacker_direction,
+			attacker,
+			threat_level,
+            confidence, description,
+            timestamp,
+            category,
+            profileid=profileid,
+            twid=twid,
+            uid=uid,
             victim=daddr
             )
 
@@ -849,18 +763,17 @@
                       f'to destination address: {attacker} ' \
                       f'{ip_identification} took {duration} mins'
         self.db.setEvidence(
-<<<<<<< HEAD
-            evidence_type,
-			attacker_direction,
-			attacker,
-=======
-            evidence_type, 
-			attacker_direction, 
-			attacker, 
->>>>>>> 2a3aab5d
-			threat_level,
-            confidence, description,
-            timestamp, category, profileid=profileid, twid=twid, uid=uid,
+            evidence_type,
+			attacker_direction,
+			attacker,
+			threat_level,
+            confidence,
+            description,
+            timestamp,
+            category,
+            profileid=profileid,
+            twid=twid,
+            uid=uid,
             victim=srcip
             )
 
@@ -882,15 +795,9 @@
         attacker_direction = 'dstip'
         evidence_type = 'SelfSignedCertificate'
         self.db.setEvidence(
-<<<<<<< HEAD
-            evidence_type,
-			attacker_direction,
-			attacker,
-=======
-            evidence_type, 
-			attacker_direction, 
-			attacker, 
->>>>>>> 2a3aab5d
+            evidence_type,
+			attacker_direction,
+			attacker,
 			threat_level,
             confidence, description,
             timestamp, category, profileid=profileid, twid=twid, uid=uid
@@ -915,15 +822,9 @@
         evidence_type = 'MultipleReconnectionAttempts'
 
         self.db.setEvidence(
-<<<<<<< HEAD
-            evidence_type,
-			attacker_direction,
-			attacker,
-=======
-            evidence_type, 
-			attacker_direction, 
-			attacker, 
->>>>>>> 2a3aab5d
+            evidence_type,
+			attacker_direction,
+			attacker,
 			threat_level,
             confidence, description,
             timestamp, category, profileid=profileid, twid=twid, uid=uid
@@ -949,18 +850,14 @@
         attacker = ip
 
         self.db.setEvidence(
-<<<<<<< HEAD
-            evidence_type,
-			attacker_direction,
-			attacker,
-=======
-            evidence_type, 
-			attacker_direction, 
-			attacker, 
->>>>>>> 2a3aab5d
-			threat_level,
-            confidence, description,
-            timestamp, category, profileid=profileid, twid=twid, uid=uid
+            evidence_type,
+			attacker_direction,
+			attacker,
+			threat_level,
+            confidence, description,
+            timestamp,
+            category,
+            profileid=profileid, twid=twid, uid=uid
             )
 
     def set_evidence_suspicious_dns_answer(
@@ -983,7 +880,6 @@
         description = f'A DNS TXT answer with high entropy. ' \
                       f'query: {query} answer: "{answer}" entropy: {round(entropy, 2)} '
         self.db.setEvidence(
-<<<<<<< HEAD
             evidence_type,
 			attacker_direction,
 			attacker,
@@ -994,18 +890,6 @@
 			category,
 			profileid=profileid,
 			twid=twid,
-=======
-            evidence_type, 
-			attacker_direction, 
-			attacker, 
-			threat_level,
-            confidence, 
-            description,
-            stime, 
-			category, 
-			profileid=profileid, 
-			twid=twid, 
->>>>>>> 2a3aab5d
 			uid=uid
             )
 
@@ -1028,23 +912,13 @@
         timestamp = stime
         category = "Anamoly.Behaviour"
         self.db.setEvidence(
-<<<<<<< HEAD
-            evidence_type,
-			attacker_direction,
-			attacker,
-			threat_level,
-            confidence, description,
-            timestamp,
-            category,
-=======
-            evidence_type, 
-			attacker_direction, 
-			attacker, 
-			threat_level,
-            confidence, description,
-            timestamp, 
-            category, 
->>>>>>> 2a3aab5d
+            evidence_type,
+			attacker_direction,
+			attacker,
+			threat_level,
+            confidence, description,
+            timestamp,
+            category,
             profileid=profileid,
             twid=twid,
             uid=uid
@@ -1085,7 +959,6 @@
         conn_count = 1
 
         self.db.setEvidence(
-<<<<<<< HEAD
             evidence_type,
 			attacker_direction,
 			attacker,
@@ -1096,18 +969,6 @@
 			source_target_tag=source_target_tag,
             conn_count=conn_count,
             profileid=profileid,
-=======
-            evidence_type, 
-			attacker_direction, 
-			attacker, 
-			threat_level,
-            confidence, description,
-            timestamp, 
-			category, 
-			source_target_tag=source_target_tag,
-            conn_count=conn_count,
-            profileid=profileid, 
->>>>>>> 2a3aab5d
             twid=twid,
             uid=uid,
             victim=victim
@@ -1158,7 +1019,6 @@
         confidence = 1
 
         self.db.setEvidence(
-<<<<<<< HEAD
             evidence_type,
 			attacker_direction,
 			attacker,
@@ -1171,20 +1031,6 @@
             profileid=profileid,
             twid=twid,
 			uid=uid,
-=======
-            evidence_type, 
-			attacker_direction, 
-			attacker, 
-			threat_level,
-            confidence,
-            description,
-            timestamp, 
-			category, 
-			source_target_tag=source_target_tag,
-            profileid=profileid,
-            twid=twid, 
-			uid=uid, 
->>>>>>> 2a3aab5d
 			victim=victim
             )
 
@@ -1212,7 +1058,6 @@
             datetime.datetime.now(), utils.alerts_format
             )
         self.db.setEvidence(
-<<<<<<< HEAD
             evidence_type,
             attacker_direction,
             attacker,
@@ -1224,19 +1069,6 @@
             source_target_tag=source_target_tag,
             profileid=profileid,
             twid=twid,
-=======
-            evidence_type, 
-            attacker_direction,
-            attacker, 
-            threat_level,
-            confidence,
-            description,
-            timestamp, 
-            category, 
-            source_target_tag=source_target_tag,
-            profileid=profileid,
-            twid=twid, 
->>>>>>> 2a3aab5d
             uid=uid
             )
 
@@ -1261,25 +1093,15 @@
         )
 
         self.db.setEvidence(
-<<<<<<< HEAD
             evidence_type,
             attacker_direction,
-=======
-            evidence_type, 
-            attacker_direction, 
->>>>>>> 2a3aab5d
             attacker,
             threat_level,
             confidence,
             description,
             stime,
-<<<<<<< HEAD
-            category,
-            profileid=profileid,
-=======
-            category, 
-            profileid=profileid, 
->>>>>>> 2a3aab5d
+            category,
+            profileid=profileid,
             twid=twid,
             uid=uid,
             victim=daddr
@@ -1363,7 +1185,6 @@
         attacker = daddr
         confidence = 1
         self.db.setEvidence(
-<<<<<<< HEAD
             evidence_type,
             attacker_direction,
             attacker,
@@ -1374,18 +1195,6 @@
             category,
             source_target_tag=source_target_tag,
             profileid=profileid,
-=======
-            evidence_type, 
-            attacker_direction,
-            attacker, 
-            threat_level, 
-            confidence,
-            description, 
-            ts, 
-            category,
-            source_target_tag=source_target_tag,
-            profileid=profileid, 
->>>>>>> 2a3aab5d
             twid=twid,
             uid=uid
             )