--- conflicted
+++ resolved
@@ -612,7 +612,6 @@
             self.print(str(inst.args), 0, 1)
             self.print(str(inst), 0, 1)
 
-<<<<<<< HEAD
     def check_multiple_ssh_clients(self, starttime, saddr, used_software, unparsed_version, major_v, minor_v, twid, uid):
         """
         function to check if this srcip was detected using a different ssh client versions before
@@ -638,8 +637,6 @@
         return True
 
 
-=======
->>>>>>> 60b201b3
     def detect_DGA(self, rcode_name, query, stime, profileid, twid, uid):
         """
         Detect DGA based on the amount of NXDOMAINs seen in dns.log
