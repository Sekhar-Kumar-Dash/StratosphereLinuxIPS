# This is a template module for you to copy and create your own slips module
# Instructions
# 1. Create a new folder on ./modules with the name of your template. Example:
#    mkdir modules/anomaly_detector
# 2. Copy this template file in that folder.
#    cp modules/template/template.py modules/anomaly_detector/anomaly_detector.py
# 3. Make it a module
#    touch modules/template/__init__.py
# 4. Change the name of the module, description and author in the variables
# 5. The file name of the python module (template.py) MUST be the same as the name of the folder (template)
# 6. The variable 'name' MUST have the public name of this module. This is used to ignore the module
# 7. The name of the class MUST be 'Module', do not change it.

# Must imports
from slips_files.common.abstracts import Module
import multiprocessing
from slips_files.core.database import __database__
import platform

# Your imports
import json
import configparser
from ipaddress import ip_address
import datetime

class Module(Module, multiprocessing.Process):
    name = 'flowalerts'
    description = 'Alerts about flows: long connection, successful ssh'
    authors = ['Kamila Babayeva', 'Sebastian Garcia','Alya Gomaa']

    def __init__(self, outputqueue, config):
        multiprocessing.Process.__init__(self)
        # All the printing output should be sent to the outputqueue.
        # The outputqueue is connected to another process called OutputProcess
        self.outputqueue = outputqueue
        # In case you need to read the slips.conf configuration file for
        # your own configurations
        self.config = config
        # Start the DB
        __database__.start(self.config)
        # Read the configuration
        self.read_configuration()
        # Retrieve the labels
        self.normal_label = __database__.normal_label
        self.malicious_label = __database__.malicious_label
        # To which channels do you wnat to subscribe? When a message
        # arrives on the channel the module will wakeup
        # The options change, so the last list is on the
        # slips/core/database.py file. However common options are:
        # - new_ip
        # - tw_modified
        # - evidence_added
        self.c1 = __database__.subscribe('new_flow')
        self.c2 = __database__.subscribe('new_ssh')
        self.c3 = __database__.subscribe('new_notice')
        self.c4 = __database__.subscribe('new_ssl')
        self.timeout = None
        # this dict will store connections on port 0 {'srcips':[(ts,dstip)]}
        self.scans = {}

    def read_configuration(self):
        """ Read the configuration file for what we need """
        # Get the pcap filter
        try:
            self.long_connection_threshold = int(self.config.get('flowalerts', 'long_connection_threshold'))
        except (configparser.NoOptionError, configparser.NoSectionError, NameError):
            # There is a conf, but there is no option, or no section or no configuration file specified
            self.long_connection_threshold = 1500
        try:
            self.ssh_succesful_detection_threshold = int(self.config.get('flowalerts', 'ssh_succesful_detection_threshold'))
        except (configparser.NoOptionError, configparser.NoSectionError, NameError):
            # There is a conf, but there is no option, or no section or no configuration file specified
            self.ssh_succesful_detection_threshold = 4290

    def print(self, text, verbose=1, debug=0):
        """
        Function to use to print text using the outputqueue of slips.
        Slips then decides how, when and where to print this text by
        taking all the prcocesses into account

        Input
         verbose: is the minimum verbosity level required for this text to
         be printed
         debug: is the minimum debugging level required for this text to be
         printed
         text: text to print. Can include format like 'Test {}'.format('here')

        If not specified, the minimum verbosity level required is 1, and the
        minimum debugging level is 0
        """

        vd_text = str(int(verbose) * 10 + int(debug))
        self.outputqueue.put(vd_text + '|' + self.name + '|[' + self.name + '] ' + str(text))

<<<<<<< HEAD
    def set_evidence_ssh_successful(self, profileid, twid, saddr, daddr, size, uid, timestamp, by='', ip_state='ip'):
=======
    def set_evidence_ssh_successful(self, profileid, twid, saddr, daddr, size, uid, by='', ip_state='ip'):
>>>>>>> d770ff9b
        """
        Set an evidence for a successful SSH login.
        This is not strictly a detection, but we don't have
        a better way to show it.
        The threat_level is 0.01 to show that this is not a detection
        """

        type_detection = 'ip'
        detection_info = saddr
        type_evidence = 'SSHSuccessful-by-' + by
        threat_level = 0.01
        confidence = 0.5
        description = 'SSH Successful to IP :' + daddr + '. From IP ' + saddr + '. Size: ' + str(size) + '. Detection Model ' + by
        if not twid:
            twid = ''
        __database__.setEvidence(type_detection, detection_info, type_evidence,
<<<<<<< HEAD
                                 threat_level, confidence, description, timestamp, profileid=profileid, twid=twid, uid=uid)
=======
                                 threat_level, confidence, description, profileid=profileid, twid=twid, uid=uid)
>>>>>>> d770ff9b

    def set_evidence_long_connection(self, ip, duration, profileid, twid, uid, ip_state='ip'):
        '''
        Set an evidence for a long connection.
        '''
        type_detection = ip_state
        detection_info = ip
        type_evidence = 'LongConnection'
        threat_level = 10
        confidence = 0.5
        description = 'Long Connection ' + str(duration)
        if not twid:
            twid = ''
        __database__.setEvidence(type_detection, detection_info, type_evidence, threat_level,
                                 confidence, description, profileid=profileid, twid=twid, uid=uid)

<<<<<<< HEAD
    def set_evidence_self_signed_certificates(self, profileid, twid, ip, description, uid, timestamp, ip_state='ip'):
=======
    def set_evidence_self_signed_certificates(self, profileid, twid, ip, description, uid,  ip_state='ip'):
>>>>>>> d770ff9b
        '''
        Set evidence for self signed certificates.
        '''
        confidence = 0.5
        threat_level = 30
        type_detection = 'dstip'
        type_evidence = 'SelfSignedCertificate'
        detection_info = ip
        if not twid:
            twid = ''
        __database__.setEvidence(type_detection, detection_info, type_evidence, threat_level, confidence,
<<<<<<< HEAD
                                 description, timestamp, profileid=profileid, twid=twid, uid=uid)

    def set_evidence_for_multiple_reconnection_attempts(self,profileid, twid, ip, description, uid, timestamp):
=======
                                 description, profileid=profileid, twid=twid, uid=uid)

    def set_evidence_for_multiple_reconnection_attempts(self,profileid, twid, ip, description, uid):
>>>>>>> d770ff9b
        '''
        Set evidence for Reconnection Attempts.
        '''
        confidence = 0.5
        threat_level = 20
        type_detection  = 'dstip'
        type_evidence = 'MultipleReconnectionAttempts'
        detection_info = ip
        if not twid:
            twid = ''
        __database__.setEvidence(type_detection, detection_info, type_evidence, threat_level,
<<<<<<< HEAD
                                 confidence, description, timestamp, profileid=profileid, twid=twid, uid=uid)


    def set_evidence_for_connection_to_multiple_ports(self,profileid, twid, ip, description, uid, timestamp):
=======
                                 confidence, description, profileid=profileid, twid=twid, uid=uid)


    def set_evidence_for_connection_to_multiple_ports(self,profileid, twid, ip, description, uid):
>>>>>>> d770ff9b
        '''
        Set evidence for connection to multiple ports.
        '''
        confidence = 0.5
        threat_level = 20
        type_detection  = 'dstip'
        type_evidence = 'ConnectionToMultiplePorts'
        detection_info = ip
        if not twid:
            twid = ''
        __database__.setEvidence(type_detection, detection_info, type_evidence, threat_level,
<<<<<<< HEAD
                                 confidence, description, timestamp, profileid=profileid, twid=twid, uid=uid)

    def set_evidence_for_invalid_certificates(self,profileid, twid, ip, description, uid, timestamp):
=======
                                 confidence, description, profileid=profileid, twid=twid, uid=uid)

    def set_evidence_for_invalid_certificates(self,profileid, twid, ip, description, uid):
>>>>>>> d770ff9b
        '''
        Set evidence for Invalid SSL certificates.
        '''
        confidence = 0.5
        threat_level = 20
        type_detection  = 'dstip'
        type_evidence = 'InvalidCertificate'
        detection_info = ip
        if not twid:
            twid = ''
        __database__.setEvidence(type_detection, detection_info, type_evidence, threat_level,
<<<<<<< HEAD
                                 confidence, description, timestamp, profileid=profileid, twid=twid, uid=uid)
=======
                                 confidence, description, profileid=profileid, twid=twid, uid=uid)
>>>>>>> d770ff9b

    def check_long_connection(self, dur, daddr, saddr, profileid, twid, uid):
        """
        Check if a duration of the connection is
        above the threshold (more than 25 minutess by default).
        """
        if type(dur) == str:
            dur = float(dur)
        # If duration is above threshold, we should set an evidence
        if dur > self.long_connection_threshold:
            # set "flowalerts-long-connection:malicious" label in the flow (needed for Ensembling module)
            module_name = "flowalerts-long-connection"
            module_label = self.malicious_label

            __database__.set_module_label_to_flow(profileid,
                                                  twid,
                                                  uid,
                                                  module_name,
                                                  module_label)
        else:
            # set "flowalerts-long-connection:normal" label in the flow (needed for Ensembling module)
            module_name = "flowalerts-long-connection"
            module_label = self.normal_label
            __database__.set_module_label_to_flow(profileid,
                                                  twid,
                                                  uid,
                                                  module_name,
                                                  module_label)

<<<<<<< HEAD
    def set_evidence_for_port_0_scanning(self, saddr, diff, profileid, twid, uid, timestamp):
        confidence = 0.8
        threat_level = 20
        type_detection  = 'srcip'
        type_evidence = 'Port0Scanning'
        detection_info = saddr
        # get a unique list of dstips:
        dest_ips = []
        for scan in self.scans[saddr]:
            daddr = scan[1]
            if daddr not in dest_ips: dest_ips.append(daddr)
        description = f'Port 0 is scanned in the following destination IPs: {dest_ips}'
        if not twid:
            twid = ''
        __database__.setEvidence(type_detection, detection_info, type_evidence, threat_level,
                                 confidence, description, timestamp, profileid=profileid, twid=twid, uid=uid)
        # remove this saddr from the scans dict so the dict won't be growing forever
        self.scans.pop(saddr)
=======
    def check_unknown_port(self, dport, proto, daddr, profileid, twid, uid):
        """ Checks dports that are not in our modules/timeline/services.csv file"""
        port_info = __database__.get_port_info(f'{dport}/{proto}')
        if not port_info:
            # we don't have info about this port
            confidence = 1
            threat_level = 20
            type_detection  = 'dport'
            type_evidence = 'UnknownPort'
            detection_info = str(dport)
            description = f'Unknown destination port {dport} to destination IP {daddr}'
            if not twid:
                twid = ''
            __database__.setEvidence(type_detection, detection_info, type_evidence, threat_level,
                                     confidence, description, profileid=profileid, twid=twid)
>>>>>>> d770ff9b

    def run(self):
        # Main loop function
        while True:
            try:

                # ---------------------------- new_flow channel
                message = self.c1.get_message(timeout=0.01)
                # if timewindows are not updated for a long time, Slips is stopped automatically.
                if message and message['data'] == 'stop_process':
                    # confirm that the module is done processing
                    __database__.publish('finished_modules', self.name)
                    return True
                if message and message['channel'] == 'new_flow' and type(message['data']) is not int:
                    data = message['data']
                    # Convert from json to dict
                    data = json.loads(data)
                    profileid = data['profileid']
                    twid = data['twid']
                    # Get flow as a json
                    flow = data['flow']
                    # Convert flow to a dict
                    flow = json.loads(flow)
                    # Convert the common fields to something that can
                    # be interpreted
                    uid = next(iter(flow))
                    flow_dict = json.loads(flow[uid])
                    dur = flow_dict['dur']
                    saddr = flow_dict['saddr']
                    daddr = flow_dict['daddr']
                    origstate = flow_dict['origstate']
                    dport = flow_dict['dport']
                    proto = flow_dict['proto']
                    state = flow_dict['state']
<<<<<<< HEAD
                    timestamp = data['stime']
                    # stime = flow_dict['ts']
                    sport = flow_dict['sport']
=======
                    # stime = flow_dict['ts']
                    # sport = flow_dict['sport']
                    # timestamp = data['stime']
                    dport = flow_dict.get('dport',None)
                    proto = flow_dict.get('proto')
                    # state = flow_dict['state']
>>>>>>> d770ff9b
                    # pkts = flow_dict['pkts']
                    # allbytes = flow_dict['allbytes']
                    # Do not check the duration of the flow if the daddr or
                    # saddr is a  multicast.
                    if not ip_address(daddr).is_multicast and not ip_address(saddr).is_multicast:
                        self.check_long_connection(dur, daddr, saddr, profileid, twid, uid)
                    if dport:
                        self.check_unknown_port(dport, proto, daddr, profileid, twid, uid)

                    # Multiple Reconnection attempts
                    key = saddr + '-' + daddr + ':' + str(dport)
                    if dport != 0 and origstate == 'REJ':
                        current_reconnections = __database__.getReconnectionsForTW(profileid,twid)
                        current_reconnections[key] = current_reconnections.get(key, 0) + 1
                        __database__.setReconnections(profileid, twid, current_reconnections)
                        for key, count_reconnections in current_reconnections.items():
                            if count_reconnections > 1:
                                description = "Multiple reconnection attempts to Destination IP: {} from IP: {}".format(daddr,saddr)
                                self.set_evidence_for_multiple_reconnection_attempts(profileid, twid, daddr, description, uid)

                    # Connection to multiple ports
                    if proto == 'tcp' and state == 'Established':
                        dport_name = flow_dict.get('appproto','')
                        if not dport_name:
                            dport_name = __database__.get_port_info(str(dport) + '/' + proto.lower())
                            if dport_name:
                                dport_name = dport_name.upper()
                        else:
                            dport_name = dport_name.upper()
                        # Consider only unknown services
                        if not dport_name:
                            direction = 'Dst'
                            state = 'Established'
                            protocol = 'TCP'
                            role = 'Client'
                            type_data = 'IPs'
                            dst_IPs_ports = __database__.getDataFromProfileTW(profileid, twid, direction, state, protocol, role, type_data)
                            dstports = list(dst_IPs_ports[daddr]['dstports'])
                            if len(dstports) > 1:
                                description = "Connection to multiple ports {} of Destination IP: {}".format(dstports, daddr)
                                self.set_evidence_for_connection_to_multiple_ports(profileid, twid, daddr, description, uid)


                    # Multiple Reconnection attempts
                    key = saddr + '-' + daddr + ':' + str(dport)
                    if dport != 0 and origstate == 'REJ':
                        current_reconnections = __database__.getReconnectionsForTW(profileid,twid)
                        current_reconnections[key] = current_reconnections.get(key, 0) + 1
                        __database__.setReconnections(profileid, twid, current_reconnections)
                        for key, count_reconnections in current_reconnections.items():
                            if count_reconnections > 1:
                                description = "Multiple reconnection attempts to Destination IP: {} from IP: {}".format(daddr,saddr)
                                self.set_evidence_for_multiple_reconnection_attempts(profileid, twid, daddr, description, uid, timestamp)

                    if sport == 0:
                        # is this an ip scanning another one through port 0?
                        try:
                            self.scans[saddr].append((timestamp,daddr))
                            if len(self.scans[saddr]) >=3:
                                # this is the same srcip scanning 1 or more daddr through port 0
                                # is it in a short period of time?
                                # get first and last tuples
                                first_scan = self.scans[saddr][0]
                                last_scan = self.scans[saddr][-1]
                                # get first and last ts
                                time_of_first_scan = datetime.datetime.fromtimestamp(first_scan[0])
                                time_of_last_scan = datetime.datetime.fromtimestamp(last_scan[0])
                                # get the difference between them in seconds
                                diff = float(str(time_of_last_scan - time_of_first_scan).split(':')[-1])
                                if diff <= 30.00:
                                    self.set_evidence_for_port_0_scanning(saddr, diff, profileid, twid, uid, timestamp)
                        except KeyError:
                            self.scans[saddr] = [(timestamp,daddr)]

                    # Connection to multiple ports
                    if proto == 'tcp' and state == 'Established':
                        dport_name = flow_dict.get('appproto','')
                        if not dport_name:
                            dport_name = __database__.get_port_info(str(dport) + '/' + proto.lower())
                            if dport_name:
                                dport_name = dport_name.upper()
                        # Consider only unknown services
                        else:
                            dport_name = dport_name.upper()
                        # Consider only unknown services
                        if not dport_name:
                            # Connection to multiple ports to the destination IP
                            if profileid.split('_')[1] == saddr:
                                direction = 'Dst'
                                state = 'Established'
                                protocol = 'TCP'
                                role = 'Client'
                                type_data = 'IPs'
                                dst_IPs_ports = __database__.getDataFromProfileTW(profileid, twid, direction, state, protocol, role, type_data)
                                dstports = list(dst_IPs_ports[daddr]['dstports'])
                                if len(dstports) > 1:
                                    description = "Connection to multiple ports {} of Destination IP: {}".format(dstports, daddr)
                                    self.set_evidence_for_connection_to_multiple_ports(profileid, twid, daddr, description, uid, timestamp)
                            # Connection to multiple port to the Source IP. Happens in the mode 'all'
                            elif profileid.split('_')[1] == daddr:
                                direction = 'Src'
                                state = 'Established'
                                protocol = 'TCP'
                                role = 'Server'
                                type_data = 'IPs'
                                src_IPs_ports = __database__.getDataFromProfileTW(profileid, twid, direction, state, protocol, role, type_data)
                                dstports = list(src_IPs_ports[saddr]['dstports'])
                                if len(dstports) > 1:
                                    description = "Connection to multiple ports {} of Source IP: {}".format(dstports, saddr)
                                    self.set_evidence_for_connection_to_multiple_ports(profileid, twid, daddr, description, uid, timestamp)


                # ---------------------------- new_ssh channel
                message = self.c2.get_message(timeout=0.01)
                if message and message['data'] == 'stop_process':
                    # Confirm that the module is done processing
                    __database__.publish('finished_modules', self.name)
                    return True
                if message and message['channel'] == 'new_ssh'  and type(message['data']) is not int:
                    data = message['data']

                    # Convert from json to dict
                    data = json.loads(data)
                    profileid = data['profileid']
                    twid = data['twid']
                    # Get flow as a json
                    flow = data['flow']
                    # Convert flow to a dict
                    flow_dict = json.loads(flow)
                    timestamp = flow_dict['stime']
                    uid = flow_dict['uid']
                    # Try Zeek method to detect if SSh was successful or not.
                    auth_success = flow_dict['auth_success']
                    if auth_success:
                        # time.sleep(10) # This logic should be fixed, it stops the whole module.
                        original_ssh_flow = __database__.get_flow(profileid, twid, uid)
                        original_flow_uid = next(iter(original_ssh_flow))
                        if original_ssh_flow[original_flow_uid]:
                            ssh_flow_dict = json.loads(original_ssh_flow[original_flow_uid])
                            daddr = ssh_flow_dict['daddr']
                            saddr = ssh_flow_dict['saddr']
                            size = ssh_flow_dict['allbytes']
<<<<<<< HEAD
                            self.set_evidence_ssh_successful(profileid, twid, saddr, daddr, size, uid, timestamp, by='Zeek')
=======
                            self.set_evidence_ssh_successful(profileid, twid, saddr, daddr, size, uid, by='Zeek')
>>>>>>> d770ff9b
                    else:
                        # Try Slips method to detect if SSH was successful.
                        # time.sleep(10) # This logic should be fixed, it stops the whole module.
                        original_ssh_flow = __database__.get_flow(profileid, twid, uid)
                        original_flow_uid = next(iter(original_ssh_flow))
                        if original_ssh_flow[original_flow_uid]:
                            ssh_flow_dict = json.loads(original_ssh_flow[original_flow_uid])
                            daddr = ssh_flow_dict['daddr']
                            saddr = ssh_flow_dict['saddr']
                            size = ssh_flow_dict['allbytes']
                            if size > self.ssh_succesful_detection_threshold:
                                # Set the evidence because there is no
                                # easier way to show how Slips detected
                                # the successful ssh and not Zeek
<<<<<<< HEAD
                                self.set_evidence_ssh_successful(profileid, twid, saddr, daddr, size, uid, timestamp, by='Slips')
=======
                                self.set_evidence_ssh_successful(profileid, twid, saddr, daddr, size, uid, by='Slips')
>>>>>>> d770ff9b
                            else:
                                # self.print(f'NO Successsul SSH recived: {data}', 1, 0)
                                pass

                # ---------------------------- new_notice channel
                # Check for self signed certificates in new_notice channel (notice.log)
                message = self.c3.get_message(timeout=0.01)
                if message and message['data'] == 'stop_process':
                    # Confirm that the module is done processing
                    __database__.publish('finished_modules', self.name)
                    return True
                if message and message['channel'] == 'new_notice':
                    data = message['data']
                    if type(data) == str:
                        # Convert from json to dict
                        data = json.loads(data)
                        profileid = data['profileid']
                        twid = data['twid']
                        # Get flow as a json
                        flow = data['flow']
                        # Convert flow to a dict
                        flow = json.loads(flow)
<<<<<<< HEAD
                        timestamp = flow['stime']
=======
>>>>>>> d770ff9b
                        uid = data['uid']
                        msg = flow['msg']
                        note = flow['note']
                        # We're looking for self signed certs in notice.log in the 'msg' field
                        if 'self signed' in msg or 'self-signed' in msg:
                            ip = flow['daddr']
                            description = 'Self-signed certificate. Destination IP: {}'.format(ip)
                            confidence = 0.5
                            threat_level = 30
                            type_detection = 'dstip'
                            type_evidence = 'SelfSignedCertificate'
                            detection_info = ip
                            __database__.setEvidence(type_detection, detection_info, type_evidence,
<<<<<<< HEAD
                                                     threat_level, confidence, description, timestamp, profileid=profileid, twid=twid, uid=uid)
=======
                                                     threat_level, confidence, description, profileid=profileid, twid=twid, uid=uid)
>>>>>>> d770ff9b
                            self.print(description, 3, 0)

                        # We're looking for port scans in notice.log in the note field
                        if 'Port_Scan' in note:
                            # Vertical port scan
                            # confidence = 1 because this detection is comming from a zeek file so we're sure it's accurate
                            confidence = 1
                            threat_level = 60
                            # msg example: 192.168.1.200 has scanned 60 ports of 192.168.1.102
                            description = 'Zeek: Vertical port scan. ' + msg
                            type_evidence = 'PortScanType1'
                            type_detection = 'dstip'
                            detection_info = flow.get('scanning_ip','')
                            __database__.setEvidence(type_detection, detection_info, type_evidence,
<<<<<<< HEAD
                                                 threat_level, confidence, description, timestamp, profileid=profileid, twid=twid, uid=uid)
=======
                                                 threat_level, confidence, description, profileid=profileid, twid=twid, uid=uid)
>>>>>>> d770ff9b
                            self.print(description, 3, 0)
                        if 'SSL certificate validation failed' in msg:
                            profileid = data['profileid']
                            twid = data['twid']
                            ip = flow['daddr']
                            # get the description inside parenthesis
                            description = msg + ' Destination IP: {}'.format(ip)
<<<<<<< HEAD
                            self.set_evidence_for_invalid_certificates(profileid,twid, ip, description, uid, timestamp)
=======
                            self.set_evidence_for_invalid_certificates(profileid,twid, ip, description, uid)
>>>>>>> d770ff9b
                            self.print(description, 3, 0)

                        if 'Address_Scan' in note:
                            # Horizontal port scan
                            confidence = 1
                            threat_level = 60
                            description = 'Zeek: Horizontal port scan. ' + msg
                            type_evidence = 'PortScanType2'
                            type_detection = 'dport'
                            detection_info = flow.get('scanned_port','')
                            __database__.setEvidence(type_detection, detection_info, type_evidence,
<<<<<<< HEAD
                                                 threat_level, confidence, description, timestamp, profileid=profileid, twid=twid, uid=uid)
=======
                                                 threat_level, confidence, description, profileid=profileid, twid=twid, uid=uid)
>>>>>>> d770ff9b
                            self.print(description, 3, 0)
                        if 'Password_Guessing' in note:
                            # Vertical port scan
                            # confidence = 1 because this detection is comming from a zeek file so we're sure it's accurate
                            confidence = 1
                            threat_level = 60
                            # msg example: 192.168.1.200 has scanned 60 ports of 192.168.1.102
                            description = 'Zeek: Password_Guessing. ' + msg
                            type_evidence = 'Password_Guessing'
                            type_detection = 'dstip'
                            detection_info = flow.get('scanning_ip','')
                            __database__.setEvidence(type_detection, detection_info, type_evidence,
                                                 threat_level, confidence, description, timestamp, profileid=profileid, twid=twid, uid=uid)
                            self.print(description, 3, 0)
                # ---------------------------- new_ssl channel
                message = self.c4.get_message(timeout=0.01)
                if message and message['data'] == 'stop_process':
                    # Confirm that the module is done processing
                    __database__.publish('finished_modules', self.name)
                    return True
                if message and message['channel'] == 'new_ssl':
                    # Check for self signed certificates in new_ssl channel (ssl.log)
                    data = message['data']
                    if type(data) == str:
                        # Convert from json to dict
                        data = json.loads(data)
                        # Get flow as a json
                        flow = data['flow']
                        # Convert flow to a dict
                        flow = json.loads(flow)
                        uid = flow['uid']
<<<<<<< HEAD
                        timestamp = flow['stime']
=======
>>>>>>> d770ff9b
                        if 'self signed' in flow['validation_status']:
                            profileid = data['profileid']
                            twid = data['twid']
                            ip = flow['daddr']
                            server_name = flow.get('server_name') # returns None if not found
                            # if server_name is not None or not empty
                            if not server_name:
                                description = 'Self-signed certificate. Destination IP: {}'.format(ip)
                            else:
                                description = 'Self-signed certificate. Destination IP: {}, SNI: {}'.format(ip, server_name)
<<<<<<< HEAD
                            self.set_evidence_self_signed_certificates(profileid,twid, ip, description, uid, timestamp)
=======

                            self.set_evidence_self_signed_certificates(profileid,twid, ip, description, uid)
>>>>>>> d770ff9b
                            self.print(description, 3, 0)
            except KeyboardInterrupt:
                return True
            except Exception as inst:
                self.print('Problem on the run()', 0, 1)
                self.print(str(type(inst)), 0, 1)
                self.print(str(inst.args), 0, 1)
                self.print(str(inst), 0, 1)
                return True<|MERGE_RESOLUTION|>--- conflicted
+++ resolved
@@ -92,11 +92,7 @@
         vd_text = str(int(verbose) * 10 + int(debug))
         self.outputqueue.put(vd_text + '|' + self.name + '|[' + self.name + '] ' + str(text))
 
-<<<<<<< HEAD
-    def set_evidence_ssh_successful(self, profileid, twid, saddr, daddr, size, uid, timestamp, by='', ip_state='ip'):
-=======
-    def set_evidence_ssh_successful(self, profileid, twid, saddr, daddr, size, uid, by='', ip_state='ip'):
->>>>>>> d770ff9b
+    def set_evidence_ssh_successful(self, profileid, twid, saddr, daddr, size, by, ip_state='ip'):
         """
         Set an evidence for a successful SSH login.
         This is not strictly a detection, but we don't have
@@ -113,11 +109,7 @@
         if not twid:
             twid = ''
         __database__.setEvidence(type_detection, detection_info, type_evidence,
-<<<<<<< HEAD
                                  threat_level, confidence, description, timestamp, profileid=profileid, twid=twid, uid=uid)
-=======
-                                 threat_level, confidence, description, profileid=profileid, twid=twid, uid=uid)
->>>>>>> d770ff9b
 
     def set_evidence_long_connection(self, ip, duration, profileid, twid, uid, ip_state='ip'):
         '''
@@ -134,11 +126,7 @@
         __database__.setEvidence(type_detection, detection_info, type_evidence, threat_level,
                                  confidence, description, profileid=profileid, twid=twid, uid=uid)
 
-<<<<<<< HEAD
-    def set_evidence_self_signed_certificates(self, profileid, twid, ip, description, uid, timestamp, ip_state='ip'):
-=======
-    def set_evidence_self_signed_certificates(self, profileid, twid, ip, description, uid,  ip_state='ip'):
->>>>>>> d770ff9b
+    def set_evidence_self_signed_certificates(self, profileid, twid, ip, description,  ip_state='ip'):
         '''
         Set evidence for self signed certificates.
         '''
@@ -149,58 +137,9 @@
         detection_info = ip
         if not twid:
             twid = ''
-        __database__.setEvidence(type_detection, detection_info, type_evidence, threat_level, confidence,
-<<<<<<< HEAD
-                                 description, timestamp, profileid=profileid, twid=twid, uid=uid)
-
-    def set_evidence_for_multiple_reconnection_attempts(self,profileid, twid, ip, description, uid, timestamp):
-=======
-                                 description, profileid=profileid, twid=twid, uid=uid)
-
-    def set_evidence_for_multiple_reconnection_attempts(self,profileid, twid, ip, description, uid):
->>>>>>> d770ff9b
-        '''
-        Set evidence for Reconnection Attempts.
-        '''
-        confidence = 0.5
-        threat_level = 20
-        type_detection  = 'dstip'
-        type_evidence = 'MultipleReconnectionAttempts'
-        detection_info = ip
-        if not twid:
-            twid = ''
-        __database__.setEvidence(type_detection, detection_info, type_evidence, threat_level,
-<<<<<<< HEAD
-                                 confidence, description, timestamp, profileid=profileid, twid=twid, uid=uid)
-
-
-    def set_evidence_for_connection_to_multiple_ports(self,profileid, twid, ip, description, uid, timestamp):
-=======
-                                 confidence, description, profileid=profileid, twid=twid, uid=uid)
-
-
-    def set_evidence_for_connection_to_multiple_ports(self,profileid, twid, ip, description, uid):
->>>>>>> d770ff9b
-        '''
-        Set evidence for connection to multiple ports.
-        '''
-        confidence = 0.5
-        threat_level = 20
-        type_detection  = 'dstip'
-        type_evidence = 'ConnectionToMultiplePorts'
-        detection_info = ip
-        if not twid:
-            twid = ''
-        __database__.setEvidence(type_detection, detection_info, type_evidence, threat_level,
-<<<<<<< HEAD
-                                 confidence, description, timestamp, profileid=profileid, twid=twid, uid=uid)
-
-    def set_evidence_for_invalid_certificates(self,profileid, twid, ip, description, uid, timestamp):
-=======
-                                 confidence, description, profileid=profileid, twid=twid, uid=uid)
-
-    def set_evidence_for_invalid_certificates(self,profileid, twid, ip, description, uid):
->>>>>>> d770ff9b
+        __database__.setEvidence(type_detection, detection_info, type_evidence, threat_level, confidence, description, profileid=profileid, twid=twid)
+
+    def set_evidence_for_invalid_certificates(self,profileid, twid, ip, description):
         '''
         Set evidence for Invalid SSL certificates.
         '''
@@ -211,12 +150,7 @@
         detection_info = ip
         if not twid:
             twid = ''
-        __database__.setEvidence(type_detection, detection_info, type_evidence, threat_level,
-<<<<<<< HEAD
-                                 confidence, description, timestamp, profileid=profileid, twid=twid, uid=uid)
-=======
-                                 confidence, description, profileid=profileid, twid=twid, uid=uid)
->>>>>>> d770ff9b
+        __database__.setEvidence(type_detection, detection_info, type_evidence, threat_level, confidence, description, profileid=profileid, twid=twid)
 
     def check_long_connection(self, dur, daddr, saddr, profileid, twid, uid):
         """
@@ -245,43 +179,6 @@
                                                   uid,
                                                   module_name,
                                                   module_label)
-
-<<<<<<< HEAD
-    def set_evidence_for_port_0_scanning(self, saddr, diff, profileid, twid, uid, timestamp):
-        confidence = 0.8
-        threat_level = 20
-        type_detection  = 'srcip'
-        type_evidence = 'Port0Scanning'
-        detection_info = saddr
-        # get a unique list of dstips:
-        dest_ips = []
-        for scan in self.scans[saddr]:
-            daddr = scan[1]
-            if daddr not in dest_ips: dest_ips.append(daddr)
-        description = f'Port 0 is scanned in the following destination IPs: {dest_ips}'
-        if not twid:
-            twid = ''
-        __database__.setEvidence(type_detection, detection_info, type_evidence, threat_level,
-                                 confidence, description, timestamp, profileid=profileid, twid=twid, uid=uid)
-        # remove this saddr from the scans dict so the dict won't be growing forever
-        self.scans.pop(saddr)
-=======
-    def check_unknown_port(self, dport, proto, daddr, profileid, twid, uid):
-        """ Checks dports that are not in our modules/timeline/services.csv file"""
-        port_info = __database__.get_port_info(f'{dport}/{proto}')
-        if not port_info:
-            # we don't have info about this port
-            confidence = 1
-            threat_level = 20
-            type_detection  = 'dport'
-            type_evidence = 'UnknownPort'
-            detection_info = str(dport)
-            description = f'Unknown destination port {dport} to destination IP {daddr}'
-            if not twid:
-                twid = ''
-            __database__.setEvidence(type_detection, detection_info, type_evidence, threat_level,
-                                     confidence, description, profileid=profileid, twid=twid)
->>>>>>> d770ff9b
 
     def run(self):
         # Main loop function
@@ -316,18 +213,9 @@
                     dport = flow_dict['dport']
                     proto = flow_dict['proto']
                     state = flow_dict['state']
-<<<<<<< HEAD
                     timestamp = data['stime']
                     # stime = flow_dict['ts']
                     sport = flow_dict['sport']
-=======
-                    # stime = flow_dict['ts']
-                    # sport = flow_dict['sport']
-                    # timestamp = data['stime']
-                    dport = flow_dict.get('dport',None)
-                    proto = flow_dict.get('proto')
-                    # state = flow_dict['state']
->>>>>>> d770ff9b
                     # pkts = flow_dict['pkts']
                     # allbytes = flow_dict['allbytes']
                     # Do not check the duration of the flow if the daddr or
@@ -336,40 +224,6 @@
                         self.check_long_connection(dur, daddr, saddr, profileid, twid, uid)
                     if dport:
                         self.check_unknown_port(dport, proto, daddr, profileid, twid, uid)
-
-                    # Multiple Reconnection attempts
-                    key = saddr + '-' + daddr + ':' + str(dport)
-                    if dport != 0 and origstate == 'REJ':
-                        current_reconnections = __database__.getReconnectionsForTW(profileid,twid)
-                        current_reconnections[key] = current_reconnections.get(key, 0) + 1
-                        __database__.setReconnections(profileid, twid, current_reconnections)
-                        for key, count_reconnections in current_reconnections.items():
-                            if count_reconnections > 1:
-                                description = "Multiple reconnection attempts to Destination IP: {} from IP: {}".format(daddr,saddr)
-                                self.set_evidence_for_multiple_reconnection_attempts(profileid, twid, daddr, description, uid)
-
-                    # Connection to multiple ports
-                    if proto == 'tcp' and state == 'Established':
-                        dport_name = flow_dict.get('appproto','')
-                        if not dport_name:
-                            dport_name = __database__.get_port_info(str(dport) + '/' + proto.lower())
-                            if dport_name:
-                                dport_name = dport_name.upper()
-                        else:
-                            dport_name = dport_name.upper()
-                        # Consider only unknown services
-                        if not dport_name:
-                            direction = 'Dst'
-                            state = 'Established'
-                            protocol = 'TCP'
-                            role = 'Client'
-                            type_data = 'IPs'
-                            dst_IPs_ports = __database__.getDataFromProfileTW(profileid, twid, direction, state, protocol, role, type_data)
-                            dstports = list(dst_IPs_ports[daddr]['dstports'])
-                            if len(dstports) > 1:
-                                description = "Connection to multiple ports {} of Destination IP: {}".format(dstports, daddr)
-                                self.set_evidence_for_connection_to_multiple_ports(profileid, twid, daddr, description, uid)
-
 
                     # Multiple Reconnection attempts
                     key = saddr + '-' + daddr + ':' + str(dport)
@@ -470,11 +324,7 @@
                             daddr = ssh_flow_dict['daddr']
                             saddr = ssh_flow_dict['saddr']
                             size = ssh_flow_dict['allbytes']
-<<<<<<< HEAD
                             self.set_evidence_ssh_successful(profileid, twid, saddr, daddr, size, uid, timestamp, by='Zeek')
-=======
-                            self.set_evidence_ssh_successful(profileid, twid, saddr, daddr, size, uid, by='Zeek')
->>>>>>> d770ff9b
                     else:
                         # Try Slips method to detect if SSH was successful.
                         # time.sleep(10) # This logic should be fixed, it stops the whole module.
@@ -489,11 +339,7 @@
                                 # Set the evidence because there is no
                                 # easier way to show how Slips detected
                                 # the successful ssh and not Zeek
-<<<<<<< HEAD
                                 self.set_evidence_ssh_successful(profileid, twid, saddr, daddr, size, uid, timestamp, by='Slips')
-=======
-                                self.set_evidence_ssh_successful(profileid, twid, saddr, daddr, size, uid, by='Slips')
->>>>>>> d770ff9b
                             else:
                                 # self.print(f'NO Successsul SSH recived: {data}', 1, 0)
                                 pass
@@ -516,10 +362,7 @@
                         flow = data['flow']
                         # Convert flow to a dict
                         flow = json.loads(flow)
-<<<<<<< HEAD
                         timestamp = flow['stime']
-=======
->>>>>>> d770ff9b
                         uid = data['uid']
                         msg = flow['msg']
                         note = flow['note']
@@ -533,11 +376,7 @@
                             type_evidence = 'SelfSignedCertificate'
                             detection_info = ip
                             __database__.setEvidence(type_detection, detection_info, type_evidence,
-<<<<<<< HEAD
                                                      threat_level, confidence, description, timestamp, profileid=profileid, twid=twid, uid=uid)
-=======
-                                                     threat_level, confidence, description, profileid=profileid, twid=twid, uid=uid)
->>>>>>> d770ff9b
                             self.print(description, 3, 0)
 
                         # We're looking for port scans in notice.log in the note field
@@ -552,11 +391,7 @@
                             type_detection = 'dstip'
                             detection_info = flow.get('scanning_ip','')
                             __database__.setEvidence(type_detection, detection_info, type_evidence,
-<<<<<<< HEAD
                                                  threat_level, confidence, description, timestamp, profileid=profileid, twid=twid, uid=uid)
-=======
-                                                 threat_level, confidence, description, profileid=profileid, twid=twid, uid=uid)
->>>>>>> d770ff9b
                             self.print(description, 3, 0)
                         if 'SSL certificate validation failed' in msg:
                             profileid = data['profileid']
@@ -564,11 +399,7 @@
                             ip = flow['daddr']
                             # get the description inside parenthesis
                             description = msg + ' Destination IP: {}'.format(ip)
-<<<<<<< HEAD
                             self.set_evidence_for_invalid_certificates(profileid,twid, ip, description, uid, timestamp)
-=======
-                            self.set_evidence_for_invalid_certificates(profileid,twid, ip, description, uid)
->>>>>>> d770ff9b
                             self.print(description, 3, 0)
 
                         if 'Address_Scan' in note:
@@ -580,11 +411,7 @@
                             type_detection = 'dport'
                             detection_info = flow.get('scanned_port','')
                             __database__.setEvidence(type_detection, detection_info, type_evidence,
-<<<<<<< HEAD
                                                  threat_level, confidence, description, timestamp, profileid=profileid, twid=twid, uid=uid)
-=======
-                                                 threat_level, confidence, description, profileid=profileid, twid=twid, uid=uid)
->>>>>>> d770ff9b
                             self.print(description, 3, 0)
                         if 'Password_Guessing' in note:
                             # Vertical port scan
@@ -616,10 +443,7 @@
                         # Convert flow to a dict
                         flow = json.loads(flow)
                         uid = flow['uid']
-<<<<<<< HEAD
                         timestamp = flow['stime']
-=======
->>>>>>> d770ff9b
                         if 'self signed' in flow['validation_status']:
                             profileid = data['profileid']
                             twid = data['twid']
@@ -630,12 +454,7 @@
                                 description = 'Self-signed certificate. Destination IP: {}'.format(ip)
                             else:
                                 description = 'Self-signed certificate. Destination IP: {}, SNI: {}'.format(ip, server_name)
-<<<<<<< HEAD
                             self.set_evidence_self_signed_certificates(profileid,twid, ip, description, uid, timestamp)
-=======
-
-                            self.set_evidence_self_signed_certificates(profileid,twid, ip, description, uid)
->>>>>>> d770ff9b
                             self.print(description, 3, 0)
             except KeyboardInterrupt:
                 return True
