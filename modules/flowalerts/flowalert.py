--- conflicted
+++ resolved
@@ -145,18 +145,11 @@
         detection_info = ip
         type_evidence = 'LongConnection'
         threat_level = 0.5
-<<<<<<< HEAD
         # confidence depends on how long the connection
         # scale the confidence from 0 to 1, 1 means 24 hours long
         confidence = 1/(3600*24)*(duration-3600*24)+1
         ip_identification = __database__.getIPIdentification(ip)
         description = 'Long Connection ' + str(duration) + f'. {ip_identification}'
-=======
-        # the confidence depends on how long the connection
-        # scale the confidence from 0 to 1, 1 means 24 hours long
-        confidence = 1/(3600*24)*(duration-3600*24)+1
-        description = 'Long Connection ' + str(duration)
->>>>>>> 231f584a
         if not twid:
             twid = ''
         __database__.setEvidence(type_detection, detection_info, type_evidence, threat_level,
@@ -392,26 +385,18 @@
                 type_evidence = 'ConnectionWithoutDNS'
                 detection_info = daddr
                 confidence = 0.8
-<<<<<<< HEAD
                 ip_identification = __database__.getIPIdentification(daddr)
                 description = f'a connection without DNS resolution to IP: {daddr}. {ip_identification}'
-=======
-                description = f'a connection without DNS resolution to IP: {daddr}'
->>>>>>> 231f584a
                 if not twid:
                     twid = ''
                 __database__.setEvidence(type_detection, detection_info, type_evidence, threat_level, confidence,
                                          description, timestamp, profileid=profileid, twid=twid, uid=uid)
                 # This UID will never appear again, so we can remove it and
                 # free some memory
-<<<<<<< HEAD
                 try:
                     self.connections_checked_in_conn_dns_timer_thread.remove(uid)
                 except ValueError:
                     pass
-=======
-                self.connections_checked_in_timer_thread.remove(uid)
->>>>>>> 231f584a
 
     def check_dns_resolution_without_connection(self, domain, answers, timestamp, profileid, twid, uid):
         """
@@ -577,7 +562,8 @@
             self.print(str(inst.args), 0, 1)
             self.print(str(inst), 0, 1)
 
-    def set_evidence_malicious_JA3(self, daddr, profileid, twid, description, uid, timestamp, threat_level):
+
+    def set_evidence_malicious_JA3(self,daddr, profileid, twid, description, uid, timestamp, alert: bool, confidence):
         """
         :param alert: is True only if the confidence of the JA3 feed is > 0.5 so we generate an alert
         """
