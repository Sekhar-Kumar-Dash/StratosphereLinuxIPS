# Ths is a template module for you to copy and create your own slips module
# Instructions
# 1. Create a new folder on ./modules with the name of your template. Example:
#    mkdir modules/anomaly_detector
# 2. Copy this template file in that folder.
#    cp modules/template/template.py modules/anomaly_detector/anomaly_detector.py
# 3. Make it a module
#    touch modules/template/__init__.py
# 4. Change the name of the module, description and author in the variables
# 5. The file name of the python module (template.py) MUST be the same as the name of the folder (template)
# 6. The variable 'name' MUST have the public name of this module. This is used to ignore the module
# 7. The name of the class MUST be 'Module', do not change it.

# Must imports
from slips_files.common.abstracts import Module
import multiprocessing
from slips_files.core.database import __database__
import platform
import sys

# Your imports
import os
import shutil
import json
import subprocess

class Module(Module, multiprocessing.Process):
    """Data should be passed to this module as a json encoded python dict,
    by default this module flushes all slipsBlocking chains before it starts """
    # Name: short name of the module. Do not use spaces
    name = 'Blocking'
    description = 'Module to block IPs connecting to this device'
<<<<<<< HEAD
    authors = ['Sebastian Garcia, Alya Gomaa']
=======
    authors = ['Kamila Babayeva, Sebastian Garcia, Alya Gomaa']
>>>>>>> d80c6726

    def __init__(self, outputqueue, config):
        multiprocessing.Process.__init__(self)
        # All the printing output should be sent to the outputqueue.
        # The outputqueue is connected to another process called OutputProcess
        self.outputqueue = outputqueue
        # In case you need to read the slips.conf configuration file for
        # your own configurations
        self.config = config
        # Start the DB
        __database__.start(self.config)
        # To which channels do you wnat to subscribe? When a message
        # arrives on the channel the module will wakeup
        # The options change, so the last list is on the
        # slips/core/database.py file. However common options are:
        # - new_ip
        # - tw_modified
        # - evidence_added
        self.c1 = __database__.subscribe('new_blocking')
<<<<<<< HEAD
        self.timeout = None
        self.set_sudo_according_to_env()


        # self.test()

    def test(self):
        """ For debugging purposes, once we're done with the module we'll delete it """

        if not self.is_ip_blocked('2.2.0.0'):
            blocking_data = {
                          "ip"       : "2.2.0.0",
                          "block"    : True ,
                          "from"     : True ,
                          "to"       : True ,
                          # "dport"    : Optional destination port number
                          # "sport"    : Optional source port number
                          # "protocol" : Optional protocol
                      }
            # Example of passing blocking_data to this module:
            blocking_data = json.dumps(blocking_data)
            __database__.publish('new_blocking', blocking_data )
            self.print("Blocked ip.")
        else:
            self.print("IP is already blocked.")

    def set_sudo_according_to_env(self):
        """ Check if running in host or in docker and sets sudo string accordingly.
            There's no sudo in docker so we need to execute all commands without it
         """
        # This env variable is defined in the Dockerfile
        self.running_in_docker = os.environ.get('IS_IN_A_DOCKER_CONTAINER', False)
        if self.running_in_docker:
            self.sudo = ''
=======
        self.set_sudo_according_to_env()
        # Set the timeout based on the platform. This is because the
        # pyredis lib does not have officially recognized the
        # timeout=None as it works in only macos and timeout=-1 as it only works in linux
        if platform.system() == 'Darwin':
            self.platform_system = 'Darwin'
            # macos
            self.timeout = None
        elif platform.system() == 'Linux':
            self.platform_system = 'Linux'
            # linux
            self.timeout = None
>>>>>>> d80c6726
        else:
            self.sudo = 'sudo '

        # self.test()

    def test(self):
        """ For debugging purposes, once we're done with the module we'll delete it """

        if not self.is_ip_blocked('2.2.0.0'):
            blocking_data = {
                          "ip"       : "2.2.0.0",
                          "block"    : True ,
                          "from"     : True ,
                          "to"       : True ,
                          # "dport"    : Optional destination port number
                          # "sport"    : Optional source port number
                          # "protocol" : Optional protocol
                      }
            # Example of passing blocking_data to this module:
            blocking_data = json.dumps(blocking_data)
            __database__.publish('new_blocking', blocking_data )
            self.print("Blocked ip.")
        else:
            self.print("IP is already blocked.")

    def set_sudo_according_to_env(self):
        """ Check if running in host or in docker and sets sudo string accordingly.
            There's no sudo in docker so we need to execute all commands without it
         """
        # This env variable is defined in the Dockerfile
        self.running_in_docker = os.environ.get('IS_IN_A_DOCKER_CONTAINER', False)
        if self.running_in_docker:
            self.sudo = ''
        else:
            self.sudo = 'sudo '

    def print(self, text, verbose=1, debug=0):
        """
        Function to use to print text using the outputqueue of slips.
        Slips then decides how, when and where to print this text by
        taking all the prcocesses into account

        Input
         verbose: is the minimum verbosity level required for this text to
         be printed
         debug: is the minimum debugging level required for this text to be
         printed
         text: text to print. Can include format like 'Test {}'.format('here')

        If not specified, the minimum verbosity level required is 1, and the
        minimum debugging level is 0
        """

        vd_text = str(int(verbose) * 10 + int(debug))
        self.outputqueue.put(vd_text + '|' + self.name + '|[' + self.name + '] ' + str(text))

    def determine_linux_firewall(self):
        """ Returns the currently installed firewall and installs iptables if none was found """

        if shutil.which('iptables'):
            # comes pre installed in docker
            return 'iptables'
        elif shutil.which('nftables'):
            return 'nftables'
        else:
            # no firewall installed
            return None

    def delete_iptables_chain(self):
        """ Flushes and deletes everything in slipsBlocking chain """
        # check if slipsBlocking chain exists before flushing it and suppress stderr and stdout while checking
        # 0 means it exists
        if os.system(self.sudo + "iptables -nvL slipsBlocking >/dev/null 2>&1") == 0:
            # Delete all references to slipsBlocking inserted in INPUT OUTPUT and FORWARD before deleting the chain
            os.system(self.sudo + 'iptables -D INPUT -j slipsBlocking >/dev/null 2>&1')
            os.system(self.sudo + 'iptables -D OUTPUT -j slipsBlocking >/dev/null 2>&1')
            os.system(self.sudo + 'iptables -D FORWARD -j slipsBlocking >/dev/null 2>&1')
            # flush all the rules in slipsBlocking
            os.system(self.sudo + 'iptables -F slipsBlocking >/dev/null 2>&1')
            # Delete slipsBlocking chain from iptables
            os.system(self.sudo + 'iptables -X slipsBlocking >/dev/null 2>&1')

    def get_cmd_output(self,command):
        """ Executes a command and returns the output """

        # Execute command
        result = subprocess.run(command.split(), stdout=subprocess.PIPE)
        # Get command output
        return result.stdout.decode('utf-8')

    def initialize_chains_in_firewall(self):
        """ For linux: Adds a chain to iptables or a table to nftables called
            slipsBlocking where all the rules will reside """

        if self.platform_system == 'Linux':
            # Get the user's currently installed firewall
            self.firewall = self.determine_linux_firewall()
            if self.firewall == 'iptables':
                # delete any pre existing slipsBlocking rules that may conflict before adding a new one
                # self.delete_iptables_chain()
                self.print('Executing "sudo iptables -N slipsBlocking"',6,0)
                # Add a new chain to iptables
                os.system(self.sudo + 'iptables -N slipsBlocking')

                # Check if we're already redirecting to slipsBlocking chain
                INPUT_chain_rules = self.get_cmd_output(self.sudo + " iptables -nvL INPUT")
                OUTPUT_chain_rules = self.get_cmd_output(self.sudo + " iptables -nvL OUTPUT")
                FORWARD_chain_rules = self.get_cmd_output(self.sudo + " iptables -nvL FORWARD")
                # Redirect the traffic from all other chains to slipsBlocking so rules
                # in any pre-existing chains dont override it
                # -I to insert slipsBlocking at the top of the INPUT, OUTPUT and FORWARD chains
                if 'slipsBlocking' not in INPUT_chain_rules :
                    os.system(self.sudo + 'iptables -I INPUT -j slipsBlocking >/dev/null 2>&1')
                if 'slipsBlocking' not in OUTPUT_chain_rules :
                    os.system(self.sudo + 'iptables -I OUTPUT -j slipsBlocking >/dev/null 2>&1')
                if 'slipsBlocking' not in FORWARD_chain_rules :
                    os.system(self.sudo + 'iptables -I FORWARD -j slipsBlocking >/dev/null 2>&1')

            elif self.firewall == 'nftables':
                self.print('Executing "sudo nft add table inet slipsBlocking"',6,0)
                # Add a new nft table that uses the inet family (ipv4,ipv6)
                os.system(self.sudo + "nft add table inet slipsBlocking")
                # TODO: HANDLE NFT TABLE
            elif not self.running_in_docker and self.firewall == None :
                # user doesn't have a firewall
                self.print("iptables is not installed. Blocking module is quitting.")
                pass
        elif self.platform_system == 'Darwin':
            self.print('Mac OS blocking is not supported yet.')

    def exec_iptables_command(self,
                              action, ip_to_block,
                              flag, options):
        """
        Constructs the iptables rule/command based on the options sent in the message
        flag options:
          -s : to block traffic from source ip
          -d : to block to destination ip
        action options:
          insert : to insert a new rule at the top of slipsBlocking list
          delete : to delete an existing rule
        """

        command = self.sudo + "iptables --" + action + " slipsBlocking " + flag + " " + ip_to_block
        # Add the options constructed in block_ip or unblock_ip to the iptables command
        for key in options.keys():
            command += options[key]
        command += " -j DROP"
        self.print("Executing: '" + command +" '",6,0)
        # Execute
        exit_status = os.system(command)
        # 0 is the success value
        if exit_status != 0:
            self.print("Error executing " + command, verbose=1, debug=1)
            return 1  # failed to execute command
        else:
            return 0  # success

    def is_ip_blocked(self, ip) -> bool:
        """ Checks if ip is already blocked or not """

        command = self.sudo + 'iptables -L slipsBlocking -v -n'
        # Execute command
        result = subprocess.run(command.split(), stdout=subprocess.PIPE)
        result = result.stdout.decode('utf-8')
        return ip in result

    def block_ip(self, ip_to_block=None, from_=True, to=True,
                 dport=None, sport=None, protocol=None):
        """
            This function determines the user's platform and firewall and calls
            the appropriate function to add the rules to the used firewall.
            By default this function blocks all traffic from and to the given ip.
        """

        # Make sure ip isn't already blocked before blocking
        if type(ip_to_block) == str and self.is_ip_blocked(ip_to_block) is False:
            # Block this ip in iptables
            if self.platform_system == 'Linux':
                # Blocking in iptables
                if self.firewall == 'iptables':
                    # Set the default behaviour to block all traffic from and to an ip
                    if from_ is None and to is None:
                        from_, to = True, True
                    # This dictionary will be used to construct the rule
                    options = {
                        "protocol" : " -p " + protocol if protocol is not None else '' ,
                        "dport"    : " --dport " + str(dport)  if dport is not None else '',
                        "sport"    : " --sport " + str(sport)  if sport is not None else '',
                    }

                    if from_:
                        # Add rule to block traffic from source ip_to_block (-s)
                        exit_status = self.exec_iptables_command(action='insert',
                                                                 ip_to_block=ip_to_block,
                                                                 flag='-s',
                                                                 options=options)
                    if to:
                        # Add rule to block traffic to ip_to_block (-d)
                        exit_status = self.exec_iptables_command(action='insert',
                                                                 ip_to_block=ip_to_block,
                                                                 flag='-d',
                                                                 options=options)
                    if exit_status:
                            # Successfully blocked an ip
                            self.print("Blocked: " + ip_to_block)
            elif self.platform_system == 'Darwin':
                # Blocking in MacOS
                self.print('Mac OS blocking is not supported yet.')

<<<<<<< HEAD
        
    def handle_stop_process_message(self, message):
        """ Deletes slipsBlocking chain and rules based on the user's platform and firewall """
        if self.platform_system == 'Linux':
            if self.firewall == 'iptables':
                # Delete rules in slipsBlocking chain
                self.delete_iptables_chain()
            elif self.firewall == 'nftables':
                # TODO: handle the creation of the slipsBlocking chain in nftables
                # Flush rules in slipsBlocking chain because you can't delete a chain without flushing first
                os.system(sudo + "nft flush chain inet slipsBlocking")
                # Delete slipsBlocking chain from nftables
                os.system(sudo + "nft delete chain inet slipsBlocking")
        elif self.platform_system == 'Darwin':
            self.print('Mac OS blocking is not supported yet.')

=======
>>>>>>> d80c6726
    def unblock_ip(self,
                   ip_to_unblock,
                   from_, to,
                   dport=None,
                   sport=None,
                   protocol=None):
        """ Unblocks an ip based on the flags passed in the message """
        # This dictionary will be used to construct the rule
        options = {
            "protocol" : " -p " + protocol if protocol is not None else '' ,
            "dport"    : " --dport " + str(dport)  if dport is not None else '',
            "sport"    : " --sport " + str(sport)  if sport is not None else '',
        }
        # Set the default behaviour to unblock all traffic from and to an ip
        if from_ is None and to is None:
            from_, to = True, True
        # Set the appropriate iptables flag to use in the command
        # The module sending the message HAS TO specify either 'from_' or 'to' or both
        # so that this function knows which rule to delete
        # if both or none were specified we'll be executing 2 commands/deleting 2 rules

        # Block traffic from source ip
        if from_:
            flag = '-s'
            exit_status = self.exec_iptables_command(action='delete',
                                                     ip_to_block=ip_to_unblock,
                                                     flag=flag,
                                                     options=options)
        # Block traffic from distination ip
        if to:
            flag = '-d'
            exit_status = self.exec_iptables_command(action='delete',
                                                     ip_to_block=ip_to_unblock,
                                                     flag=flag,
                                                     options=options)

        if exit_status == 0:
            # Successfully blocked an ip
            self.print("Unblocked: " + ip_to_unblock)

    def run(self):
        try:
            self.initialize_chains_in_firewall()
<<<<<<< HEAD
        except KeyboardInterrupt:
            return True
        except Exception as inst:
            self.print('Problem on the run()', 0, 1)
            self.print(str(type(inst)), 0, 1)
            self.print(str(inst.args), 0, 1)
            self.print(str(inst), 0, 1)
            return True

        # Main loop function
        while True:
            try:
                message = self.c1.get_message(timeout=self.timeout)
                # Check that the message is for you. Probably unnecessary...
                if message and message['data'] == 'stop_process':
                    self.handle_stop_process_message(message)
                    # Confirm that the module is done processing
                    __database__.publish('finished_modules', self.name)
                    return True
                # There's an IP that needs to be blocked
                if message and message['channel'] == 'new_blocking' \
                    and message['type'] == 'message':
                    # sent from slips.py
                    if message['data'] == 'delete slipsBlocking chain':
                        if self.platform_system == 'Linux':
                            # Get the user's currently installed firewall
                            self.firewall = self.determine_linux_firewall()
                            if self.firewall == 'iptables':
                                    self.delete_iptables_chain()
                            elif self.firewall == 'nftables':
                                # TODO: handle the creation of the slipsBlocking chain in nftables
                                # Flush rules in slipsBlocking chain because you can't delete a chain without flushing first
                                os.system(self.sudo + "nft flush chain inet slipsBlocking")
                                # Delete slipsBlocking chain from nftables
                                os.system(self.sudo + "nft delete chain inet slipsBlocking")
                        elif self.platform_system == 'Darwin':
                            self.print('Mac OS blocking is not supported yet.')
                    else:
                        # message['data'] in the new_blocking channel is a dictionary that contains
                        # the ip and the blocking options
                        # Example of the data dictionary to block or unblock an ip:
                        # (notice you have to specify from,to,dport,sport,protocol or at least 2 of them when unblocking)
                        #   blocking_data = {
                        #       "ip"       : "0.0.0.0"
                        #       "block"    : True to block  - False to unblock
                        #       "from"     : True to block traffic from ip (default) - False does nothing
                        #       "to"       : True to block traffic to ip  (default)  - False does nothing
                        #       "dport"    : Optional destination port number
                        #       "sport"    : Optional source port number
                        #       "protocol" : Optional protocol
                        #   }
                        # Example of passing blocking_data to this module:
                        #   blocking_data = json.dumps(blocking_data)
                        #   __database__.publish('new_blocking', blocking_data )

                        # Decode(deserialize) the python dict into JSON formatted string
                        data = json.loads(message['data'])
                        # Parse the data dictionary
                        ip    = data.get("ip")
                        block = data.get("block")
                        from_ = data.get("from")
                        to    = data.get("to")
                        dport = data.get("dport")
                        sport = data.get("sport")
                        protocol = data.get("protocol")
                        if block:
                            self.block_ip(ip, from_, to, dport, sport, protocol)
                        else:
                            self.unblock_ip(ip, from_, to, dport, sport, protocol)
=======
>>>>>>> d80c6726
        except KeyboardInterrupt:
            # On KeyboardInterrupt, slips.py sends a stop_process msg to all modules, so continue to receive it
            continue
        except Exception as inst:
            exception_line = sys.exc_info()[2].tb_lineno
            self.print(f'Problem on the run() line {exception_line}', 0, 1)
            self.print(str(type(inst)), 0, 1)
            self.print(str(inst.args), 0, 1)
            self.print(str(inst), 0, 1)
            return True

        # Main loop function
        while True:
            try:
                message = self.c1.get_message(timeout=self.timeout)
                # Check that the message is for you. Probably unnecessary...
                if message and message['data'] == 'stop_process':
                    # Confirm that the module is done processing
                    __database__.publish('finished_modules', self.name)
                    return True
                # There's an IP that needs to be blocked
                if message and message['channel'] == 'new_blocking' \
                    and message['type'] == 'message':
                    # sent from slips.py
                    if message['data'] == 'delete slipsBlocking chain':
                        if self.platform_system == 'Linux':
                            # Get the user's currently installed firewall
                            self.firewall = self.determine_linux_firewall()
                            if self.firewall == 'iptables':
                                    self.delete_iptables_chain()
                            elif self.firewall == 'nftables':
                                # TODO: handle the creation of the slipsBlocking chain in nftables
                                # Flush rules in slipsBlocking chain because you can't delete a chain without flushing first
                                os.system(self.sudo + "nft flush chain inet slipsBlocking")
                                # Delete slipsBlocking chain from nftables
                                os.system(self.sudo + "nft delete chain inet slipsBlocking")
                        elif self.platform_system == 'Darwin':
                            self.print('Mac OS blocking is not supported yet.')
                    else:
                        # message['data'] in the new_blocking channel is a dictionary that contains
                        # the ip and the blocking options
                        # Example of the data dictionary to block or unblock an ip:
                        # (notice you have to specify from,to,dport,sport,protocol or at least 2 of them when unblocking)
                        #   blocking_data = {
                        #       "ip"       : "0.0.0.0"
                        #       "block"    : True to block  - False to unblock
                        #       "from"     : True to block traffic from ip (default) - False does nothing
                        #       "to"       : True to block traffic to ip  (default)  - False does nothing
                        #       "dport"    : Optional destination port number
                        #       "sport"    : Optional source port number
                        #       "protocol" : Optional protocol
                        #   }
                        # Example of passing blocking_data to this module:
                        #   blocking_data = json.dumps(blocking_data)
                        #   __database__.publish('new_blocking', blocking_data )

                        # Decode(deserialize) the python dict into JSON formatted string
                        data = json.loads(message['data'])
                        # Parse the data dictionary
                        ip    = data.get("ip")
                        block = data.get("block")
                        from_ = data.get("from")
                        to    = data.get("to")
                        dport = data.get("dport")
                        sport = data.get("sport")
                        protocol = data.get("protocol")
                        if block:
                            self.block_ip(ip, from_, to, dport, sport, protocol)
                        else:
                            self.unblock_ip(ip, from_, to, dport, sport, protocol)
            except KeyboardInterrupt:
                # On KeyboardInterrupt, slips.py sends a stop_process msg to all modules, so continue to receive it
                continue
            except Exception as inst:
                self.print('Problem on the run()', 0, 1)
                self.print(str(type(inst)), 0, 1)
                self.print(str(inst.args), 0, 1)
                self.print(str(inst), 0, 1)
                return True<|MERGE_RESOLUTION|>--- conflicted
+++ resolved
@@ -30,11 +30,7 @@
     # Name: short name of the module. Do not use spaces
     name = 'Blocking'
     description = 'Module to block IPs connecting to this device'
-<<<<<<< HEAD
     authors = ['Sebastian Garcia, Alya Gomaa']
-=======
-    authors = ['Kamila Babayeva, Sebastian Garcia, Alya Gomaa']
->>>>>>> d80c6726
 
     def __init__(self, outputqueue, config):
         multiprocessing.Process.__init__(self)
@@ -54,58 +50,8 @@
         # - tw_modified
         # - evidence_added
         self.c1 = __database__.subscribe('new_blocking')
-<<<<<<< HEAD
         self.timeout = None
         self.set_sudo_according_to_env()
-
-
-        # self.test()
-
-    def test(self):
-        """ For debugging purposes, once we're done with the module we'll delete it """
-
-        if not self.is_ip_blocked('2.2.0.0'):
-            blocking_data = {
-                          "ip"       : "2.2.0.0",
-                          "block"    : True ,
-                          "from"     : True ,
-                          "to"       : True ,
-                          # "dport"    : Optional destination port number
-                          # "sport"    : Optional source port number
-                          # "protocol" : Optional protocol
-                      }
-            # Example of passing blocking_data to this module:
-            blocking_data = json.dumps(blocking_data)
-            __database__.publish('new_blocking', blocking_data )
-            self.print("Blocked ip.")
-        else:
-            self.print("IP is already blocked.")
-
-    def set_sudo_according_to_env(self):
-        """ Check if running in host or in docker and sets sudo string accordingly.
-            There's no sudo in docker so we need to execute all commands without it
-         """
-        # This env variable is defined in the Dockerfile
-        self.running_in_docker = os.environ.get('IS_IN_A_DOCKER_CONTAINER', False)
-        if self.running_in_docker:
-            self.sudo = ''
-=======
-        self.set_sudo_according_to_env()
-        # Set the timeout based on the platform. This is because the
-        # pyredis lib does not have officially recognized the
-        # timeout=None as it works in only macos and timeout=-1 as it only works in linux
-        if platform.system() == 'Darwin':
-            self.platform_system = 'Darwin'
-            # macos
-            self.timeout = None
-        elif platform.system() == 'Linux':
-            self.platform_system = 'Linux'
-            # linux
-            self.timeout = None
->>>>>>> d80c6726
-        else:
-            self.sudo = 'sudo '
-
         # self.test()
 
     def test(self):
@@ -313,8 +259,7 @@
                 # Blocking in MacOS
                 self.print('Mac OS blocking is not supported yet.')
 
-<<<<<<< HEAD
-        
+
     def handle_stop_process_message(self, message):
         """ Deletes slipsBlocking chain and rules based on the user's platform and firewall """
         if self.platform_system == 'Linux':
@@ -330,8 +275,6 @@
         elif self.platform_system == 'Darwin':
             self.print('Mac OS blocking is not supported yet.')
 
-=======
->>>>>>> d80c6726
     def unblock_ip(self,
                    ip_to_unblock,
                    from_, to,
@@ -375,7 +318,6 @@
     def run(self):
         try:
             self.initialize_chains_in_firewall()
-<<<<<<< HEAD
         except KeyboardInterrupt:
             return True
         except Exception as inst:
@@ -445,8 +387,6 @@
                             self.block_ip(ip, from_, to, dport, sport, protocol)
                         else:
                             self.unblock_ip(ip, from_, to, dport, sport, protocol)
-=======
->>>>>>> d80c6726
         except KeyboardInterrupt:
             # On KeyboardInterrupt, slips.py sends a stop_process msg to all modules, so continue to receive it
             continue
@@ -456,73 +396,4 @@
             self.print(str(type(inst)), 0, 1)
             self.print(str(inst.args), 0, 1)
             self.print(str(inst), 0, 1)
-            return True
-
-        # Main loop function
-        while True:
-            try:
-                message = self.c1.get_message(timeout=self.timeout)
-                # Check that the message is for you. Probably unnecessary...
-                if message and message['data'] == 'stop_process':
-                    # Confirm that the module is done processing
-                    __database__.publish('finished_modules', self.name)
-                    return True
-                # There's an IP that needs to be blocked
-                if message and message['channel'] == 'new_blocking' \
-                    and message['type'] == 'message':
-                    # sent from slips.py
-                    if message['data'] == 'delete slipsBlocking chain':
-                        if self.platform_system == 'Linux':
-                            # Get the user's currently installed firewall
-                            self.firewall = self.determine_linux_firewall()
-                            if self.firewall == 'iptables':
-                                    self.delete_iptables_chain()
-                            elif self.firewall == 'nftables':
-                                # TODO: handle the creation of the slipsBlocking chain in nftables
-                                # Flush rules in slipsBlocking chain because you can't delete a chain without flushing first
-                                os.system(self.sudo + "nft flush chain inet slipsBlocking")
-                                # Delete slipsBlocking chain from nftables
-                                os.system(self.sudo + "nft delete chain inet slipsBlocking")
-                        elif self.platform_system == 'Darwin':
-                            self.print('Mac OS blocking is not supported yet.')
-                    else:
-                        # message['data'] in the new_blocking channel is a dictionary that contains
-                        # the ip and the blocking options
-                        # Example of the data dictionary to block or unblock an ip:
-                        # (notice you have to specify from,to,dport,sport,protocol or at least 2 of them when unblocking)
-                        #   blocking_data = {
-                        #       "ip"       : "0.0.0.0"
-                        #       "block"    : True to block  - False to unblock
-                        #       "from"     : True to block traffic from ip (default) - False does nothing
-                        #       "to"       : True to block traffic to ip  (default)  - False does nothing
-                        #       "dport"    : Optional destination port number
-                        #       "sport"    : Optional source port number
-                        #       "protocol" : Optional protocol
-                        #   }
-                        # Example of passing blocking_data to this module:
-                        #   blocking_data = json.dumps(blocking_data)
-                        #   __database__.publish('new_blocking', blocking_data )
-
-                        # Decode(deserialize) the python dict into JSON formatted string
-                        data = json.loads(message['data'])
-                        # Parse the data dictionary
-                        ip    = data.get("ip")
-                        block = data.get("block")
-                        from_ = data.get("from")
-                        to    = data.get("to")
-                        dport = data.get("dport")
-                        sport = data.get("sport")
-                        protocol = data.get("protocol")
-                        if block:
-                            self.block_ip(ip, from_, to, dport, sport, protocol)
-                        else:
-                            self.unblock_ip(ip, from_, to, dport, sport, protocol)
-            except KeyboardInterrupt:
-                # On KeyboardInterrupt, slips.py sends a stop_process msg to all modules, so continue to receive it
-                continue
-            except Exception as inst:
-                self.print('Problem on the run()', 0, 1)
-                self.print(str(type(inst)), 0, 1)
-                self.print(str(inst.args), 0, 1)
-                self.print(str(inst), 0, 1)
-                return True+            return True