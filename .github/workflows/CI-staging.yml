# This workflow will install Slips dependencies and run slips tests
name: CI-staging

on:
    push:
        branches:
            # features will be added to this branch using PRs, not need to re-run the tests on push
            - '!develop'
            - '!master'
    pull_request:
        branches:
            - 'develop'
            - '!master'

jobs:
  unit_tests:
      # specify the host OS
      runs-on: ubuntu-latest
      # 2 hours timeout
      timeout-minutes: 7200
      # start a container using slips dependencies image
      container:
          image: stratosphereips/slips_dependencies:latest

      steps:
          - uses: actions/checkout@v4

          - name: Start redis server
            run: redis-server --daemonize yes

          - name: Run database unit tests
            run: |
              coverage run --source=./ -m pytest tests/test_database.py -p no:warnings -vv
              coverage report --include="slips_files/core/database/*"
              coverage html --include="slips_files/core/database/*" -d coverage_reports/database

          - name: Clear redis cache
            run: ./slips.py -cc

          - name: Flowalerts  Unit Tests
            run: |
              coverage run --source=./ -m pytest tests/test_flowalerts.py -p no:warnings -vv
              coverage report  --include="modules/flowalerts/*"
              coverage html  --include="modules/flowalerts/*" -d coverage_reports/flowalerts

          - name: conn  Unit Tests
            run: |
              coverage run --source=./ -m pytest tests/test_conn.py -p no:warnings -vv
              coverage report  --include="modules/flowalerts/conn.py*"
              coverage html  --include="modules/flowalerts/conn.py*" -d coverage_reports/flowalerts

          - name: Tunnel  Unit Tests
            run: |
              coverage run --source=./ -m pytest tests/test_tunnel.py -p no:warnings -vv
              coverage report  --include="modules/flowalerts/tunnel.py*"
              coverage html  --include="modules/flowalerts/tunnel.py*" -d coverage_reports/flowalerts


          - name: Downloaded_file  Unit Tests
            run: |
              coverage run --source=./ -m pytest tests/test_downloaded_file.py -p no:warnings -vv
              coverage report  --include="modules/flowalerts/downloaded_file.py*"
              coverage html  --include="modules/flowalerts/downloaded_file.py*" -d coverage_reports/flowalerts

          - name: ssl  Unit Tests
            run: |
              coverage run --source=./ -m pytest tests/test_ssl.py -p no:warnings -vv
              coverage report  --include="modules/flowalerts/ssl.py*"
              coverage html  --include="modules/flowalerts/ssl.py*" -d coverage_reports/flowalerts

          - name: SSH  Unit Tests
            run: |
              coverage run --source=./ -m pytest tests/test_ssh.py -p no:warnings -vv
              coverage report  --include="modules/flowalerts/ssh.py*"
              coverage html  --include="modules/flowalerts/ssh.py*" -d coverage_reports/flowalerts



          - name: dns  Unit Tests
            run: |
              coverage run --source=./ -m pytest tests/test_dns.py -p no:warnings -vv
              coverage report  --include="modules/flowalerts/dns.py*"
              coverage html  --include="modules/flowalerts/dns.py*" -d coverage_reports/flowalerts

          - name: notice  Unit Tests
            run: |
              coverage run --source=./ -m pytest tests/test_notice.py -p no:warnings -vv
              coverage report  --include="modules/flowalerts/notice.py*"
              coverage html  --include="modules/flowalerts/notice.py*" -d coverage_reports/flowalerts

          - name: Software  Unit Tests
            run: |
              coverage run --source=./ -m pytest tests/test_software.py -p no:warnings -vv
              coverage report  --include="modules/flowalerts/software.py*"
              coverage html  --include="modules/flowalerts/software.py*" -d coverage_reports/flowalerts


          - name: Smtp  Unit Tests
            run: |
              coverage run --source=./ -m pytest tests/test_smtp.py -p no:warnings -vv
              coverage report  --include="modules/flowalerts/smtp.py*"
              coverage html  --include="modules/flowalerts/smtp.py*" -d coverage_reports/flowalerts
          - name: main  Unit Tests
            run: |
              coverage run --source=./ -m pytest tests/test_main.py -p no:warnings -vv
              coverage report  --include="slips/main.py*"
              coverage html  --include="slips/main.py*" -d coverage_reports/main

          - name: Whitelist  Unit Tests
            run: |
              coverage run --source=./ -m pytest tests/test_whitelist.py -p no:warnings -vv
              coverage report  --include="slips_files/core/helpers/whitelist/*"
              coverage html  --include="slips_files/core/helpers/whitelist/*" -d coverage_reports/whitelist

          - name: ARP Unit Tests
            run: |
              coverage run --source=./ -m pytest tests/test_arp.py -p no:warnings -vv
              coverage report  --include="modules/arp/*"
              coverage html  --include="modules/arp/*" -d coverage_reports/arp

          - name: Blocking Unit Tests
            run: |
              coverage run --source=./ -m pytest tests/test_blocking.py -p no:warnings -vv
              coverage report  --include="modules/blocking/*"
              coverage html  --include="modules/blocking/*" -d coverage_reports/blocking

          - name: Flowhandler Unit Test
            run: |
              coverage run --source=./ -m pytest tests/test_flow_handler.py -p no:warnings -vv
              coverage report  --include="slips_files/core/helpers/flow_handler.py*"
              coverage html  --include="slips_files/core/helpers/flow_handler.py*" -d coverage_reports/flowhandler

          - name: Horizontal Portscans Unit Tests
            run: |
              coverage run --source=./ -m pytest tests/test_horizontal_portscans.py -p no:warnings -vv
              coverage report  --include="modules/network_discovery/horizontal_portscan.py*"
              coverage html  --include="modules/network_discovery/horizontal_portscan.py*" -d coverage_reports/horizontal_portscan

          - name: HTTP Analyzer Unit Tests
            run: |
              coverage run --source=./ -m pytest tests/test_http_analyzer.py -p no:warnings -vv
              coverage report  --include="modules/http_analyzer/http_analyzer.py*"
              coverage html  --include="modules/http_analyzer/http_analyzer.py*" -d coverage_reports/http_analyzer

          - name: Vertical Portscans Unit Tests
            run: |
              coverage run --source=./ -m pytest tests/test_vertical_portscans.py -p no:warnings -vv
              coverage report  --include="modules/network_discovery/vertical_portscan.py*"
              coverage html  --include="modules/network_discovery/vertical_portscan.py*" -d coverage_reports/vertical_portscan

          - name: Network discovery Unit Tests
            run: |
              coverage run --source=./ -m pytest tests/test_network_discovery.py -p no:warnings -vv
              coverage report  --include="modules/network_discovery/network_discovery.py*"
              coverage html  --include="modules/network_discovery/network_discovery.py*" -d coverage_reports/network_discovery

          - name: evidence Unit Tests
            run: |
              coverage run --source=./ -m pytest tests/test_evidence.py -p no:warnings -vv
              coverage report  --include="slips_files/core/evidence_structure/evidence.py*"
              coverage html  --include="slips_files/core/evidence_structure/evidence.py*" -d coverage_reports/evidence_structure

          - name: Virustotal Unit Tests
            run: |
              coverage run --source=./ -m pytest tests/test_virustotal.py -p no:warnings -vv
              coverage report  --include="modules/virustotal/virustotal.py*"
              coverage html  --include="modules/virustotal/virustotal.py*" -d coverage_reports/virustotal

          - name: Update Manager Unit tests
            run: |
              coverage run --source=./ -m pytest tests/test_update_file_manager.py -p no:warnings -vv
              coverage report  --include="modules/update_manager/update_manager.py*"
              coverage html  --include="modules/update_manager/update_manager.py*" -d coverage_reports/updatemanager

          - name: Threat Intelligence Unit tests
            run: |
              coverage run --source=./ -m pytest tests/test_threat_intelligence.py -p no:warnings -vv
              coverage report  --include="modules/threat_intelligence/threat_intelligence.py*"
              coverage html  --include="modules/threat_intelligence/threat_intelligence.py*" -d coverage_reports/threat_intelligence

          - name: Slips Utils Unit tests
            run: |
              coverage run --source=./ -m pytest tests/test_slips_utils.py -p no:warnings -vv
              coverage report  --include="slips_files/common/slips_utils.py*"
              coverage html  --include="slips_files/common/slips_utils.py*" -d coverage_reports/slips_utils

          - name: Slips.py Unit Tests
            run: |
              coverage run --source=./ -m pytest tests/test_slips.py -p no:warnings -vv
              coverage report  --include="slips.py*"
              coverage html  --include="slips.py*" -d coverage_reports/slips

          - name: Profiler Unit Tests
            run: |
              coverage run --source=./ -m pytest tests/test_profiler.py -p no:warnings -vv
              coverage report  --include="slips_files/core/profiler.py*"
              coverage html  --include="slips_files/core/profiler.py*" -d coverage_reports/profiler

          - name: Leak Detector Unit Tests
            run: |
              coverage run --source=./ -m pytest tests/test_leak_detector.py -p no:warnings -vv
              coverage report  --include="modules/leak_detector/leak_detector.py*"
              coverage html  --include="modules/leak_detector/leak_detector.py*" -d coverage_reports/leak_detector

          - name: Ipinfo Unit Tests
            run: |
              coverage run --source=./ -m pytest tests/test_ip_info.py -p no:warnings -vv
              coverage report  --include="modules/ip_info/ip_info.py*"
              coverage html  --include="modules/ip_info/ip_info.py*" -d coverage_reports/ip_info

          - name: ASN Info Unit Tests
            run: |
              coverage run --source=./ -m pytest tests/test_asn_info.py -p no:warnings -vv
              coverage report  --include="modules/ip_info/asn_info.py*"
              coverage html  --include="modules/ip_info/asn_info.py*" -d coverage_reports/ip_info

          - name: Input Unit Tests
            run: |
              coverage run --source=./ -m pytest tests/test_inputProc.py -p no:warnings -vv
              coverage report  --include="slips_files/core/input.py*"
              coverage html  --include="slips_files/core/input.py*" -d coverage_reports/input

          - name: Output Unit Tests
            run: |
              coverage run --source=./ -m pytest tests/test_output.py -p no:warnings -vv
              coverage report  --include="slips_files/core/output.py*"
              coverage html  --include="slips_files/core/output.py*" -d coverage_reports/output

          - name: urlhaus Unit Tests
            run: |
              coverage run --source=./ -m pytest tests/test_urlhaus.py -p no:warnings -vv
              coverage report  --include="modules/threat_intelligence/urlhaus.py*"
              coverage html  --include="modules/threat_intelligence/urlhaus.py*" -d coverage_reports/urlhaus

          - name: set evidence test
            run: |
               coverage run --source=./ -m pytest tests/test_set_evidence.py -p no:warnings -vv
               coverage report --include="modules/flowalerts/set_evidence.py*"
               coverage html --include="modules/flowalerts/set_evidence.py*" -d coverage_reports/set_evidence

<<<<<<< HEAD
          - name: Notify Unit tests
=======
          - name: go_director test
            run: |
               coverage run --source=./ -m pytest tests/test_go_director.py -p no:warnings -vv
               coverage report --include="modules/p2ptrust/utils/go_director.py*"
               coverage html --include="modules/p2ptrust/utils/go_director.py*" -d coverage_reports/go_director     

          - name: progress bar test
            run: |
               coverage run --source=./ -m pytest tests/test_progress_bar.py -p no:warnings -vv
               coverage report --include="modules/progress_bar/progress_bar.py*"
               coverage html --include="modules/progress_bar/progress_bar.py*" -d coverage_reports/progress_bar     

          - name: daemon test
            run: |
               coverage run --source=./ -m pytest tests/test_daemon.py -p no:warnings -vv
               coverage report --include="slips/daemon.py*"
               coverage html --include="slips/daemon.py*" -d coverage_reports/daemon     

          - name: notify test
>>>>>>> 31cbc362
            run: |
               coverage run --source=./ -m pytest tests/test_notice.py -p no:warnings -vv
               coverage report --include="slips_files/core/helpers/notify.py*"
               coverage html --include="slips_files/core/helpers/notify.py*" -d coverage_reports/notify

          - name: TrustDB Unit tests
            run: |
               coverage run --source=./ -m pytest tests/test_trustdb.py -p no:warnings -vv
               coverage report --include="modules/p2ptrust/trust/trustdb.py*"
               coverage html --include="modules/p2ptrust/trust/trustdb.py*" -d coverage_reports/trustdb

  dataset_integration_tests:
      # specify the host OS
      runs-on: ubuntu-latest
      # 1h timeout
      timeout-minutes: 3600
      # start a container using slips dependencies image
      container:
          image: stratosphereips/slips_dependencies:latest
      steps:
          - uses: actions/checkout@v4

          - name: Start redis server
            run: redis-server --daemonize yes

          - name: Dataset Integration Tests
            run: |
              python3 -m pytest -s tests/integration_tests/test_dataset.py -p no:warnings -vv

          - name: Upload Artifacts
            if: failure()
            uses: actions/upload-artifact@v3
            with:
              name: dataset_integration_tests_output
              path: |
                output/integration_tests

  zeek_integration_tests:
      # specify the host OS
      runs-on: ubuntu-latest
      # 1h timeout
      timeout-minutes: 3600
      # start a container using slips dependencies image
      container:
          image: stratosphereips/slips_dependencies:latest
      steps:
          - uses: actions/checkout@v4

          - name: Start redis server
            run: redis-server --daemonize yes

          - name: Dataset Integration Tests
            run: |
              python3 -m pytest -s tests/integration_tests/test_pcap_dataset.py -p no:warnings -vv
          - name: Upload Artifacts
            # run this job whether the above jobs failed or passed
            if: success() || failure()
            uses: actions/upload-artifact@v3
            with:
              name: zeek_integration_tests_output
              path: |
                output/integration_tests

  pcap_integration_tests:
      # specify the host OS
      runs-on: ubuntu-latest
      # 1h timeout
      timeout-minutes: 3600
      # start a container using slips dependencies image
      container:
          image: stratosphereips/slips_dependencies:latest
      steps:
          - uses: actions/checkout@v4

          - name: Start redis server
            run: redis-server --daemonize yes

          - name: Dataset Integration Tests
            run: |
              python3 -m pytest -s tests/integration_tests/test_zeek_dataset.py -p no:warnings -vv
          - name: Upload Artifact
            # run this job whether the above jobs failed or passed
            if: success() || failure()
            uses: actions/upload-artifact@v3
            with:
              name: pcap_integration_tests_output
              path: |
                output/integration_tests
                coverage_reports/


  port_scans_integration_tests:
      # specify the host OS
      runs-on: ubuntu-latest
      # 1h timeout
      timeout-minutes: 3600
      # start a container using slips dependencies image
      container:
          image: stratosphereips/slips_dependencies:latest
      steps:
          - uses: actions/checkout@v4

          - name: Start redis server
            run: redis-server --daemonize yes

          - name: Dataset Integration Tests
            # python3 -m pytest -s tests/integration_tests/test_portscans.py -p no:warnings -vv
            run: |
              coverage run --source=./ -m pytest -s tests/integration_tests/test_portscans.py -p no:warnings -vv
              coverage report --include="modules/network_discovery/*"
              coverage html --include="modules/network_discovery/*" -d coverage_reports/network_discovery

          - name: Upload Artifacts
            # run this job whether the above jobs failed or passed
            if: success() || failure()
            uses: actions/upload-artifact@v3
            with:
              name: port_scans_integration_tests_output
              path: |
                output/integration_tests

  config_files_integration_tests:
      # specify the host OS
      runs-on: ubuntu-latest
      # 1h timeout
      timeout-minutes: 3600
      # start a container using slips dependencies image
      container:
          image: stratosphereips/slips_dependencies:latest
      steps:
          - uses: actions/checkout@v4

          - name: Start redis server
            run: redis-server --daemonize yes

          - name: Config File Integration Tests
            run: |
              python3 -m pytest -s tests/integration_tests/test_config_files.py  -p no:warnings -vv

          - name: Upload Artifacts
            # run this job whether the above jobs failed or passed
            if: success() || failure()
            uses: actions/upload-artifact@v3
            with:
              name: config_files_integration_tests_output
              path: |
                output/integration_tests<|MERGE_RESOLUTION|>--- conflicted
+++ resolved
@@ -238,9 +238,7 @@
                coverage report --include="modules/flowalerts/set_evidence.py*"
                coverage html --include="modules/flowalerts/set_evidence.py*" -d coverage_reports/set_evidence
 
-<<<<<<< HEAD
-          - name: Notify Unit tests
-=======
+
           - name: go_director test
             run: |
                coverage run --source=./ -m pytest tests/test_go_director.py -p no:warnings -vv
@@ -260,7 +258,6 @@
                coverage html --include="slips/daemon.py*" -d coverage_reports/daemon     
 
           - name: notify test
->>>>>>> 31cbc362
             run: |
                coverage run --source=./ -m pytest tests/test_notice.py -p no:warnings -vv
                coverage report --include="slips_files/core/helpers/notify.py*"
