# This workflow will install Slips dependencies and run slips tests
name: CI-staging

on:
    push:
        branches:
            # features will be added to this branch using PRs, not need to re-run the tests on push
            - '!develop'
            - '!master'
    pull_request:
        branches:
            - 'develop'
            - '!master'

jobs:
  unit_tests:
      # specify the host OS
      runs-on: ubuntu-latest
      # 2 hours timeout
      timeout-minutes: 7200
      # start a container using slips dependencies image
      container:
          image: stratosphereips/slips_dependencies:latest

      steps:
          - uses: actions/checkout@v2

          - name: Start redis server
            run: redis-server --daemonize yes

          - name: Run database unit tests
            run: |
              coverage run --source=./ -m pytest tests/test_database.py -p no:warnings -vv
              coverage report --include="slips_files/core/database/*"
              coverage html --include="slips_files/core/database/*" -d coverage_reports/database

          - name: Clear redis cache
            run: ./slips.py -cc


          - name: Flowalerts  Unit Tests
            run: |
              coverage run --source=./ -m pytest tests/test_flowalerts.py -p no:warnings -vv
              coverage report  --include="modules/flowalerts/*"
              coverage html  --include="modules/flowalerts/*" -d coverage_reports/flowalerts
          
<<<<<<< HEAD
          - name: conn  Unit Tests
            run: |
              coverage run --source=./ -m pytest tests/test_conn.py -p no:warnings -vv
              coverage report  --include="modules/flowalerts/conn.py*"
              coverage html  --include="modules/flowalerts/conn.py*" -d coverage_reports/flowalerts
=======
          - name: Tunnel  Unit Tests
            run: |
              coverage run --source=./ -m pytest tests/test_tunnel.py -p no:warnings -vv
              coverage report  --include="modules/flowalerts/tunnel.py*"
              coverage html  --include="modules/flowalerts/tunnel.py*" -d coverage_reports/flowalerts    
>>>>>>> 975eb4a0

          - name: dns  Unit Tests
            run: |
              coverage run --source=./ -m pytest tests/test_dns.py -p no:warnings -vv
              coverage report  --include="modules/flowalerts/dns.py*"
              coverage html  --include="modules/flowalerts/dns.py*" -d coverage_reports/flowalerts

          - name: notice  Unit Tests
            run: |
              coverage run --source=./ -m pytest tests/test_notice.py -p no:warnings -vv
              coverage report  --include="modules/flowalerts/notice.py*"
              coverage html  --include="modules/flowalerts/notice.py*" -d coverage_reports/flowalerts


          - name: Software  Unit Tests
            run: |
              coverage run --source=./ -m pytest tests/test_software.py -p no:warnings -vv
              coverage report  --include="modules/flowalerts/software.py*"
              coverage html  --include="modules/flowalerts/software.py*" -d coverage_reports/flowalerts

          - name: Whitelist  Unit Tests
            run: |
              coverage run --source=./ -m pytest tests/test_whitelist.py -p no:warnings -vv
              coverage report  --include="slips_files/core/helpers/whitelist/*"
              coverage html  --include="slips_files/core/helpers/whitelist/*" -d coverage_reports/whitelist

          - name: ARP Unit Tests
            run: |
              coverage run --source=./ -m pytest tests/test_arp.py -p no:warnings -vv
              coverage report  --include="modules/arp/*"
              coverage html  --include="modules/arp/*" -d coverage_reports/arp

          - name: Blocking Unit Tests
            run: |
              coverage run --source=./ -m pytest tests/test_blocking.py -p no:warnings -vv
              coverage report  --include="modules/blocking/*"
              coverage html  --include="modules/blocking/*" -d coverage_reports/blocking

          - name: Flowhandler Unit Test
            run: |
              coverage run --source=./ -m pytest tests/test_flow_handler.py -p no:warnings -vv
              coverage report  --include="slips_files/core/helpers/flow_handler.py*"
              coverage html  --include="slips_files/core/helpers/flow_handler.py*" -d coverage_reports/flowhandler

          - name: Horizontal Portscans Unit Tests
            run: |
              coverage run --source=./ -m pytest tests/test_horizontal_portscans.py -p no:warnings -vv
              coverage report  --include="modules/network_discovery/horizontal_portscan.py*"
              coverage html  --include="modules/network_discovery/horizontal_portscan.py*" -d coverage_reports/horizontal_portscan

          - name: HTTP Analyzer Unit Tests
            run: |
              coverage run --source=./ -m pytest tests/test_http_analyzer.py -p no:warnings -vv
              coverage report  --include="modules/http_analyzer/http_analyzer.py*"
              coverage html  --include="modules/http_analyzer/http_analyzer.py*" -d coverage_reports/http_analyzer

          - name: Vertical Portscans Unit Tests
            run: |
              coverage run --source=./ -m pytest tests/test_vertical_portscans.py -p no:warnings -vv
              coverage report  --include="modules/network_discovery/vertical_portscan.py*"
              coverage html  --include="modules/network_discovery/vertical_portscan.py*" -d coverage_reports/vertical_portscan

          - name: Virustotal Unit Tests
            run: |
              coverage run --source=./ -m pytest tests/test_virustotal.py -p no:warnings -vv
              coverage report  --include="modules/virustotal/virustotal.py*"
              coverage html  --include="modules/virustotal/virustotal.py*" -d coverage_reports/virustotal

          - name: Update Manager Unit tests
            run: |
              coverage run --source=./ -m pytest tests/test_update_file_manager.py -p no:warnings -vv
              coverage report  --include="modules/update_manager/update_manager.py*"
              coverage html  --include="modules/update_manager/update_manager.py*" -d coverage_reports/updatemanager

          - name: Threat Intelligence Unit tests
            run: |
              coverage run --source=./ -m pytest tests/test_threat_intelligence.py -p no:warnings -vv
              coverage report  --include="modules/threat_intelligence/threat_intelligence.py*"
              coverage html  --include="modules/threat_intelligence/threat_intelligence.py*" -d coverage_reports/threat_intelligence

          - name: Slips Utils Unit tests
            run: |
              coverage run --source=./ -m pytest tests/test_slips_utils.py -p no:warnings -vv
              coverage report  --include="slips_files/common/slips_utils.py*"
              coverage html  --include="slips_files/common/slips_utils.py*" -d coverage_reports/slips_utils

          - name: Slips.py Unit Tests
            run: |
              coverage run --source=./ -m pytest tests/test_slips.py -p no:warnings -vv
              coverage report  --include="slips.py*"
              coverage html  --include="slips.py*" -d coverage_reports/slips

          - name: Profiler Unit Tests
            run: |
              coverage run --source=./ -m pytest tests/test_profiler.py -p no:warnings -vv
              coverage report  --include="slips_files/core/profiler.py*"
              coverage html  --include="slips_files/core/profiler.py*" -d coverage_reports/profiler

          - name: Leak Detector Unit Tests
            run: |
              coverage run --source=./ -m pytest tests/test_leak_detector.py -p no:warnings -vv
              coverage report  --include="modules/leak_detector/leak_detector.py*"
              coverage html  --include="modules/leak_detector/leak_detector.py*" -d coverage_reports/leak_detector

          - name: Ipinfo Unit Tests
            run: |
              coverage run --source=./ -m pytest tests/test_ip_info.py -p no:warnings -vv
              coverage report  --include="modules/ip_info/ip_info.py*"
              coverage html  --include="modules/ip_info/ip_info.py*" -d coverage_reports/ip_info

          - name: Input Unit Tests
            run: |
              coverage run --source=./ -m pytest tests/test_inputProc.py -p no:warnings -vv
              coverage report  --include="slips_files/core/input.py*"
              coverage html  --include="slips_files/core/input.py*" -d coverage_reports/input

          - name: urlhaus Unit Tests
            run: |
              coverage run --source=./ -m pytest tests/test_urlhaus.py -p no:warnings -vv
              coverage report  --include="modules/threat_intelligence/urlhaus.py*"
              coverage html  --include="modules/threat_intelligence/urlhaus.py*" -d coverage_reports/urlhaus

          - name: set evidence test
            run: |
               coverage run --source=./ -m pytest tests/test_set_evidence.py -p no:warnings -vv
               coverage report --include="modules/flowalerts/set_evidence.py*"
               coverage html --include="modules/flowalerts/set_evidence.py*" -d coverage_reports/set_evidence


  dataset_integration_tests:
      # specify the host OS
      runs-on: ubuntu-latest
      # 1h timeout
      timeout-minutes: 3600
      # start a container using slips dependencies image
      container:
          image: stratosphereips/slips_dependencies:latest
      steps:
          - uses: actions/checkout@v2

          - name: Start redis server
            run: redis-server --daemonize yes

          - name: Dataset Integration Tests
            run: |
              python3 -m pytest -s tests/integration_tests/test_dataset.py -p no:warnings -vv

  zeek_integration_tests:
      # specify the host OS
      runs-on: ubuntu-latest
      # 1h timeout
      timeout-minutes: 3600
      # start a container using slips dependencies image
      container:
          image: stratosphereips/slips_dependencies:latest
      steps:
          - uses: actions/checkout@v2

          - name: Start redis server
            run: redis-server --daemonize yes

          - name: Dataset Integration Tests
            run: |
              python3 -m pytest -s tests/integration_tests/test_pcap_dataset.py -p no:warnings -vv

  pcap_integration_tests:
      # specify the host OS
      runs-on: ubuntu-latest
      # 1h timeout
      timeout-minutes: 3600
      # start a container using slips dependencies image
      container:
          image: stratosphereips/slips_dependencies:latest
      steps:
          - uses: actions/checkout@v2

          - name: Start redis server
            run: redis-server --daemonize yes

          - name: Dataset Integration Tests
            run: |
              python3 -m pytest -s tests/integration_tests/test_zeek_dataset.py -p no:warnings -vv



  port_scans_integration_tests:
      # specify the host OS
      runs-on: ubuntu-latest
      # 1h timeout
      timeout-minutes: 3600
      # start a container using slips dependencies image
      container:
          image: stratosphereips/slips_dependencies:latest
      steps:
          - uses: actions/checkout@v2

          - name: Start redis server
            run: redis-server --daemonize yes

          - name: Dataset Integration Tests
            # python3 -m pytest -s tests/integration_tests/test_portscans.py -p no:warnings -vv
            run: |
              coverage run --source=./ -m pytest -s tests/integration_tests/test_portscans.py -p no:warnings -vv
              coverage report --include="modules/network_discovery/*"
              coverage html --include="modules/network_discovery/*" -d coverage_reports/network_discovery


  config_files_integration_tests:
      # specify the host OS
      runs-on: ubuntu-latest
      # 1h timeout
      timeout-minutes: 3600
      # start a container using slips dependencies image
      container:
          image: stratosphereips/slips_dependencies:latest
      steps:
          - uses: actions/checkout@v2

          - name: Start redis server
            run: redis-server --daemonize yes

          - name: Config File Integration Tests
            run: |
              python3 -m pytest -s tests/integration_tests/test_config_files.py  -p no:warnings -vv

          - name: Upload Artifact
            # run this job whether the above jobs failed or passed
            if: success() || failure()
            uses: actions/upload-artifact@v3
            with:
              name: test_slips_locally-integration-tests-output
              path: |
                output/integration_tests
                coverage_reports/<|MERGE_RESOLUTION|>--- conflicted
+++ resolved
@@ -44,19 +44,19 @@
               coverage report  --include="modules/flowalerts/*"
               coverage html  --include="modules/flowalerts/*" -d coverage_reports/flowalerts
           
-<<<<<<< HEAD
+
           - name: conn  Unit Tests
             run: |
               coverage run --source=./ -m pytest tests/test_conn.py -p no:warnings -vv
               coverage report  --include="modules/flowalerts/conn.py*"
               coverage html  --include="modules/flowalerts/conn.py*" -d coverage_reports/flowalerts
-=======
+
           - name: Tunnel  Unit Tests
             run: |
               coverage run --source=./ -m pytest tests/test_tunnel.py -p no:warnings -vv
               coverage report  --include="modules/flowalerts/tunnel.py*"
               coverage html  --include="modules/flowalerts/tunnel.py*" -d coverage_reports/flowalerts    
->>>>>>> 975eb4a0
+
 
           - name: dns  Unit Tests
             run: |
