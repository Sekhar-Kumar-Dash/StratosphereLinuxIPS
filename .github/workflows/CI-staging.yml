--- conflicted
+++ resolved
@@ -44,13 +44,13 @@
               coverage report  --include="modules/flowalerts/*"
               coverage html  --include="modules/flowalerts/*" -d coverage_reports/flowalerts
 
-<<<<<<< HEAD
+
           - name: Downloaded_file  Unit Tests
             run: |
               coverage run --source=./ -m pytest tests/test_downloaded_file.py -p no:warnings -vv
               coverage report  --include="modules/flowalerts/downloaded_file.py*"
               coverage html  --include="modules/flowalerts/downloaded_file.py*" -d coverage_reports/flowalerts     
-=======
+
           - name: dns  Unit Tests
             run: |
               coverage run --source=./ -m pytest tests/test_dns.py -p no:warnings -vv
@@ -63,7 +63,7 @@
               coverage report  --include="modules/flowalerts/notice.py*"
               coverage html  --include="modules/flowalerts/notice.py*" -d coverage_reports/flowalerts
 
->>>>>>> 01068399
+
 
           - name: Whitelist  Unit Tests
             run: |
