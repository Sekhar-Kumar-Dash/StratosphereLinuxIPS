--- conflicted
+++ resolved
@@ -43,19 +43,19 @@
               coverage run --source=./ -m pytest tests/test_flowalerts.py -p no:warnings -vv
               coverage report  --include="modules/flowalerts/*"
               coverage html  --include="modules/flowalerts/*" -d coverage_reports/flowalerts
-          
+
           - name: Tunnel  Unit Tests
             run: |
               coverage run --source=./ -m pytest tests/test_tunnel.py -p no:warnings -vv
               coverage report  --include="modules/flowalerts/tunnel.py*"
-              coverage html  --include="modules/flowalerts/tunnel.py*" -d coverage_reports/flowalerts    
+              coverage html  --include="modules/flowalerts/tunnel.py*" -d coverage_reports/flowalerts
 
 
           - name: Downloaded_file  Unit Tests
             run: |
               coverage run --source=./ -m pytest tests/test_downloaded_file.py -p no:warnings -vv
               coverage report  --include="modules/flowalerts/downloaded_file.py*"
-              coverage html  --include="modules/flowalerts/downloaded_file.py*" -d coverage_reports/flowalerts     
+              coverage html  --include="modules/flowalerts/downloaded_file.py*" -d coverage_reports/flowalerts
 
           - name: SSH  Unit Tests
             run: |
@@ -69,8 +69,6 @@
               coverage run --source=./ -m pytest tests/test_dns.py -p no:warnings -vv
               coverage report  --include="modules/flowalerts/dns.py*"
               coverage html  --include="modules/flowalerts/dns.py*" -d coverage_reports/flowalerts
-<<<<<<< HEAD
-=======
 
           - name: notice  Unit Tests
             run: |
@@ -89,8 +87,7 @@
             run: |
               coverage run --source=./ -m pytest tests/test_smtp.py -p no:warnings -vv
               coverage report  --include="modules/flowalerts/smtp.py*"
-              coverage html  --include="modules/flowalerts/smtp.py*" -d coverage_reports/flowalerts     
->>>>>>> dadf8688
+              coverage html  --include="modules/flowalerts/smtp.py*" -d coverage_reports/flowalerts
 
           - name: Whitelist  Unit Tests
             run: |
