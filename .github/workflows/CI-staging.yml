# This workflow will install Slips dependencies and run slips tests
name: CI-staging

on:
    push:
        branches:
            # features will be added to this branch using PRs, not need to re-run the tests on push
            - '!develop'
            - '!master'
    pull_request:
        branches:
            - 'develop'
            - '!master'

jobs:
  unit_tests:
      # specify the host OS
      runs-on: ubuntu-latest
      # 2 hours timeout
      timeout-minutes: 7200
      # start a container using slips dependencies image
      container:
          image: stratosphereips/slips_dependencies:latest

      steps:
          - uses: actions/checkout@v4

          - name: Start redis server
            run: redis-server --daemonize yes

          - name: Run database unit tests
            run: |
              coverage run --source=./ -m pytest tests/test_database.py -p no:warnings -vv
              coverage report --include="slips_files/core/database/*"
              coverage html --include="slips_files/core/database/*" -d coverage_reports/database

          - name: Clear redis cache
            run: ./slips.py -cc

          - name: Flowalerts  Unit Tests
            run: |
              coverage run --source=./ -m pytest tests/test_flowalerts.py -p no:warnings -vv
              coverage report  --include="modules/flowalerts/*"
              coverage html  --include="modules/flowalerts/*" -d coverage_reports/flowalerts

          - name: conn  Unit Tests
            run: |
              coverage run --source=./ -m pytest tests/test_conn.py -p no:warnings -vv
              coverage report  --include="modules/flowalerts/conn.py*"
              coverage html  --include="modules/flowalerts/conn.py*" -d coverage_reports/flowalerts

          - name: Tunnel  Unit Tests
            run: |
              coverage run --source=./ -m pytest tests/test_tunnel.py -p no:warnings -vv
              coverage report  --include="modules/flowalerts/tunnel.py*"
              coverage html  --include="modules/flowalerts/tunnel.py*" -d coverage_reports/flowalerts


          - name: Downloaded_file  Unit Tests
            run: |
              coverage run --source=./ -m pytest tests/test_downloaded_file.py -p no:warnings -vv
              coverage report  --include="modules/flowalerts/downloaded_file.py*"
              coverage html  --include="modules/flowalerts/downloaded_file.py*" -d coverage_reports/flowalerts

          - name: ssl  Unit Tests
            run: |
              coverage run --source=./ -m pytest tests/test_ssl.py -p no:warnings -vv
              coverage report  --include="modules/flowalerts/ssl.py*"
              coverage html  --include="modules/flowalerts/ssl.py*" -d coverage_reports/flowalerts

          - name: SSH  Unit Tests
            run: |
              coverage run --source=./ -m pytest tests/test_ssh.py -p no:warnings -vv
              coverage report  --include="modules/flowalerts/ssh.py*"
              coverage html  --include="modules/flowalerts/ssh.py*" -d coverage_reports/flowalerts



          - name: dns  Unit Tests
            run: |
              coverage run --source=./ -m pytest tests/test_dns.py -p no:warnings -vv
              coverage report  --include="modules/flowalerts/dns.py*"
              coverage html  --include="modules/flowalerts/dns.py*" -d coverage_reports/flowalerts

          - name: notice  Unit Tests
            run: |
              coverage run --source=./ -m pytest tests/test_notice.py -p no:warnings -vv
              coverage report  --include="modules/flowalerts/notice.py*"
              coverage html  --include="modules/flowalerts/notice.py*" -d coverage_reports/flowalerts

          - name: Software  Unit Tests
            run: |
              coverage run --source=./ -m pytest tests/test_software.py -p no:warnings -vv
              coverage report  --include="modules/flowalerts/software.py*"
              coverage html  --include="modules/flowalerts/software.py*" -d coverage_reports/flowalerts


          - name: Smtp  Unit Tests
            run: |
              coverage run --source=./ -m pytest tests/test_smtp.py -p no:warnings -vv
              coverage report  --include="modules/flowalerts/smtp.py*"
              coverage html  --include="modules/flowalerts/smtp.py*" -d coverage_reports/flowalerts
          - name: main  Unit Tests
            run: |
              coverage run --source=./ -m pytest tests/test_main.py -p no:warnings -vv
              coverage report  --include="slips/main.py*"
              coverage html  --include="slips/main.py*" -d coverage_reports/main

          - name: Whitelist  Unit Tests
            run: |
              coverage run --source=./ -m pytest tests/test_whitelist.py -p no:warnings -vv
              coverage report  --include="slips_files/core/helpers/whitelist/*"
              coverage html  --include="slips_files/core/helpers/whitelist/*" -d coverage_reports/whitelist

          - name: ARP Unit Tests
            run: |
              coverage run --source=./ -m pytest tests/test_arp.py -p no:warnings -vv
              coverage report  --include="modules/arp/*"
              coverage html  --include="modules/arp/*" -d coverage_reports/arp

          - name: Blocking Unit Tests
            run: |
              coverage run --source=./ -m pytest tests/test_blocking.py -p no:warnings -vv
              coverage report  --include="modules/blocking/*"
              coverage html  --include="modules/blocking/*" -d coverage_reports/blocking

          - name: Flowhandler Unit Test
            run: |
              coverage run --source=./ -m pytest tests/test_flow_handler.py -p no:warnings -vv
              coverage report  --include="slips_files/core/helpers/flow_handler.py*"
              coverage html  --include="slips_files/core/helpers/flow_handler.py*" -d coverage_reports/flowhandler

          - name: Horizontal Portscans Unit Tests
            run: |
              coverage run --source=./ -m pytest tests/test_horizontal_portscans.py -p no:warnings -vv
              coverage report  --include="modules/network_discovery/horizontal_portscan.py*"
              coverage html  --include="modules/network_discovery/horizontal_portscan.py*" -d coverage_reports/horizontal_portscan

          - name: HTTP Analyzer Unit Tests
            run: |
              coverage run --source=./ -m pytest tests/test_http_analyzer.py -p no:warnings -vv
              coverage report  --include="modules/http_analyzer/http_analyzer.py*"
              coverage html  --include="modules/http_analyzer/http_analyzer.py*" -d coverage_reports/http_analyzer

          - name: Vertical Portscans Unit Tests
            run: |
              coverage run --source=./ -m pytest tests/test_vertical_portscans.py -p no:warnings -vv
              coverage report  --include="modules/network_discovery/vertical_portscan.py*"
              coverage html  --include="modules/network_discovery/vertical_portscan.py*" -d coverage_reports/vertical_portscan

          - name: Network discovery Unit Tests
            run: |
              coverage run --source=./ -m pytest tests/test_network_discovery.py -p no:warnings -vv
              coverage report  --include="modules/network_discovery/network_discovery.py*"
              coverage html  --include="modules/network_discovery/network_discovery.py*" -d coverage_reports/network_discovery

          - name: evidence Unit Tests
            run: |
              coverage run --source=./ -m pytest tests/test_evidence.py -p no:warnings -vv
              coverage report  --include="slips_files/core/evidence_structure/evidence.py*"
              coverage html  --include="slips_files/core/evidence_structure/evidence.py*" -d coverage_reports/evidence_structure

          - name: Virustotal Unit Tests
            run: |
              coverage run --source=./ -m pytest tests/test_virustotal.py -p no:warnings -vv
              coverage report  --include="modules/virustotal/virustotal.py*"
              coverage html  --include="modules/virustotal/virustotal.py*" -d coverage_reports/virustotal

          - name: Update Manager Unit tests
            run: |
              coverage run --source=./ -m pytest tests/test_update_file_manager.py -p no:warnings -vv
              coverage report  --include="modules/update_manager/update_manager.py*"
              coverage html  --include="modules/update_manager/update_manager.py*" -d coverage_reports/updatemanager

          - name: Threat Intelligence Unit tests
            run: |
              coverage run --source=./ -m pytest tests/test_threat_intelligence.py -p no:warnings -vv
              coverage report  --include="modules/threat_intelligence/threat_intelligence.py*"
              coverage html  --include="modules/threat_intelligence/threat_intelligence.py*" -d coverage_reports/threat_intelligence

          - name: Slips Utils Unit tests
            run: |
              coverage run --source=./ -m pytest tests/test_slips_utils.py -p no:warnings -vv
              coverage report  --include="slips_files/common/slips_utils.py*"
              coverage html  --include="slips_files/common/slips_utils.py*" -d coverage_reports/slips_utils

          - name: Slips.py Unit Tests
            run: |
              coverage run --source=./ -m pytest tests/test_slips.py -p no:warnings -vv
              coverage report  --include="slips.py*"
              coverage html  --include="slips.py*" -d coverage_reports/slips

          - name: Profiler Unit Tests
            run: |
              coverage run --source=./ -m pytest tests/test_profiler.py -p no:warnings -vv
              coverage report  --include="slips_files/core/profiler.py*"
              coverage html  --include="slips_files/core/profiler.py*" -d coverage_reports/profiler

          - name: Leak Detector Unit Tests
            run: |
              coverage run --source=./ -m pytest tests/test_leak_detector.py -p no:warnings -vv
              coverage report  --include="modules/leak_detector/leak_detector.py*"
              coverage html  --include="modules/leak_detector/leak_detector.py*" -d coverage_reports/leak_detector

          - name: Ipinfo Unit Tests
            run: |
              coverage run --source=./ -m pytest tests/test_ip_info.py -p no:warnings -vv
              coverage report  --include="modules/ip_info/ip_info.py*"
              coverage html  --include="modules/ip_info/ip_info.py*" -d coverage_reports/ip_info

          - name: ASN Info Unit Tests
            run: |
              coverage run --source=./ -m pytest tests/test_asn_info.py -p no:warnings -vv
              coverage report  --include="modules/ip_info/asn_info.py*"
              coverage html  --include="modules/ip_info/asn_info.py*" -d coverage_reports/ip_info

          - name: Input Unit Tests
            run: |
              coverage run --source=./ -m pytest tests/test_inputProc.py -p no:warnings -vv
              coverage report  --include="slips_files/core/input.py*"
              coverage html  --include="slips_files/core/input.py*" -d coverage_reports/input

          - name: Output Unit Tests
            run: |
              coverage run --source=./ -m pytest tests/test_output.py -p no:warnings -vv
              coverage report  --include="slips_files/core/output.py*"
              coverage html  --include="slips_files/core/output.py*" -d coverage_reports/output

          - name: urlhaus Unit Tests
            run: |
              coverage run --source=./ -m pytest tests/test_urlhaus.py -p no:warnings -vv
              coverage report  --include="modules/threat_intelligence/urlhaus.py*"
              coverage html  --include="modules/threat_intelligence/urlhaus.py*" -d coverage_reports/urlhaus

          - name: set evidence Unit Test
            run: |
               coverage run --source=./ -m pytest tests/test_set_evidence.py -p no:warnings -vv
               coverage report --include="modules/flowalerts/set_evidence.py*"
               coverage html --include="modules/flowalerts/set_evidence.py*" -d coverage_reports/set_evidence

          - name: Go Director Unit Tests
            run: |
               coverage run --source=./ -m pytest tests/test_go_director.py -p no:warnings -vv
               coverage report --include="modules/p2ptrust/utils/go_director.py*"
               coverage html --include="modules/p2ptrust/utils/go_director.py*" -d coverage_reports/go_director

          - name: Progress Bar Unit Tests
            run: |
               coverage run --source=./ -m pytest tests/test_progress_bar.py -p no:warnings -vv
               coverage report --include="modules/progress_bar/progress_bar.py*"
               coverage html --include="modules/progress_bar/progress_bar.py*" -d coverage_reports/progress_bar

          - name: CESNET Unit Tests
            run: |
               coverage run --source=./ -m pytest tests/test_cesnet.py -p no:warnings -vv
               coverage report --include="modules/cesnet/cesnet.py*"
               coverage html --include="modules/cesnet/cesnet.py*" -d coverage_reports/cesnet



          - name: Checker Unit Tests
            run: |
               coverage run --source=./ -m pytest tests/test_checker.py -p no:warnings -vv
               coverage report --include="slips_files/core/helpers/checker.py*"
               coverage html --include="slips_files/core/helpers/checker.py*" -d coverage_reports/checker

          - name: Daemon Unit Tests
            run: |
               coverage run --source=./ -m pytest tests/test_daemon.py -p no:warnings -vv
               coverage report --include="slips/daemon.py*"
               coverage html --include="slips/daemon.py*" -d coverage_reports/daemon

          - name: Base Model Unit Tests
            run: |
               coverage run --source=./ -m pytest tests/test_base_model.py -p no:warnings -vv
               coverage report --include="modules/p2ptrust/trust/base_model.py*"
               coverage html --include="modules/p2ptrust/trust/base_model.py*" -d coverage_reports/set_evidence

          - name: notify Unit Tests
            run: |
               coverage run --source=./ -m pytest tests/test_notice.py -p no:warnings -vv
               coverage report --include="slips_files/core/helpers/notify.py*"
               coverage html --include="slips_files/core/helpers/notify.py*" -d coverage_reports/notify

<<<<<<< HEAD
          - name: TrustDB Unit tests
            run: |
               coverage run --source=./ -m pytest tests/test_trustdb.py -p no:warnings -vv
               coverage report --include="modules/p2ptrust/trust/trustdb.py*"
               coverage html --include="modules/p2ptrust/trust/trustdb.py*" -d coverage_reports/trustdb

          - name: Symbols Handler Unit Tests
=======
          - name: symbols handler test
>>>>>>> bce1ea91
            run: |
               coverage run --source=./ -m pytest tests/test_symbols_handler.py -p no:warnings -vv
               coverage report --include="slips_files/core/helpers/symbols_handler.py*"
               coverage html --include="slips_files/core/helpers/symbols_handler.py*" -d coverage_reports/notify     
 

  dataset_integration_tests:
      # specify the host OS
      runs-on: ubuntu-latest
      # 1h timeout
      timeout-minutes: 3600
      # start a container using slips dependencies image
      container:
          image: stratosphereips/slips_dependencies:latest
      steps:
          - uses: actions/checkout@v4

          - name: Start redis server
            run: redis-server --daemonize yes

          - name: Dataset Integration Tests
            run: |
              python3 -m pytest -s tests/integration_tests/test_dataset.py -p no:warnings -vv

          - name: Upload Artifacts
            if: failure()
            uses: actions/upload-artifact@v3
            with:
              name: dataset_integration_tests_output
              path: |
                output/integration_tests

  zeek_integration_tests:
      # specify the host OS
      runs-on: ubuntu-latest
      # 1h timeout
      timeout-minutes: 3600
      # start a container using slips dependencies image
      container:
          image: stratosphereips/slips_dependencies:latest
      steps:
          - uses: actions/checkout@v4

          - name: Start redis server
            run: redis-server --daemonize yes

          - name: Dataset Integration Tests
            run: |
              python3 -m pytest -s tests/integration_tests/test_pcap_dataset.py -p no:warnings -vv
          - name: Upload Artifacts
            # run this job whether the above jobs failed or passed
            if: success() || failure()
            uses: actions/upload-artifact@v3
            with:
              name: zeek_integration_tests_output
              path: |
                output/integration_tests

  pcap_integration_tests:
      # specify the host OS
      runs-on: ubuntu-latest
      # 1h timeout
      timeout-minutes: 3600
      # start a container using slips dependencies image
      container:
          image: stratosphereips/slips_dependencies:latest
      steps:
          - uses: actions/checkout@v4

          - name: Start redis server
            run: redis-server --daemonize yes

          - name: Dataset Integration Tests
            run: |
              python3 -m pytest -s tests/integration_tests/test_zeek_dataset.py -p no:warnings -vv
          - name: Upload Artifact
            # run this job whether the above jobs failed or passed
            if: success() || failure()
            uses: actions/upload-artifact@v3
            with:
              name: pcap_integration_tests_output
              path: |
                output/integration_tests
                coverage_reports/


  port_scans_integration_tests:
      # specify the host OS
      runs-on: ubuntu-latest
      # 1h timeout
      timeout-minutes: 3600
      # start a container using slips dependencies image
      container:
          image: stratosphereips/slips_dependencies:latest
      steps:
          - uses: actions/checkout@v4

          - name: Start redis server
            run: redis-server --daemonize yes

          - name: Dataset Integration Tests
            # python3 -m pytest -s tests/integration_tests/test_portscans.py -p no:warnings -vv
            run: |
              coverage run --source=./ -m pytest -s tests/integration_tests/test_portscans.py -p no:warnings -vv
              coverage report --include="modules/network_discovery/*"
              coverage html --include="modules/network_discovery/*" -d coverage_reports/network_discovery

          - name: Upload Artifacts
            # run this job whether the above jobs failed or passed
            if: success() || failure()
            uses: actions/upload-artifact@v3
            with:
              name: port_scans_integration_tests_output
              path: |
                output/integration_tests

  config_files_integration_tests:
      # specify the host OS
      runs-on: ubuntu-latest
      # 1h timeout
      timeout-minutes: 3600
      # start a container using slips dependencies image
      container:
          image: stratosphereips/slips_dependencies:latest
      steps:
          - uses: actions/checkout@v4

          - name: Start redis server
            run: redis-server --daemonize yes

          - name: Config File Integration Tests
            run: |
              python3 -m pytest -s tests/integration_tests/test_config_files.py  -p no:warnings -vv

          - name: Upload Artifacts
            # run this job whether the above jobs failed or passed
            if: success() || failure()
            uses: actions/upload-artifact@v3
            with:
              name: config_files_integration_tests_output
              path: |
                output/integration_tests<|MERGE_RESOLUTION|>--- conflicted
+++ resolved
@@ -282,7 +282,6 @@
                coverage report --include="slips_files/core/helpers/notify.py*"
                coverage html --include="slips_files/core/helpers/notify.py*" -d coverage_reports/notify
 
-<<<<<<< HEAD
           - name: TrustDB Unit tests
             run: |
                coverage run --source=./ -m pytest tests/test_trustdb.py -p no:warnings -vv
@@ -290,14 +289,11 @@
                coverage html --include="modules/p2ptrust/trust/trustdb.py*" -d coverage_reports/trustdb
 
           - name: Symbols Handler Unit Tests
-=======
-          - name: symbols handler test
->>>>>>> bce1ea91
             run: |
                coverage run --source=./ -m pytest tests/test_symbols_handler.py -p no:warnings -vv
                coverage report --include="slips_files/core/helpers/symbols_handler.py*"
-               coverage html --include="slips_files/core/helpers/symbols_handler.py*" -d coverage_reports/notify     
- 
+               coverage html --include="slips_files/core/helpers/symbols_handler.py*" -d coverage_reports/symbols_handler
+
 
   dataset_integration_tests:
       # specify the host OS
