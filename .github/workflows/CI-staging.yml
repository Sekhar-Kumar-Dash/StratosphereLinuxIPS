# This workflow will install Slips dependencies and run slips tests
name: CI-staging

on:
    push:
        branches:
            # features will be added to this branch using PRs, not need to re-run the tests on push
            - '!develop'
            - '!master'
    pull_request:
        branches:
            - 'develop'
            - '!master'

jobs:
  unit_tests:
      # specify the host OS
      runs-on: ubuntu-latest
      # 2 hours timeout
      timeout-minutes: 7200
      # start a container using slips dependencies image
      container:
          image: stratosphereips/slips_dependencies:latest

      steps:
          - uses: actions/checkout@v4

          - name: Start redis server
            run: redis-server --daemonize yes

          - name: Run database unit tests
            run: |
              coverage run --source=./ -m pytest tests/test_database.py -p no:warnings -vv
              coverage report --include="slips_files/core/database/*"
              coverage html --include="slips_files/core/database/*" -d coverage_reports/database

          - name: Clear redis cache
            run: ./slips.py -cc

          - name: Flowalerts  Unit Tests
            run: |
              coverage run --source=./ -m pytest tests/test_flowalerts.py -p no:warnings -vv
              coverage report  --include="modules/flowalerts/*"
              coverage html  --include="modules/flowalerts/*" -d coverage_reports/flowalerts

          - name: conn  Unit Tests
            run: |
              coverage run --source=./ -m pytest tests/test_conn.py -p no:warnings -vv
              coverage report  --include="modules/flowalerts/conn.py*"
              coverage html  --include="modules/flowalerts/conn.py*" -d coverage_reports/flowalerts

          - name: Tunnel  Unit Tests
            run: |
              coverage run --source=./ -m pytest tests/test_tunnel.py -p no:warnings -vv
              coverage report  --include="modules/flowalerts/tunnel.py*"
              coverage html  --include="modules/flowalerts/tunnel.py*" -d coverage_reports/flowalerts


          - name: Downloaded_file  Unit Tests
            run: |
              coverage run --source=./ -m pytest tests/test_downloaded_file.py -p no:warnings -vv
              coverage report  --include="modules/flowalerts/downloaded_file.py*"
              coverage html  --include="modules/flowalerts/downloaded_file.py*" -d coverage_reports/flowalerts

          - name: ssl  Unit Tests
            run: |
              coverage run --source=./ -m pytest tests/test_ssl.py -p no:warnings -vv
              coverage report  --include="modules/flowalerts/ssl.py*"
              coverage html  --include="modules/flowalerts/ssl.py*" -d coverage_reports/flowalerts

          - name: SSH  Unit Tests
            run: |
              coverage run --source=./ -m pytest tests/test_ssh.py -p no:warnings -vv
              coverage report  --include="modules/flowalerts/ssh.py*"
              coverage html  --include="modules/flowalerts/ssh.py*" -d coverage_reports/flowalerts



          - name: dns  Unit Tests
            run: |
              coverage run --source=./ -m pytest tests/test_dns.py -p no:warnings -vv
              coverage report  --include="modules/flowalerts/dns.py*"
              coverage html  --include="modules/flowalerts/dns.py*" -d coverage_reports/flowalerts

          - name: notice  Unit Tests
            run: |
              coverage run --source=./ -m pytest tests/test_notice.py -p no:warnings -vv
              coverage report  --include="modules/flowalerts/notice.py*"
              coverage html  --include="modules/flowalerts/notice.py*" -d coverage_reports/flowalerts

          - name: Software  Unit Tests
            run: |
              coverage run --source=./ -m pytest tests/test_software.py -p no:warnings -vv
              coverage report  --include="modules/flowalerts/software.py*"
              coverage html  --include="modules/flowalerts/software.py*" -d coverage_reports/flowalerts


          - name: Smtp  Unit Tests
            run: |
              coverage run --source=./ -m pytest tests/test_smtp.py -p no:warnings -vv
              coverage report  --include="modules/flowalerts/smtp.py*"
              coverage html  --include="modules/flowalerts/smtp.py*" -d coverage_reports/flowalerts
          - name: main  Unit Tests
            run: |
              coverage run --source=./ -m pytest tests/test_main.py -p no:warnings -vv
              coverage report  --include="slips/main.py*"
              coverage html  --include="slips/main.py*" -d coverage_reports/main

          - name: Whitelist  Unit Tests
            run: |
              coverage run --source=./ -m pytest tests/test_whitelist.py -p no:warnings -vv
              coverage report  --include="slips_files/core/helpers/whitelist/*"
              coverage html  --include="slips_files/core/helpers/whitelist/*" -d coverage_reports/whitelist

          - name: ARP Unit Tests
            run: |
              coverage run --source=./ -m pytest tests/test_arp.py -p no:warnings -vv
              coverage report  --include="modules/arp/*"
              coverage html  --include="modules/arp/*" -d coverage_reports/arp

          - name: Blocking Unit Tests
            run: |
              coverage run --source=./ -m pytest tests/test_blocking.py -p no:warnings -vv
              coverage report  --include="modules/blocking/*"
              coverage html  --include="modules/blocking/*" -d coverage_reports/blocking

          - name: Flowhandler Unit Test
            run: |
              coverage run --source=./ -m pytest tests/test_flow_handler.py -p no:warnings -vv
              coverage report  --include="slips_files/core/helpers/flow_handler.py*"
              coverage html  --include="slips_files/core/helpers/flow_handler.py*" -d coverage_reports/flowhandler

          - name: Horizontal Portscans Unit Tests
            run: |
              coverage run --source=./ -m pytest tests/test_horizontal_portscans.py -p no:warnings -vv
              coverage report  --include="modules/network_discovery/horizontal_portscan.py*"
              coverage html  --include="modules/network_discovery/horizontal_portscan.py*" -d coverage_reports/horizontal_portscan

          - name: HTTP Analyzer Unit Tests
            run: |
              coverage run --source=./ -m pytest tests/test_http_analyzer.py -p no:warnings -vv
              coverage report  --include="modules/http_analyzer/http_analyzer.py*"
              coverage html  --include="modules/http_analyzer/http_analyzer.py*" -d coverage_reports/http_analyzer

          - name: Vertical Portscans Unit Tests
            run: |
              coverage run --source=./ -m pytest tests/test_vertical_portscans.py -p no:warnings -vv
              coverage report  --include="modules/network_discovery/vertical_portscan.py*"
              coverage html  --include="modules/network_discovery/vertical_portscan.py*" -d coverage_reports/vertical_portscan

          - name: Network discovery Unit Tests
            run: |
              coverage run --source=./ -m pytest tests/test_network_discovery.py -p no:warnings -vv
              coverage report  --include="modules/network_discovery/network_discovery.py*"
              coverage html  --include="modules/network_discovery/network_discovery.py*" -d coverage_reports/network_discovery

          - name: evidence Unit Tests
            run: |
              coverage run --source=./ -m pytest tests/test_evidence.py -p no:warnings -vv
              coverage report  --include="slips_files/core/evidence_structure/evidence.py*"
              coverage html  --include="slips_files/core/evidence_structure/evidence.py*" -d coverage_reports/evidence_structure

          - name: Virustotal Unit Tests
            run: |
              coverage run --source=./ -m pytest tests/test_virustotal.py -p no:warnings -vv
              coverage report  --include="modules/virustotal/virustotal.py*"
              coverage html  --include="modules/virustotal/virustotal.py*" -d coverage_reports/virustotal

          - name: Update Manager Unit tests
            run: |
              coverage run --source=./ -m pytest tests/test_update_file_manager.py -p no:warnings -vv
              coverage report  --include="modules/update_manager/update_manager.py*"
              coverage html  --include="modules/update_manager/update_manager.py*" -d coverage_reports/updatemanager

          - name: Threat Intelligence Unit tests
            run: |
              coverage run --source=./ -m pytest tests/test_threat_intelligence.py -p no:warnings -vv
              coverage report  --include="modules/threat_intelligence/threat_intelligence.py*"
              coverage html  --include="modules/threat_intelligence/threat_intelligence.py*" -d coverage_reports/threat_intelligence

          - name: Slips Utils Unit tests
            run: |
              coverage run --source=./ -m pytest tests/test_slips_utils.py -p no:warnings -vv
              coverage report  --include="slips_files/common/slips_utils.py*"
              coverage html  --include="slips_files/common/slips_utils.py*" -d coverage_reports/slips_utils

          - name: Slips.py Unit Tests
            run: |
              coverage run --source=./ -m pytest tests/test_slips.py -p no:warnings -vv
              coverage report  --include="slips.py*"
              coverage html  --include="slips.py*" -d coverage_reports/slips

          - name: Profiler Unit Tests
            run: |
              coverage run --source=./ -m pytest tests/test_profiler.py -p no:warnings -vv
              coverage report  --include="slips_files/core/profiler.py*"
              coverage html  --include="slips_files/core/profiler.py*" -d coverage_reports/profiler

          - name: Leak Detector Unit Tests
            run: |
              coverage run --source=./ -m pytest tests/test_leak_detector.py -p no:warnings -vv
              coverage report  --include="modules/leak_detector/leak_detector.py*"
              coverage html  --include="modules/leak_detector/leak_detector.py*" -d coverage_reports/leak_detector

          - name: Ipinfo Unit Tests
            run: |
              coverage run --source=./ -m pytest tests/test_ip_info.py -p no:warnings -vv
              coverage report  --include="modules/ip_info/ip_info.py*"
              coverage html  --include="modules/ip_info/ip_info.py*" -d coverage_reports/ip_info

          - name: ASN Info Unit Tests
            run: |
              coverage run --source=./ -m pytest tests/test_asn_info.py -p no:warnings -vv
              coverage report  --include="modules/ip_info/asn_info.py*"
              coverage html  --include="modules/ip_info/asn_info.py*" -d coverage_reports/ip_info

          - name: Input Unit Tests
            run: |
              coverage run --source=./ -m pytest tests/test_inputProc.py -p no:warnings -vv
              coverage report  --include="slips_files/core/input.py*"
              coverage html  --include="slips_files/core/input.py*" -d coverage_reports/input

          - name: Output Unit Tests
            run: |
              coverage run --source=./ -m pytest tests/test_output.py -p no:warnings -vv
              coverage report  --include="slips_files/core/output.py*"
              coverage html  --include="slips_files/core/output.py*" -d coverage_reports/output

          - name: urlhaus Unit Tests
            run: |
              coverage run --source=./ -m pytest tests/test_urlhaus.py -p no:warnings -vv
              coverage report  --include="modules/threat_intelligence/urlhaus.py*"
              coverage html  --include="modules/threat_intelligence/urlhaus.py*" -d coverage_reports/urlhaus

          - name: set evidence Unit Test
            run: |
               coverage run --source=./ -m pytest tests/test_set_evidence.py -p no:warnings -vv
               coverage report --include="modules/flowalerts/set_evidence.py*"
               coverage html --include="modules/flowalerts/set_evidence.py*" -d coverage_reports/set_evidence

          - name: Go Director Unit Tests
            run: |
               coverage run --source=./ -m pytest tests/test_go_director.py -p no:warnings -vv
               coverage report --include="modules/p2ptrust/utils/go_director.py*"
               coverage html --include="modules/p2ptrust/utils/go_director.py*" -d coverage_reports/go_director

          - name: Progress Bar Unit Tests
            run: |
               coverage run --source=./ -m pytest tests/test_progress_bar.py -p no:warnings -vv
               coverage report --include="modules/progress_bar/progress_bar.py*"
               coverage html --include="modules/progress_bar/progress_bar.py*" -d coverage_reports/progress_bar

<<<<<<< HEAD
          - name: RiskIQ Unit Tests
            run: |
               coverage run --source=./ -m pytest tests/test_riskiq.py -p no:warnings -vv
               coverage report --include="modules/riskiq/riskiq.py*"
               coverage html --include="modules/riskiq/riskiq.py*" -d coverage_reports/riskiq
=======
          - name: CESNET Unit Tests
            run: |
               coverage run --source=./ -m pytest tests/test_cesnet.py -p no:warnings -vv
               coverage report --include="modules/cesnet/cesnet.py*"
               coverage html --include="modules/cesnet/cesnet.py*" -d coverage_reports/cesnet

>>>>>>> f1a47a8d


          - name: Checker Unit Tests
            run: |
               coverage run --source=./ -m pytest tests/test_checker.py -p no:warnings -vv
               coverage report --include="slips_files/core/helpers/checker.py*"
               coverage html --include="slips_files/core/helpers/checker.py*" -d coverage_reports/checker

          - name: Daemon Unit Tests
            run: |
               coverage run --source=./ -m pytest tests/test_daemon.py -p no:warnings -vv
               coverage report --include="slips/daemon.py*"
               coverage html --include="slips/daemon.py*" -d coverage_reports/daemon

          - name: Base Model Unit Tests
            run: |
               coverage run --source=./ -m pytest tests/test_base_model.py -p no:warnings -vv
               coverage report --include="modules/p2ptrust/trust/base_model.py*"
               coverage html --include="modules/p2ptrust/trust/base_model.py*" -d coverage_reports/set_evidence

          - name: notify Unit Tests
            run: |
               coverage run --source=./ -m pytest tests/test_notice.py -p no:warnings -vv
               coverage report --include="slips_files/core/helpers/notify.py*"
               coverage html --include="slips_files/core/helpers/notify.py*" -d coverage_reports/notify

          - name: TrustDB Unit tests
            run: |
               coverage run --source=./ -m pytest tests/test_trustdb.py -p no:warnings -vv
               coverage report --include="modules/p2ptrust/trust/trustdb.py*"
               coverage html --include="modules/p2ptrust/trust/trustdb.py*" -d coverage_reports/trustdb

  dataset_integration_tests:
      # specify the host OS
      runs-on: ubuntu-latest
      # 1h timeout
      timeout-minutes: 3600
      # start a container using slips dependencies image
      container:
          image: stratosphereips/slips_dependencies:latest
      steps:
          - uses: actions/checkout@v4

          - name: Start redis server
            run: redis-server --daemonize yes

          - name: Dataset Integration Tests
            run: |
              python3 -m pytest -s tests/integration_tests/test_dataset.py -p no:warnings -vv

          - name: Upload Artifacts
            if: failure()
            uses: actions/upload-artifact@v3
            with:
              name: dataset_integration_tests_output
              path: |
                output/integration_tests

  zeek_integration_tests:
      # specify the host OS
      runs-on: ubuntu-latest
      # 1h timeout
      timeout-minutes: 3600
      # start a container using slips dependencies image
      container:
          image: stratosphereips/slips_dependencies:latest
      steps:
          - uses: actions/checkout@v4

          - name: Start redis server
            run: redis-server --daemonize yes

          - name: Dataset Integration Tests
            run: |
              python3 -m pytest -s tests/integration_tests/test_pcap_dataset.py -p no:warnings -vv
          - name: Upload Artifacts
            # run this job whether the above jobs failed or passed
            if: success() || failure()
            uses: actions/upload-artifact@v3
            with:
              name: zeek_integration_tests_output
              path: |
                output/integration_tests

  pcap_integration_tests:
      # specify the host OS
      runs-on: ubuntu-latest
      # 1h timeout
      timeout-minutes: 3600
      # start a container using slips dependencies image
      container:
          image: stratosphereips/slips_dependencies:latest
      steps:
          - uses: actions/checkout@v4

          - name: Start redis server
            run: redis-server --daemonize yes

          - name: Dataset Integration Tests
            run: |
              python3 -m pytest -s tests/integration_tests/test_zeek_dataset.py -p no:warnings -vv
          - name: Upload Artifact
            # run this job whether the above jobs failed or passed
            if: success() || failure()
            uses: actions/upload-artifact@v3
            with:
              name: pcap_integration_tests_output
              path: |
                output/integration_tests
                coverage_reports/


  port_scans_integration_tests:
      # specify the host OS
      runs-on: ubuntu-latest
      # 1h timeout
      timeout-minutes: 3600
      # start a container using slips dependencies image
      container:
          image: stratosphereips/slips_dependencies:latest
      steps:
          - uses: actions/checkout@v4

          - name: Start redis server
            run: redis-server --daemonize yes

          - name: Dataset Integration Tests
            # python3 -m pytest -s tests/integration_tests/test_portscans.py -p no:warnings -vv
            run: |
              coverage run --source=./ -m pytest -s tests/integration_tests/test_portscans.py -p no:warnings -vv
              coverage report --include="modules/network_discovery/*"
              coverage html --include="modules/network_discovery/*" -d coverage_reports/network_discovery

          - name: Upload Artifacts
            # run this job whether the above jobs failed or passed
            if: success() || failure()
            uses: actions/upload-artifact@v3
            with:
              name: port_scans_integration_tests_output
              path: |
                output/integration_tests

  config_files_integration_tests:
      # specify the host OS
      runs-on: ubuntu-latest
      # 1h timeout
      timeout-minutes: 3600
      # start a container using slips dependencies image
      container:
          image: stratosphereips/slips_dependencies:latest
      steps:
          - uses: actions/checkout@v4

          - name: Start redis server
            run: redis-server --daemonize yes

          - name: Config File Integration Tests
            run: |
              python3 -m pytest -s tests/integration_tests/test_config_files.py  -p no:warnings -vv

          - name: Upload Artifacts
            # run this job whether the above jobs failed or passed
            if: success() || failure()
            uses: actions/upload-artifact@v3
            with:
              name: config_files_integration_tests_output
              path: |
                output/integration_tests<|MERGE_RESOLUTION|>--- conflicted
+++ resolved
@@ -250,20 +250,19 @@
                coverage report --include="modules/progress_bar/progress_bar.py*"
                coverage html --include="modules/progress_bar/progress_bar.py*" -d coverage_reports/progress_bar
 
-<<<<<<< HEAD
+          - name: CESNET Unit Tests
+            run: |
+               coverage run --source=./ -m pytest tests/test_cesnet.py -p no:warnings -vv
+               coverage report --include="modules/cesnet/cesnet.py*"
+               coverage html --include="modules/cesnet/cesnet.py*" -d coverage_reports/cesnet
+
+
+
           - name: RiskIQ Unit Tests
             run: |
                coverage run --source=./ -m pytest tests/test_riskiq.py -p no:warnings -vv
                coverage report --include="modules/riskiq/riskiq.py*"
                coverage html --include="modules/riskiq/riskiq.py*" -d coverage_reports/riskiq
-=======
-          - name: CESNET Unit Tests
-            run: |
-               coverage run --source=./ -m pytest tests/test_cesnet.py -p no:warnings -vv
-               coverage report --include="modules/cesnet/cesnet.py*"
-               coverage html --include="modules/cesnet/cesnet.py*" -d coverage_reports/cesnet
-
->>>>>>> f1a47a8d
 
 
           - name: Checker Unit Tests
