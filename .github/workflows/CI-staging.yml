# This workflow will install Slips dependencies and run slips tests
name: CI-staging

on:
    push:
        branches:
            # features will be added to this branch using PRs, not need to re-run the tests on push
            - '!develop'
            - '!master'
    pull_request:
        branches:
            - 'develop'
            - '!master'

jobs:
  unit_tests:
      # specify the host OS
      runs-on: ubuntu-latest
      # 2 hours timeout
      timeout-minutes: 7200
      # start a container using slips dependencies image
      container:
          image: stratosphereips/slips_dependencies:latest

      steps:
          - uses: actions/checkout@v2

          - name: Start redis server
            run: redis-server --daemonize yes

          - name: Run database unit tests
            run: |
              coverage run --source=./ -m pytest tests/test_database.py -p no:warnings -vv
              coverage report --include="slips_files/core/database/*"
              coverage html --include="slips_files/core/database/*" -d coverage_reports/database

          - name: Clear redis cache
            run: ./slips.py -cc

          - name: Flowalerts  Unit Tests
            run: |
              coverage run --source=./ -m pytest tests/test_flowalerts.py -p no:warnings -vv
              coverage report  --include="modules/flowalerts/*"
              coverage html  --include="modules/flowalerts/*" -d coverage_reports/flowalerts

          - name: conn  Unit Tests
            run: |
              coverage run --source=./ -m pytest tests/test_conn.py -p no:warnings -vv
              coverage report  --include="modules/flowalerts/conn.py*"
              coverage html  --include="modules/flowalerts/conn.py*" -d coverage_reports/flowalerts

          - name: Tunnel  Unit Tests
            run: |
              coverage run --source=./ -m pytest tests/test_tunnel.py -p no:warnings -vv
              coverage report  --include="modules/flowalerts/tunnel.py*"
              coverage html  --include="modules/flowalerts/tunnel.py*" -d coverage_reports/flowalerts


          - name: Downloaded_file  Unit Tests
            run: |
              coverage run --source=./ -m pytest tests/test_downloaded_file.py -p no:warnings -vv
              coverage report  --include="modules/flowalerts/downloaded_file.py*"
              coverage html  --include="modules/flowalerts/downloaded_file.py*" -d coverage_reports/flowalerts

          - name: ssl  Unit Tests
            run: |
              coverage run --source=./ -m pytest tests/test_ssl.py -p no:warnings -vv
              coverage report  --include="modules/flowalerts/ssl.py*"
              coverage html  --include="modules/flowalerts/ssl.py*" -d coverage_reports/flowalerts

          - name: SSH  Unit Tests
            run: |
              coverage run --source=./ -m pytest tests/test_ssh.py -p no:warnings -vv
              coverage report  --include="modules/flowalerts/ssh.py*"
              coverage html  --include="modules/flowalerts/ssh.py*" -d coverage_reports/flowalerts



          - name: dns  Unit Tests
            run: |
              coverage run --source=./ -m pytest tests/test_dns.py -p no:warnings -vv
              coverage report  --include="modules/flowalerts/dns.py*"
              coverage html  --include="modules/flowalerts/dns.py*" -d coverage_reports/flowalerts

          - name: notice  Unit Tests
            run: |
              coverage run --source=./ -m pytest tests/test_notice.py -p no:warnings -vv
              coverage report  --include="modules/flowalerts/notice.py*"
              coverage html  --include="modules/flowalerts/notice.py*" -d coverage_reports/flowalerts

          - name: Software  Unit Tests
            run: |
              coverage run --source=./ -m pytest tests/test_software.py -p no:warnings -vv
              coverage report  --include="modules/flowalerts/software.py*"
              coverage html  --include="modules/flowalerts/software.py*" -d coverage_reports/flowalerts


          - name: Smtp  Unit Tests
            run: |
              coverage run --source=./ -m pytest tests/test_smtp.py -p no:warnings -vv
              coverage report  --include="modules/flowalerts/smtp.py*"
              coverage html  --include="modules/flowalerts/smtp.py*" -d coverage_reports/flowalerts
          - name: main  Unit Tests
            run: |
              coverage run --source=./ -m pytest tests/test_main.py -p no:warnings -vv
              coverage report  --include="slips/main.py*"
              coverage html  --include="slips/main.py*" -d coverage_reports/main    

          - name: Whitelist  Unit Tests
            run: |
              coverage run --source=./ -m pytest tests/test_whitelist.py -p no:warnings -vv
              coverage report  --include="slips_files/core/helpers/whitelist/*"
              coverage html  --include="slips_files/core/helpers/whitelist/*" -d coverage_reports/whitelist

          - name: ARP Unit Tests
            run: |
              coverage run --source=./ -m pytest tests/test_arp.py -p no:warnings -vv
              coverage report  --include="modules/arp/*"
              coverage html  --include="modules/arp/*" -d coverage_reports/arp

          - name: Blocking Unit Tests
            run: |
              coverage run --source=./ -m pytest tests/test_blocking.py -p no:warnings -vv
              coverage report  --include="modules/blocking/*"
              coverage html  --include="modules/blocking/*" -d coverage_reports/blocking

          - name: Flowhandler Unit Test
            run: |
              coverage run --source=./ -m pytest tests/test_flow_handler.py -p no:warnings -vv
              coverage report  --include="slips_files/core/helpers/flow_handler.py*"
              coverage html  --include="slips_files/core/helpers/flow_handler.py*" -d coverage_reports/flowhandler

          - name: Horizontal Portscans Unit Tests
            run: |
              coverage run --source=./ -m pytest tests/test_horizontal_portscans.py -p no:warnings -vv
              coverage report  --include="modules/network_discovery/horizontal_portscan.py*"
              coverage html  --include="modules/network_discovery/horizontal_portscan.py*" -d coverage_reports/horizontal_portscan

          - name: HTTP Analyzer Unit Tests
            run: |
              coverage run --source=./ -m pytest tests/test_http_analyzer.py -p no:warnings -vv
              coverage report  --include="modules/http_analyzer/http_analyzer.py*"
              coverage html  --include="modules/http_analyzer/http_analyzer.py*" -d coverage_reports/http_analyzer

          - name: Vertical Portscans Unit Tests
            run: |
              coverage run --source=./ -m pytest tests/test_vertical_portscans.py -p no:warnings -vv
              coverage report  --include="modules/network_discovery/vertical_portscan.py*"
              coverage html  --include="modules/network_discovery/vertical_portscan.py*" -d coverage_reports/vertical_portscan

          - name: Network discovery Unit Tests
            run: |
              coverage run --source=./ -m pytest tests/test_network_discovery.py -p no:warnings -vv
              coverage report  --include="modules/network_discovery/network_discovery.py*"
              coverage html  --include="modules/network_discovery/network_discovery.py*" -d coverage_reports/network_discovery

          - name: evidence Unit Tests
            run: |
              coverage run --source=./ -m pytest tests/test_evidence.py -p no:warnings -vv
              coverage report  --include="slips_files/core/evidence_structure/evidence.py*"
              coverage html  --include="slips_files/core/evidence_structure/evidence.py*" -d coverage_reports/evidence_structure

          - name: Virustotal Unit Tests
            run: |
              coverage run --source=./ -m pytest tests/test_virustotal.py -p no:warnings -vv
              coverage report  --include="modules/virustotal/virustotal.py*"
              coverage html  --include="modules/virustotal/virustotal.py*" -d coverage_reports/virustotal

          - name: Update Manager Unit tests
            run: |
              coverage run --source=./ -m pytest tests/test_update_file_manager.py -p no:warnings -vv
              coverage report  --include="modules/update_manager/update_manager.py*"
              coverage html  --include="modules/update_manager/update_manager.py*" -d coverage_reports/updatemanager

          - name: Threat Intelligence Unit tests
            run: |
              coverage run --source=./ -m pytest tests/test_threat_intelligence.py -p no:warnings -vv
              coverage report  --include="modules/threat_intelligence/threat_intelligence.py*"
              coverage html  --include="modules/threat_intelligence/threat_intelligence.py*" -d coverage_reports/threat_intelligence

          - name: Slips Utils Unit tests
            run: |
              coverage run --source=./ -m pytest tests/test_slips_utils.py -p no:warnings -vv
              coverage report  --include="slips_files/common/slips_utils.py*"
              coverage html  --include="slips_files/common/slips_utils.py*" -d coverage_reports/slips_utils

          - name: Slips.py Unit Tests
            run: |
              coverage run --source=./ -m pytest tests/test_slips.py -p no:warnings -vv
              coverage report  --include="slips.py*"
              coverage html  --include="slips.py*" -d coverage_reports/slips

          - name: Profiler Unit Tests
            run: |
              coverage run --source=./ -m pytest tests/test_profiler.py -p no:warnings -vv
              coverage report  --include="slips_files/core/profiler.py*"
              coverage html  --include="slips_files/core/profiler.py*" -d coverage_reports/profiler

          - name: Leak Detector Unit Tests
            run: |
              coverage run --source=./ -m pytest tests/test_leak_detector.py -p no:warnings -vv
              coverage report  --include="modules/leak_detector/leak_detector.py*"
              coverage html  --include="modules/leak_detector/leak_detector.py*" -d coverage_reports/leak_detector

          - name: Ipinfo Unit Tests
            run: |
              coverage run --source=./ -m pytest tests/test_ip_info.py -p no:warnings -vv
              coverage report  --include="modules/ip_info/ip_info.py*"
              coverage html  --include="modules/ip_info/ip_info.py*" -d coverage_reports/ip_info

          - name: asn_info Unit Tests
            run: |
              coverage run --source=./ -m pytest tests/test_asn_info.py -p no:warnings -vv
              coverage report  --include="modules/ip_info/asn_info.py*"
              coverage html  --include="modules/ip_info/asn_info.py*" -d coverage_reports/ip_info

          - name: Input Unit Tests
            run: |
              coverage run --source=./ -m pytest tests/test_inputProc.py -p no:warnings -vv
              coverage report  --include="slips_files/core/input.py*"
              coverage html  --include="slips_files/core/input.py*" -d coverage_reports/input

          - name: Output Unit Tests
            run: |
              coverage run --source=./ -m pytest tests/test_output.py -p no:warnings -vv
              coverage report  --include="slips_files/core/output.py*"
              coverage html  --include="slips_files/core/output.py*" -d coverage_reports/output   

          - name: urlhaus Unit Tests
            run: |
              coverage run --source=./ -m pytest tests/test_urlhaus.py -p no:warnings -vv
              coverage report  --include="modules/threat_intelligence/urlhaus.py*"
              coverage html  --include="modules/threat_intelligence/urlhaus.py*" -d coverage_reports/urlhaus

          - name: set evidence test
            run: |
               coverage run --source=./ -m pytest tests/test_set_evidence.py -p no:warnings -vv
               coverage report --include="modules/flowalerts/set_evidence.py*"
               coverage html --include="modules/flowalerts/set_evidence.py*" -d coverage_reports/set_evidence

<<<<<<< HEAD
          - name: progress bar test
            run: |
               coverage run --source=./ -m pytest tests/test_progress_bar.py -p no:warnings -vv
               coverage report --include="modules/progress_bar/progress_bar.py*"
               coverage html --include="modules/progress_bar/progress_bar.py*" -d coverage_reports/progress_bar     

=======
          - name: daemon test
            run: |
               coverage run --source=./ -m pytest tests/test_daemon.py -p no:warnings -vv
               coverage report --include="slips/daemon.py*"
               coverage html --include="slips/daemon.py*" -d coverage_reports/daemon     
>>>>>>> 7a2443a4

          - name: notify test
            run: |
               coverage run --source=./ -m pytest tests/test_notice.py -p no:warnings -vv
               coverage report --include="slips_files/core/helpers/notify.py*"
               coverage html --include="slips_files/core/helpers/notify.py*" -d coverage_reports/notify    

  dataset_integration_tests:
      # specify the host OS
      runs-on: ubuntu-latest
      # 1h timeout
      timeout-minutes: 3600
      # start a container using slips dependencies image
      container:
          image: stratosphereips/slips_dependencies:latest
      steps:
          - uses: actions/checkout@v2

          - name: Start redis server
            run: redis-server --daemonize yes

          - name: Dataset Integration Tests
            run: |
              python3 -m pytest -s tests/integration_tests/test_dataset.py -p no:warnings -vv

          - name: Upload Artifacts
            if: failure()
            uses: actions/upload-artifact@v3
            with:
              name: dataset_integration_tests_output
              path: |
                output/integration_tests

  zeek_integration_tests:
      # specify the host OS
      runs-on: ubuntu-latest
      # 1h timeout
      timeout-minutes: 3600
      # start a container using slips dependencies image
      container:
          image: stratosphereips/slips_dependencies:latest
      steps:
          - uses: actions/checkout@v2

          - name: Start redis server
            run: redis-server --daemonize yes

          - name: Dataset Integration Tests
            run: |
              python3 -m pytest -s tests/integration_tests/test_pcap_dataset.py -p no:warnings -vv
          - name: Upload Artifacts
            # run this job whether the above jobs failed or passed
            if: success() || failure()
            uses: actions/upload-artifact@v3
            with:
              name: zeek_integration_tests_output
              path: |
                output/integration_tests

  pcap_integration_tests:
      # specify the host OS
      runs-on: ubuntu-latest
      # 1h timeout
      timeout-minutes: 3600
      # start a container using slips dependencies image
      container:
          image: stratosphereips/slips_dependencies:latest
      steps:
          - uses: actions/checkout@v2

          - name: Start redis server
            run: redis-server --daemonize yes

          - name: Dataset Integration Tests
            run: |
              python3 -m pytest -s tests/integration_tests/test_zeek_dataset.py -p no:warnings -vv
          - name: Upload Artifact
            # run this job whether the above jobs failed or passed
            if: success() || failure()
            uses: actions/upload-artifact@v3
            with:
              name: pcap_integration_tests_output
              path: |
                output/integration_tests
                coverage_reports/


  port_scans_integration_tests:
      # specify the host OS
      runs-on: ubuntu-latest
      # 1h timeout
      timeout-minutes: 3600
      # start a container using slips dependencies image
      container:
          image: stratosphereips/slips_dependencies:latest
      steps:
          - uses: actions/checkout@v2

          - name: Start redis server
            run: redis-server --daemonize yes

          - name: Dataset Integration Tests
            # python3 -m pytest -s tests/integration_tests/test_portscans.py -p no:warnings -vv
            run: |
              coverage run --source=./ -m pytest -s tests/integration_tests/test_portscans.py -p no:warnings -vv
              coverage report --include="modules/network_discovery/*"
              coverage html --include="modules/network_discovery/*" -d coverage_reports/network_discovery

          - name: Upload Artifacts
            # run this job whether the above jobs failed or passed
            if: success() || failure()
            uses: actions/upload-artifact@v3
            with:
              name: port_scans_integration_tests_output
              path: |
                output/integration_tests

  config_files_integration_tests:
      # specify the host OS
      runs-on: ubuntu-latest
      # 1h timeout
      timeout-minutes: 3600
      # start a container using slips dependencies image
      container:
          image: stratosphereips/slips_dependencies:latest
      steps:
          - uses: actions/checkout@v2

          - name: Start redis server
            run: redis-server --daemonize yes

          - name: Config File Integration Tests
            run: |
              python3 -m pytest -s tests/integration_tests/test_config_files.py  -p no:warnings -vv

          - name: Upload Artifacts
            # run this job whether the above jobs failed or passed
            if: success() || failure()
            uses: actions/upload-artifact@v3
            with:
              name: config_files_integration_tests_output
              path: |
                output/integration_tests<|MERGE_RESOLUTION|>--- conflicted
+++ resolved
@@ -238,20 +238,17 @@
                coverage report --include="modules/flowalerts/set_evidence.py*"
                coverage html --include="modules/flowalerts/set_evidence.py*" -d coverage_reports/set_evidence
 
-<<<<<<< HEAD
           - name: progress bar test
             run: |
                coverage run --source=./ -m pytest tests/test_progress_bar.py -p no:warnings -vv
                coverage report --include="modules/progress_bar/progress_bar.py*"
                coverage html --include="modules/progress_bar/progress_bar.py*" -d coverage_reports/progress_bar     
 
-=======
           - name: daemon test
             run: |
                coverage run --source=./ -m pytest tests/test_daemon.py -p no:warnings -vv
                coverage report --include="slips/daemon.py*"
                coverage html --include="slips/daemon.py*" -d coverage_reports/daemon     
->>>>>>> 7a2443a4
 
           - name: notify test
             run: |
