--- conflicted
+++ resolved
@@ -140,19 +140,17 @@
               coverage report  --include="slips_files/core/input.py*"
               coverage html  --include="slips_files/core/input.py*" -d coverage_reports/input
 
-<<<<<<< HEAD
+          - name: urlhaus Unit Tests
+            run: |
+              coverage run --source=./ -m pytest tests/test_urlhaus.py -p no:warnings -vv
+              coverage report  --include="modules/threat_intelligence/urlhaus.py*"
+              coverage html  --include="modules/threat_intelligence/urlhaus.py*" -d coverage_reports/urlhaus
+
           - name: set evidence test
             run: |
                coverage run --source=./ -m pytest tests/test_set_evidence.py -p no:warnings -vv
                coverage report --include="modules/flowalerts/set_evidence.py*"
                coverage html --include="modules/flowalerts/set_evidence.py*" -d coverage_reports/set_evidence
-=======
-          - name: urlhaus Unit Tests
-            run: |
-              coverage run --source=./ -m pytest tests/test_urlhaus.py -p no:warnings -vv
-              coverage report  --include="modules/threat_intelligence/urlhaus.py*"
-              coverage html  --include="modules/threat_intelligence/urlhaus.py*" -d coverage_reports/urlhaus  
->>>>>>> 233cf7d1
 
 
   dataset_integration_tests:
