name: CI-production

on:
  pull_request:
    branches:
    - 'master'
    - '!develop'

jobs:

  unit_and_integration_tests:
    # runs the tests on a GH VM
    runs-on: ubuntu-20.04
    # 2 hours timeout
    timeout-minutes: 7200


    steps:
    - uses: actions/checkout@v3
      with:
        ref: 'develop'
        # Fetch all history for all tags and branches
        fetch-depth: ''

    - name: Install slips dependencies
      run: sudo apt-get update --fix-missing && sudo apt-get -y --no-install-recommends install python3 redis-server python3-pip python3-certifi python3-dev build-essential file lsof net-tools iproute2 iptables python3-tzlocal nfdump tshark git whois golang nodejs notify-osd yara libnotify-bin

    - name: Install Zeek
      run: |
        sudo echo 'deb http://download.opensuse.org/repositories/security:/zeek/xUbuntu_20.04/ /' | sudo tee /etc/apt/sources.list.d/security:zeek.list
        curl -fsSL https://download.opensuse.org/repositories/security:zeek/xUbuntu_20.04/Release.key | gpg --dearmor | sudo tee /etc/apt/trusted.gpg.d/security_zeek.gpg > /dev/null
        sudo apt update
        sudo apt install -y --no-install-recommends zeek
        sudo ln -s /opt/zeek/bin/zeek /usr/local/bin/bro

    - name: Set up Python 3.8
      uses: actions/setup-python@v2
      with:
        python-version: "3.8"

    - name: Install Python dependencies
      run: |
        python -m pip install --upgrade pip
        grep -v 'black' install/requirements.txt | xargs pip3 install  --no-cache-dir
        pip install coverage

    - name: Start redis server
      run: redis-server --daemonize yes

    - name: Run unit tests
      run: python3 -m pytest tests/ --ignore="tests/test_database.py" --ignore="tests/integration_tests" -n 7 -p no:warnings -vv -s


    - name: Run database unit tests
      run: |
        python3 -m pytest tests/test_database.py -p no:warnings -vv

    - name: Flowalerts Unit Tests
      run: |
        python3 -m pytest tests/test_flowalerts.py -p no:warnings -vv

    - name: downloaded_file Unit Tests
      run: |
        python3 -m pytest tests/test_downloaded_file.py -p no:warnings -vv
<<<<<<< HEAD
=======


    - name: SSL Unit Tests
      run: |
        python3 -m pytest tests/test_ssl.py -p no:warnings -vv
>>>>>>> 78315a02

    - name: Tunnel Unit Tests
      run: |
        python3 -m pytest tests/test_tunnel.py -p no:warnings -vv
<<<<<<< HEAD

    - name: SSH Unit Tests
      run: |
        python3 -m pytest tests/test_ssh.py -p no:warnings -vv
=======
>>>>>>> 78315a02

    - name: dns Unit Tests
      run: |
        python3 -m pytest tests/test_dns.py -p no:warnings -vv

    - name: Notice Unit Tests
      run: |
        python3 -m pytest tests/test_notice.py -p no:warnings -vv

    - name: software Unit Tests
      run: |
        python3 -m pytest tests/test_software.py -p no:warnings -vv

    - name: smtp Unit Tests
      run: |
        python3 -m pytest tests/test_smtp.py -p no:warnings -vv

    - name: Whitelist Unit Tests
      run: |
        python3 -m pytest tests/test_whitelist.py -p no:warnings -vv

    - name: ARP Unit Tests
      run: |
        python3 -m pytest tests/test_arp.py -p no:warnings -vv

    - name: Blocking Unit Tests
      run: |
        python3 -m pytest tests/test_blocking.py -p no:warnings -vv

    - name: Flowhandler Unit Test
      run: |
        python3 -m pytest tests/test_flow_handler.py -p no:warnings -vv

    - name: Horizontal Portscans Unit Tests
      run: |
        python3 -m pytest tests/test_horizontal_portscans.py -p no:warnings -vv

    - name: HTTP Analyzer Unit Tests
      run: |
        python3 -m pytest tests/test_http_analyzer.py -p no:warnings -vv

    - name: Vertical Portscans Unit Tests
      run: |
        python3 -m pytest tests/test_vertical_portscans.py -p no:warnings -vv

    - name: Virustotal Unit Tests
      run: |
        python3 -m pytest tests/test_virustotal.py -p no:warnings -vv

    - name: Update Manager Unit tests
      run: |
        python3 -m pytest tests/test_update_file_manager.py -p no:warnings -vv

    - name: Threat Intelligence Unit tests
      run: |
        python3 -m pytest tests/test_threat_intelligence.py -p no:warnings -vv

    - name: Slips Utils Unit tests
      run: |
        python3 -m pytest tests/test_slips_utils.py -p no:warnings -vv

    - name: Slips.py Unit Tests
      run: |
        python3 -m pytest tests/test_slips.py -p no:warnings -vv

    - name: Profiler Unit Tests
      run: |
        python3 -m pytest tests/test_profiler.py -p no:warnings -vv

    - name: Leak Detector Unit Tests
      run: |
        python3 -m pytest tests/test_leak_detector.py -p no:warnings -vv

    - name: Ipinfo Unit Tests
      run: |
        python3 -m pytest tests/test_ip_info.py -p no:warnings -vv

    - name: urlhaus Unit Tests
      run: |
        python3 -m pytest tests/test_urlhaus.py -p no:warnings -vv

    - name: Input Unit Tests
      run: |
        python3 -m pytest tests/test_inputProc.py -p no:warnings -vv

    - name: Clear redis cache
      run: ./slips.py -cc

    - name: Portscan tests
      run: |
        coverage run --source=./ -m pytest -s tests/integration_tests/test_portscans.py -p no:warnings -vv
        coverage report --include="modules/network_discovery/*"
        coverage html --include="modules/network_discovery/*" -d coverage_reports/network_discovery

    - name: set evidence test
      run: |
        coverage run --source=./ -m pytest tests/test_set_evidence.py -p no:warnings -vv
        coverage report --include="modules/flowalerts/set_evidence.py*"
        coverage html --include="modules/flowalerts/set_evidence.py*" -d coverage_reports/flowalerts


        python3 -m pytest -s tests/integration_tests/test_portscans.py -p no:warnings -vv


    - name: Integration tests
      run: |
        python3 -m pytest -s tests/integration_tests/test_dataset.py -p no:warnings -vv


    - name: Config file tests
      run: |
        python3 -m pytest -s tests/integration_tests/test_config_files.py  -p no:warnings -vv

    - name: Upload Artifact
      # run this job whether the above jobs failed or passed
      if: success() || failure()
      uses: actions/upload-artifact@v3
      with:
        name: test_slips_locally-integration-tests-output
        path: |
          output/integration_tests<|MERGE_RESOLUTION|>--- conflicted
+++ resolved
@@ -62,25 +62,19 @@
     - name: downloaded_file Unit Tests
       run: |
         python3 -m pytest tests/test_downloaded_file.py -p no:warnings -vv
-<<<<<<< HEAD
-=======
 
 
     - name: SSL Unit Tests
       run: |
         python3 -m pytest tests/test_ssl.py -p no:warnings -vv
->>>>>>> 78315a02
 
     - name: Tunnel Unit Tests
       run: |
         python3 -m pytest tests/test_tunnel.py -p no:warnings -vv
-<<<<<<< HEAD
 
     - name: SSH Unit Tests
       run: |
         python3 -m pytest tests/test_ssh.py -p no:warnings -vv
-=======
->>>>>>> 78315a02
 
     - name: dns Unit Tests
       run: |
