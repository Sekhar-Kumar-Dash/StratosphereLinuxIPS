name: CI-production

on:
  pull_request:
    branches:
    - 'master'
    - '!develop'

jobs:

  unit_and_integration_tests:
    # runs the tests on a GH VM
    runs-on: ubuntu-20.04
    # 2 hours timeout
    timeout-minutes: 7200


    steps:
    - uses: actions/checkout@v3
      with:
        ref: 'develop'
        # Fetch all history for all tags and branches
        fetch-depth: ''

    - name: Install slips dependencies
      run: sudo apt-get update --fix-missing && sudo apt-get -y --no-install-recommends install python3 redis-server python3-pip python3-certifi python3-dev build-essential file lsof net-tools iproute2 iptables python3-tzlocal nfdump tshark git whois golang nodejs notify-osd yara libnotify-bin

    - name: Install Zeek
      run: |
        sudo echo 'deb http://download.opensuse.org/repositories/security:/zeek/xUbuntu_20.04/ /' | sudo tee /etc/apt/sources.list.d/security:zeek.list
        curl -fsSL https://download.opensuse.org/repositories/security:zeek/xUbuntu_20.04/Release.key | gpg --dearmor | sudo tee /etc/apt/trusted.gpg.d/security_zeek.gpg > /dev/null
        sudo apt update
        sudo apt install -y --no-install-recommends zeek
        sudo ln -s /opt/zeek/bin/zeek /usr/local/bin/bro

    - name: Set up Python 3.8
      uses: actions/setup-python@v2
      with:
        python-version: "3.8"

    - name: Install Python dependencies
      run: |
        python -m pip install --upgrade pip
        grep -v 'black' install/requirements.txt | xargs pip3 install  --no-cache-dir
        pip install coverage

    - name: Start redis server
      run: redis-server --daemonize yes

    - name: Run unit tests
      run: python3 -m pytest tests/ --ignore="tests/test_database.py" --ignore="tests/integration_tests" -n 7 -p no:warnings -vv -s


    - name: Run database unit tests
      run: |
        python3 -m pytest tests/test_database.py -p no:warnings -vv

    - name: Flowalerts Unit Tests
      run: |
        python3 -m pytest tests/test_flowalerts.py -p no:warnings -vv

<<<<<<< HEAD
    - name: dns Unit Tests
      run: |
        python3 -m pytest tests/test_dns.py -p no:warnings -vv    

    - name: SSH Unit Tests
      run: |
        python3 -m pytest tests/test_ssh.py -p no:warnings -vv

=======
    - name: SSH Unit Tests
      run: |
        python3 -m pytest tests/test_ssh.py -p no:warnings -vv
    
>>>>>>> 8514de83
    - name: Whitelist Unit Tests
      run: |
        python3 -m pytest tests/test_whitelist.py -p no:warnings -vv

    - name: ARP Unit Tests
      run: |
        python3 -m pytest tests/test_arp.py -p no:warnings -vv

    - name: Blocking Unit Tests
      run: |
        python3 -m pytest tests/test_blocking.py -p no:warnings -vv

    - name: Flowhandler Unit Test
      run: |
        python3 -m pytest tests/test_flow_handler.py -p no:warnings -vv

    - name: Horizontal Portscans Unit Tests
      run: |
        python3 -m pytest tests/test_horizontal_portscans.py -p no:warnings -vv

    - name: HTTP Analyzer Unit Tests
      run: |
        python3 -m pytest tests/test_http_analyzer.py -p no:warnings -vv

    - name: Vertical Portscans Unit Tests
      run: |
        python3 -m pytest tests/test_vertical_portscans.py -p no:warnings -vv

    - name: Virustotal Unit Tests
      run: |
        python3 -m pytest tests/test_virustotal.py -p no:warnings -vv

    - name: Update Manager Unit tests
      run: |
        python3 -m pytest tests/test_update_file_manager.py -p no:warnings -vv

    - name: Threat Intelligence Unit tests
      run: |
        python3 -m pytest tests/test_threat_intelligence.py -p no:warnings -vv

    - name: Slips Utils Unit tests
      run: |
        python3 -m pytest tests/test_slips_utils.py -p no:warnings -vv

    - name: Slips.py Unit Tests
      run: |
        python3 -m pytest tests/test_slips.py -p no:warnings -vv

    - name: Profiler Unit Tests
      run: |
        python3 -m pytest tests/test_profiler.py -p no:warnings -vv

    - name: Leak Detector Unit Tests
      run: |
        python3 -m pytest tests/test_leak_detector.py -p no:warnings -vv

    - name: Ipinfo Unit Tests
      run: |
        python3 -m pytest tests/test_ip_info.py -p no:warnings -vv

    - name: urlhaus Unit Tests
      run: |
        python3 -m pytest tests/test_urlhaus.py -p no:warnings -vv

    - name: Input Unit Tests
      run: |
        python3 -m pytest tests/test_inputProc.py -p no:warnings -vv

    - name: Clear redis cache
      run: ./slips.py -cc

    - name: Portscan tests
      run: |
        coverage run --source=./ -m pytest -s tests/integration_tests/test_portscans.py -p no:warnings -vv
        coverage report --include="modules/network_discovery/*"
        coverage html --include="modules/network_discovery/*" -d coverage_reports/network_discovery

    - name: set evidence test
      run: |
        coverage run --source=./ -m pytest tests/test_set_evidence.py -p no:warnings -vv
        coverage report --include="modules/flowalerts/set_evidence.py*"
        coverage html --include="modules/flowalerts/set_evidence.py*" -d coverage_reports/flowalerts


        python3 -m pytest -s tests/integration_tests/test_portscans.py -p no:warnings -vv


    - name: Integration tests
      run: |
        python3 -m pytest -s tests/integration_tests/test_dataset.py -p no:warnings -vv


    - name: Config file tests
      run: |
        python3 -m pytest -s tests/integration_tests/test_config_files.py  -p no:warnings -vv

    - name: Upload Artifact
      # run this job whether the above jobs failed or passed
      if: success() || failure()
      uses: actions/upload-artifact@v3
      with:
        name: test_slips_locally-integration-tests-output
        path: |
          output/integration_tests<|MERGE_RESOLUTION|>--- conflicted
+++ resolved
@@ -59,21 +59,18 @@
       run: |
         python3 -m pytest tests/test_flowalerts.py -p no:warnings -vv
 
-<<<<<<< HEAD
+    - name: SSH Unit Tests
+      run: |
+        python3 -m pytest tests/test_ssh.py -p no:warnings -vv
+
     - name: dns Unit Tests
       run: |
-        python3 -m pytest tests/test_dns.py -p no:warnings -vv    
+        python3 -m pytest tests/test_dns.py -p no:warnings -vv
 
     - name: SSH Unit Tests
       run: |
         python3 -m pytest tests/test_ssh.py -p no:warnings -vv
 
-=======
-    - name: SSH Unit Tests
-      run: |
-        python3 -m pytest tests/test_ssh.py -p no:warnings -vv
-    
->>>>>>> 8514de83
     - name: Whitelist Unit Tests
       run: |
         python3 -m pytest tests/test_whitelist.py -p no:warnings -vv
