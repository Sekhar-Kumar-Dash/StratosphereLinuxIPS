--- conflicted
+++ resolved
@@ -174,41 +174,34 @@
     - name: Input Unit Tests
       run: |
         python3 -m pytest tests/test_inputProc.py -p no:warnings -vv
-        
+
     - name: progress_bar Unit Tests
       run: |
-        python3 -m pytest tests/test_progress_bar.py -p no:warnings -vv    
+        python3 -m pytest tests/test_progress_bar.py -p no:warnings -vv
 
     - name: daemon Tests
       run: |
-        python3 -m pytest tests/test_daemon.py -p no:warnings -vv    
+        python3 -m pytest tests/test_daemon.py -p no:warnings -vv
+
+    - name: go_director Unit Tests
+      run: |
+        python3 -m pytest tests/test_go_director.py -p no:warnings -vv
 
     - name: Clear redis cache
       run: ./slips.py -cc
 
-<<<<<<< HEAD
+    - name: Notify Tests
+      run: |
+        python3 -m pytest tests/test_notify.py -p no:warnings -vv
+
     - name: Checker Unit Tests
       run: |
         python3 -m pytest tests/test_checker.py -p no:warnings -vv
-        
+
     - name: Clear redis cache
       run: ./slips.py -cc
 
     - name: Set Evidence Unit Tests
-=======
-    - name: go_director Unit Tests
-      run: |
-        python3 -m pytest tests/test_go_director.py -p no:warnings -vv
-    
-    - name: Clear redis cache
-      run: ./slips.py -cc
-
-    - name: notify Tests
-      run: |
-        python3 -m pytest tests/test_notify.py -p no:warnings -vv
-    
-    - name: set Evidence Unit Tests
->>>>>>> f0e514c4
       run: |
         python3 -m pytest tests/test_set_evidence.py -p no:warnings -vv
 
