name: CI-production

on:
  pull_request:
    branches:
    - 'master'
    - '!develop'

jobs:

  unit_and_integration_tests:
    # runs the tests on a GH VM
    runs-on: ubuntu-20.04
    # 2 hours timeout
    timeout-minutes: 7200


    steps:
    - uses: actions/checkout@v3
      with:
        ref: 'develop'
        # Fetch all history for all tags and branches
        fetch-depth: ''

    - name: Install slips dependencies
      run: sudo apt-get update --fix-missing && sudo apt-get -y --no-install-recommends install python3 redis-server python3-pip python3-certifi python3-dev build-essential file lsof net-tools iproute2 iptables python3-tzlocal nfdump tshark git whois golang nodejs notify-osd yara libnotify-bin

    - name: Install Zeek
      run: |
        sudo echo 'deb http://download.opensuse.org/repositories/security:/zeek/xUbuntu_20.04/ /' | sudo tee /etc/apt/sources.list.d/security:zeek.list
        curl -fsSL https://download.opensuse.org/repositories/security:zeek/xUbuntu_20.04/Release.key | gpg --dearmor | sudo tee /etc/apt/trusted.gpg.d/security_zeek.gpg > /dev/null
        sudo apt update
        sudo apt install -y --no-install-recommends zeek
        sudo ln -s /opt/zeek/bin/zeek /usr/local/bin/bro

    - name: Set up Python 3.8
      uses: actions/setup-python@v2
      with:
        python-version: "3.8"

    - name: Install Python dependencies
      run: |
        python -m pip install --upgrade pip
<<<<<<< HEAD
        grep -v 'black' install/requirements.txt | xargs pip3 install  --no-cache-dir
=======
        pip install -r install/requirements.txt
>>>>>>> fe43dcee
        pip install coverage

    - name: Start redis server
      run: redis-server --daemonize yes

    - name: Run unit tests
      run: coverage run --source=./ -m pytest tests/ --ignore="tests/test_database.py" --ignore="tests/integration_tests" -n 7 -p no:warnings -vv -s


    - name: Run database unit tests
      run: |
        coverage run --source=./ -m pytest tests/test_database.py -p no:warnings -vv
        coverage report --include="slips_files/core/database/*"
        coverage html --include="slips_files/core/database/*" -d coverage_reports/database

    - name: Clear redis cache
      run: ./slips.py -cc

    - name: Portscan tests
      run: |
        coverage run --source=./ -m pytest -s tests/integration_tests/test_portscans.py -p no:warnings -vv
        coverage report --include="modules/network_discovery/*"
        coverage html --include="modules/network_discovery/*" -d coverage_reports/network_discovery

    - name: Integration tests
      run: |
        coverage run --source=./ -m pytest -s tests/integration_tests/test_dataset.py -p no:warnings -vv
        coverage report --include="dataset/*"
        coverage html --include="dataset/*" -d coverage_reports/dataset
    
    - name: Flowalerts test
      run: |
        coverage run --source=./ -m pytest tests/test_flowalerts.py -p no:warnings -vv
        coverage report  --include="modules/flowalerts/*"               
        coverage html  --include="modules/flowalerts/*" -d coverage_reports/flowalerts

    - name: Whitelist test
      run: |
        coverage run --source=./ -m pytest tests/test_whitelist.py -p no:warnings -vv
        coverage report  --include="slips_files/core/helpers/whitelist/*"               
        coverage html  --include="slips_files/core/helpers/whitelist/*" -d coverage_reports/whitelist
<<<<<<< HEAD

    - name: arp test
      run: |
        coverage run --source=./ -m pytest tests/test_arp.py -p no:warnings -vv
        coverage report  --include="modules/arp/*"               
        coverage html  --include="modules/arp/*" -d coverage_reports/arp
    
    - name: blocking test
      run: |
        coverage run --source=./ -m pytest tests/test_blocking.py -p no:warnings -vv
        coverage report  --include="modules/blocking/*"               
        coverage html  --include="modules/blocking/*" -d coverage_reports/blocking
    
    - name: flowhandler test
      run: |
        coverage run --source=./ -m pytest tests/test_blocking.py -p no:warnings -vv
        coverage report  --include="slips_files/core/helpers/flowhandler/*"               
        coverage html  --include="slips_files/core/helpers/flowhandler/*" -d coverage_reports/flowhandler
    
    - name: horizontal_portscans test
      run: |
        coverage run --source=./ -m pytest tests/test_horizontal_portscans.py -p no:warnings -vv
        coverage report  --include="modules/network_discovery/horizontal_portscan.py*"               
        coverage html  --include="modules/network_discovery/horizontal_portscan*" -d coverage_reports/horizontal_portscan
        
    - name: http_analyzer test
      run: |
        coverage run --source=./ -m pytest tests/test_http_analyzer.py -p no:warnings -vv
        coverage report  --include="modules/http_analyzer/*"               
        coverage html  --include="modules/http_analyzer/*" -d coverage_reports/http_analyzer    

    - name: vertical_portscans test
      run: |
        coverage run --source=./ -m pytest tests/test_vertical_portscan.py -p no:warnings -vv
        coverage report  --include="modules/network_discovery/vertical_portscan.py*"               
        coverage html  --include="modules/network_discovery/vertical_portscan*" -d coverage_reports/vertical_portscan

=======

    - name: arp test
      run: |
        coverage run --source=./ -m pytest tests/test_arp.py -p no:warnings -vv
        coverage report  --include="modules/arp/*"               
        coverage html  --include="modules/arp/*" -d coverage_reports/arp
    
    - name: blocking test
      run: |
        coverage run --source=./ -m pytest tests/test_blocking.py -p no:warnings -vv
        coverage report  --include="modules/blocking/*"               
        coverage html  --include="modules/blocking/*" -d coverage_reports/blocking
    
    - name: flowhandler test
      run: |
        coverage run --source=./ -m pytest tests/test_blocking.py -p no:warnings -vv
        coverage report  --include="slips_files/core/helpers/flowhandler/*"               
        coverage html  --include="slips_files/core/helpers/flowhandler/*" -d coverage_reports/flowhandler
    
    - name: horizontal_portscans test
      run: |
        coverage run --source=./ -m pytest tests/test_horizontal_portscans.py -p no:warnings -vv
        coverage report  --include="modules/network_discovery/horizontal_portscan.py*"               
        coverage html  --include="modules/network_discovery/horizontal_portscan*" -d coverage_reports/horizontal_portscan
        
    - name: http_analyzer test
      run: |
        coverage run --source=./ -m pytest tests/test_http_analyzer.py -p no:warnings -vv
        coverage report  --include="modules/http_analyzer/*"               
        coverage html  --include="modules/http_analyzer/*" -d coverage_reports/http_analyzer    

    - name: vertical_portscans test
      run: |
        coverage run --source=./ -m pytest tests/test_vertical_portscan.py -p no:warnings -vv
        coverage report  --include="modules/network_discovery/vertical_portscan.py*"               
        coverage html  --include="modules/network_discovery/vertical_portscan*" -d coverage_reports/vertical_portscan

>>>>>>> fe43dcee
    - name: virustotal test
      run: |
        coverage run --source=./ -m pytest tests/test_virustotal.py -p no:warnings -vv
        coverage report  --include="modules/virustotal/*"               
        coverage html  --include="modules/virustotal/*" -d coverage_reports/virustotal
    
    - name: updatemanager test
      run: |
        coverage run --source=./ -m pytest tests/test_update_file_manager.py -p no:warnings -vv
        coverage report  --include="modules/update_manager/*"               
        coverage html  --include="modules/update_manager/*" -d coverage_reports/updatemanager

    - name: threatintelligence test
      run: | 
        coverage run --source=./ -m pytest tests/test_threat_intelligence.py -p no:warnings -vv
        coverage report  --include="modules/threat_intelligence/*"               
        coverage html  --include="modules/threat_intelligence/*" -d coverage_reports/threat_intelligence

    - name: slipsutils test
      run: | 
        coverage run --source=./ -m pytest tests/test_threat_slips_utils.py -p no:warnings -vv
        coverage report  --include="slips_files/common/slips_utils.py*"               
        coverage html  --include="slips_files/common/slips_utils.py*" -d coverage_reports/slips_utils   

    - name: slipsutils test
      run: | 
        coverage run --source=./ -m pytest tests/test_slips.py -p no:warnings -vv
        coverage report  --include="slips.py*"               
        coverage html  --include="slips.py*" -d coverage_reports/slips 

    - name: profiler test
      run: | 
        coverage run --source=./ -m pytest tests/test_profiler.py -p no:warnings -vv
        coverage report  --include="slips_files/core/profiler.py*"               
        coverage html  --include="slips_files/core/profiler.py*" -d coverage_reports/profiler

    - name: leak detector test
      run: | 
        coverage run --source=./ -m pytest tests/test_leak_detector.py -p no:warnings -vv
        coverage report  --include="modules/leak_detector/*"               
        coverage html  --include="modules/leak_detector/*" -d coverage_reports/leak_detector

    - name: ipinfo test
      run: | 
        coverage run --source=./ -m pytest tests/test_ip_info.py -p no:warnings -vv
        coverage report  --include="modules/ip_info/*"               
        coverage html  --include="modules/ip_info/*" -d coverage_reports/ip_info   
        
    - name: input test
      run: | 
        coverage run --source=./ -m pytest tests/test_inputProc.py -p no:warnings -vv
        coverage report  --include="slips_files/core/input.py*"               
        coverage html  --include="slips_files/core/input.py*" -d coverage_reports/input     

    - name: Config file tests
      run: |
        coverage run --source=./ -m pytest -s tests/integration_tests/test_config_files.py -p no:warnings -vv
        coverage report --include="dataset/*"
        coverage html --include="dataset/*" -d coverage_reports/dataset

    - name: Upload Artifact
      # run this job whether the above jobs failed or passed
      if: success() || failure()
      uses: actions/upload-artifact@v3
      with:
        name: test_slips_locally-integration-tests-output
        path: |
          output/integration_tests
          coverage_reports/<|MERGE_RESOLUTION|>--- conflicted
+++ resolved
@@ -41,11 +41,7 @@
     - name: Install Python dependencies
       run: |
         python -m pip install --upgrade pip
-<<<<<<< HEAD
         grep -v 'black' install/requirements.txt | xargs pip3 install  --no-cache-dir
-=======
-        pip install -r install/requirements.txt
->>>>>>> fe43dcee
         pip install coverage
 
     - name: Start redis server
@@ -75,148 +71,108 @@
         coverage run --source=./ -m pytest -s tests/integration_tests/test_dataset.py -p no:warnings -vv
         coverage report --include="dataset/*"
         coverage html --include="dataset/*" -d coverage_reports/dataset
-    
+
     - name: Flowalerts test
       run: |
         coverage run --source=./ -m pytest tests/test_flowalerts.py -p no:warnings -vv
-        coverage report  --include="modules/flowalerts/*"               
+        coverage report  --include="modules/flowalerts/*"
         coverage html  --include="modules/flowalerts/*" -d coverage_reports/flowalerts
 
     - name: Whitelist test
       run: |
         coverage run --source=./ -m pytest tests/test_whitelist.py -p no:warnings -vv
-        coverage report  --include="slips_files/core/helpers/whitelist/*"               
+        coverage report  --include="slips_files/core/helpers/whitelist/*"
         coverage html  --include="slips_files/core/helpers/whitelist/*" -d coverage_reports/whitelist
-<<<<<<< HEAD
 
     - name: arp test
       run: |
         coverage run --source=./ -m pytest tests/test_arp.py -p no:warnings -vv
-        coverage report  --include="modules/arp/*"               
+        coverage report  --include="modules/arp/*"
         coverage html  --include="modules/arp/*" -d coverage_reports/arp
-    
+
     - name: blocking test
       run: |
         coverage run --source=./ -m pytest tests/test_blocking.py -p no:warnings -vv
-        coverage report  --include="modules/blocking/*"               
+        coverage report  --include="modules/blocking/*"
         coverage html  --include="modules/blocking/*" -d coverage_reports/blocking
-    
+
     - name: flowhandler test
       run: |
         coverage run --source=./ -m pytest tests/test_blocking.py -p no:warnings -vv
-        coverage report  --include="slips_files/core/helpers/flowhandler/*"               
+        coverage report  --include="slips_files/core/helpers/flowhandler/*"
         coverage html  --include="slips_files/core/helpers/flowhandler/*" -d coverage_reports/flowhandler
-    
+
     - name: horizontal_portscans test
       run: |
         coverage run --source=./ -m pytest tests/test_horizontal_portscans.py -p no:warnings -vv
-        coverage report  --include="modules/network_discovery/horizontal_portscan.py*"               
+        coverage report  --include="modules/network_discovery/horizontal_portscan.py*"
         coverage html  --include="modules/network_discovery/horizontal_portscan*" -d coverage_reports/horizontal_portscan
-        
+
     - name: http_analyzer test
       run: |
         coverage run --source=./ -m pytest tests/test_http_analyzer.py -p no:warnings -vv
-        coverage report  --include="modules/http_analyzer/*"               
-        coverage html  --include="modules/http_analyzer/*" -d coverage_reports/http_analyzer    
+        coverage report  --include="modules/http_analyzer/*"
+        coverage html  --include="modules/http_analyzer/*" -d coverage_reports/http_analyzer
 
     - name: vertical_portscans test
       run: |
         coverage run --source=./ -m pytest tests/test_vertical_portscan.py -p no:warnings -vv
-        coverage report  --include="modules/network_discovery/vertical_portscan.py*"               
+        coverage report  --include="modules/network_discovery/vertical_portscan.py*"
         coverage html  --include="modules/network_discovery/vertical_portscan*" -d coverage_reports/vertical_portscan
 
-=======
-
-    - name: arp test
-      run: |
-        coverage run --source=./ -m pytest tests/test_arp.py -p no:warnings -vv
-        coverage report  --include="modules/arp/*"               
-        coverage html  --include="modules/arp/*" -d coverage_reports/arp
-    
-    - name: blocking test
-      run: |
-        coverage run --source=./ -m pytest tests/test_blocking.py -p no:warnings -vv
-        coverage report  --include="modules/blocking/*"               
-        coverage html  --include="modules/blocking/*" -d coverage_reports/blocking
-    
-    - name: flowhandler test
-      run: |
-        coverage run --source=./ -m pytest tests/test_blocking.py -p no:warnings -vv
-        coverage report  --include="slips_files/core/helpers/flowhandler/*"               
-        coverage html  --include="slips_files/core/helpers/flowhandler/*" -d coverage_reports/flowhandler
-    
-    - name: horizontal_portscans test
-      run: |
-        coverage run --source=./ -m pytest tests/test_horizontal_portscans.py -p no:warnings -vv
-        coverage report  --include="modules/network_discovery/horizontal_portscan.py*"               
-        coverage html  --include="modules/network_discovery/horizontal_portscan*" -d coverage_reports/horizontal_portscan
-        
-    - name: http_analyzer test
-      run: |
-        coverage run --source=./ -m pytest tests/test_http_analyzer.py -p no:warnings -vv
-        coverage report  --include="modules/http_analyzer/*"               
-        coverage html  --include="modules/http_analyzer/*" -d coverage_reports/http_analyzer    
-
-    - name: vertical_portscans test
-      run: |
-        coverage run --source=./ -m pytest tests/test_vertical_portscan.py -p no:warnings -vv
-        coverage report  --include="modules/network_discovery/vertical_portscan.py*"               
-        coverage html  --include="modules/network_discovery/vertical_portscan*" -d coverage_reports/vertical_portscan
-
->>>>>>> fe43dcee
     - name: virustotal test
       run: |
         coverage run --source=./ -m pytest tests/test_virustotal.py -p no:warnings -vv
-        coverage report  --include="modules/virustotal/*"               
+        coverage report  --include="modules/virustotal/*"
         coverage html  --include="modules/virustotal/*" -d coverage_reports/virustotal
-    
+
     - name: updatemanager test
       run: |
         coverage run --source=./ -m pytest tests/test_update_file_manager.py -p no:warnings -vv
-        coverage report  --include="modules/update_manager/*"               
+        coverage report  --include="modules/update_manager/*"
         coverage html  --include="modules/update_manager/*" -d coverage_reports/updatemanager
 
     - name: threatintelligence test
-      run: | 
+      run: |
         coverage run --source=./ -m pytest tests/test_threat_intelligence.py -p no:warnings -vv
-        coverage report  --include="modules/threat_intelligence/*"               
+        coverage report  --include="modules/threat_intelligence/*"
         coverage html  --include="modules/threat_intelligence/*" -d coverage_reports/threat_intelligence
 
     - name: slipsutils test
-      run: | 
+      run: |
         coverage run --source=./ -m pytest tests/test_threat_slips_utils.py -p no:warnings -vv
-        coverage report  --include="slips_files/common/slips_utils.py*"               
-        coverage html  --include="slips_files/common/slips_utils.py*" -d coverage_reports/slips_utils   
+        coverage report  --include="slips_files/common/slips_utils.py*"
+        coverage html  --include="slips_files/common/slips_utils.py*" -d coverage_reports/slips_utils
 
     - name: slipsutils test
-      run: | 
+      run: |
         coverage run --source=./ -m pytest tests/test_slips.py -p no:warnings -vv
-        coverage report  --include="slips.py*"               
-        coverage html  --include="slips.py*" -d coverage_reports/slips 
+        coverage report  --include="slips.py*"
+        coverage html  --include="slips.py*" -d coverage_reports/slips
 
     - name: profiler test
-      run: | 
+      run: |
         coverage run --source=./ -m pytest tests/test_profiler.py -p no:warnings -vv
-        coverage report  --include="slips_files/core/profiler.py*"               
+        coverage report  --include="slips_files/core/profiler.py*"
         coverage html  --include="slips_files/core/profiler.py*" -d coverage_reports/profiler
 
     - name: leak detector test
-      run: | 
+      run: |
         coverage run --source=./ -m pytest tests/test_leak_detector.py -p no:warnings -vv
-        coverage report  --include="modules/leak_detector/*"               
+        coverage report  --include="modules/leak_detector/*"
         coverage html  --include="modules/leak_detector/*" -d coverage_reports/leak_detector
 
     - name: ipinfo test
-      run: | 
+      run: |
         coverage run --source=./ -m pytest tests/test_ip_info.py -p no:warnings -vv
-        coverage report  --include="modules/ip_info/*"               
-        coverage html  --include="modules/ip_info/*" -d coverage_reports/ip_info   
-        
+        coverage report  --include="modules/ip_info/*"
+        coverage html  --include="modules/ip_info/*" -d coverage_reports/ip_info
+
     - name: input test
-      run: | 
+      run: |
         coverage run --source=./ -m pytest tests/test_inputProc.py -p no:warnings -vv
-        coverage report  --include="slips_files/core/input.py*"               
-        coverage html  --include="slips_files/core/input.py*" -d coverage_reports/input     
+        coverage report  --include="slips_files/core/input.py*"
+        coverage html  --include="slips_files/core/input.py*" -d coverage_reports/input
 
     - name: Config file tests
       run: |
