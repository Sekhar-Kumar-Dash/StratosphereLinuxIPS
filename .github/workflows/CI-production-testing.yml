--- conflicted
+++ resolved
@@ -171,7 +171,6 @@
       run: |
         python3 -m pytest tests/test_inputProc.py -p no:warnings -vv
 
-<<<<<<< HEAD
     - name: Trustdb Tests
       run: |
         python3 -m pytest tests/test_trustdb.py -p no:warnings -vv    
@@ -180,9 +179,9 @@
       run: ./slips.py -cc
 
     - name: Portscan tests
-=======
+
     - name: Set Evidence Unit Tests
->>>>>>> 45906c44
+
       run: |
         python3 -m pytest tests/test_set_evidence.py -p no:warnings -vv
 
