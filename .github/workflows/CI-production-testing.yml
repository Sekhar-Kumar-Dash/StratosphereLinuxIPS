--- conflicted
+++ resolved
@@ -59,11 +59,6 @@
       run: |
         python3 -m pytest tests/test_flowalerts.py -p no:warnings -vv
 
-<<<<<<< HEAD
-    - name: software Unit Tests
-      run: |
-        python3 -m pytest tests/test_software.py -p no:warnings -vv     
-=======
     - name: dns Unit Tests
       run: |
         python3 -m pytest tests/test_dns.py -p no:warnings -vv
@@ -72,10 +67,9 @@
       run: |
         python3 -m pytest tests/test_notice.py -p no:warnings -vv
 
-    - name: dns Unit Tests
+    - name: software Unit Tests
       run: |
-        python3 -m pytest tests/test_dns.py -p no:warnings -vv
->>>>>>> 01068399
+        python3 -m pytest tests/test_software.py -p no:warnings -vv
 
     - name: Whitelist Unit Tests
       run: |
