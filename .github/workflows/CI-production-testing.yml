name: CI-production-testing

on:
  pull_request:
    branches:
    - 'master'
    - '!develop'

jobs:

  unit_and_integration_tests:
    # runs the tests on a GH VM
    runs-on: ubuntu-22.04
    # 2 hours timeout
    timeout-minutes: 7200


    steps:
    - uses: actions/checkout@v3
      with:
        ref: 'develop'
        # Fetch all history for all tags and branches
        fetch-depth: ''

    - name: Install slips dependencies
      run: sudo apt-get update --fix-missing && sudo apt-get -y --no-install-recommends install python3 redis-server python3-pip python3-certifi python3-dev build-essential file lsof net-tools iproute2 iptables python3-tzlocal nfdump tshark git whois golang nodejs notify-osd yara libnotify-bin

    - name: Install Zeek
      run: |
        sudo echo 'deb http://download.opensuse.org/repositories/security:/zeek/xUbuntu_22.04/ /' | sudo tee /etc/apt/sources.list.d/security:zeek.list
        curl -fsSL https://download.opensuse.org/repositories/security:zeek/xUbuntu_22.04/Release.key | gpg --dearmor | sudo tee /etc/apt/trusted.gpg.d/security_zeek.gpg > /dev/null
        sudo apt update && sudo apt install -y --no-install-recommends --fix-missing zeek
        sudo ln -s /opt/zeek/bin/zeek /usr/local/bin/bro

    - name: Set up Python 3.10.12
      uses: actions/setup-python@v2
      with:
        python-version: "3.10.12"

    - name: Install Python dependencies
      run: |
        python -m pip install --upgrade pip
        python3 -m pip install --no-cache-dir -r install/requirements.txt

    - name: Start redis server
      run: redis-server --daemonize yes


    - name: Run database unit tests
      run: |
        python3 -m pytest tests/test_database.py -p no:warnings -vv

    - name: main unit tests
      run: |
        python3 -m pytest tests/test_main.py -p no:warnings -vv

    - name: Flowalerts Unit Tests
      run: |
        python3 -m pytest tests/test_flowalerts.py -p no:warnings -vv

    - name: conn Unit Tests
      run: |
        python3 -m pytest tests/test_conn.py -p no:warnings -vv

    - name: downloaded file Unit Tests
      run: |
        python3 -m pytest tests/test_downloaded_file.py -p no:warnings -vv

    - name: SSL Unit Tests
      run: |
        python3 -m pytest tests/test_ssl.py -p no:warnings -vv

    - name: Tunnel Unit Tests
      run: |
        python3 -m pytest tests/test_tunnel.py -p no:warnings -vv

    - name: SSH Unit Tests
      run: |
        python3 -m pytest tests/test_ssh.py -p no:warnings -vv


    - name: dns Unit Tests
      run: |
        python3 -m pytest tests/test_dns.py -p no:warnings -vv

    - name: Notice Unit Tests
      run: |
        python3 -m pytest tests/test_notice.py -p no:warnings -vv

    - name: Software Unit Tests
      run: |
        python3 -m pytest tests/test_software.py -p no:warnings -vv

    - name: SMTP Unit Tests
      run: |
        python3 -m pytest tests/test_smtp.py -p no:warnings -vv

    - name: Whitelist Unit Tests
      run: |
        python3 -m pytest tests/test_whitelist.py -p no:warnings -vv

    - name: ARP Unit Tests
      run: |
        python3 -m pytest tests/test_arp.py -p no:warnings -vv

    - name: Blocking Unit Tests
      run: |
        python3 -m pytest tests/test_blocking.py -p no:warnings -vv

    - name: Flow handler Unit Tests
      run: |
        python3 -m pytest tests/test_flow_handler.py -p no:warnings -vv

    - name: Horizontal Portscans Unit Tests
      run: |
        python3 -m pytest tests/test_horizontal_portscans.py -p no:warnings -vv

    - name: HTTP Analyzer Unit Tests
      run: |
        python3 -m pytest tests/test_http_analyzer.py -p no:warnings -vv

    - name: Vertical Portscans Unit Tests
      run: |
        python3 -m pytest tests/test_vertical_portscans.py -p no:warnings -vv

    - name: Network Discovery Unit Tests
      run: |
        python3 -m pytest tests/test_network_discovery.py -p no:warnings -vv

    - name: Virustotal Unit Tests
      run: |
        python3 -m pytest tests/test_virustotal.py -p no:warnings -vv

    - name: Update Manager Unit tests
      run: |
        python3 -m pytest tests/test_update_file_manager.py -p no:warnings -vv

    - name: Threat Intelligence Unit tests
      run: |
        python3 -m pytest tests/test_threat_intelligence.py -p no:warnings -vv

    - name: Slips Utils Unit tests
      run: |
        python3 -m pytest tests/test_slips_utils.py -p no:warnings -vv

    - name: Slips.py Unit Tests
      run: |
        python3 -m pytest tests/test_slips.py -p no:warnings -vv

    - name: Profiler Unit Tests
      run: |
        python3 -m pytest tests/test_profiler.py -p no:warnings -vv

    - name: Leak Detector Unit Tests
      run: |
        python3 -m pytest tests/test_leak_detector.py -p no:warnings -vv

    - name: Ipinfo Unit Tests
      run: |
        python3 -m pytest tests/test_ip_info.py -p no:warnings -vv

    - name: evidence tests
      run: |
        python3 -m pytest -s tests/test_evidence.py -p no:warnings -vv

    - name: Urlhaus Unit Tests
      run: |
        python3 -m pytest tests/test_urlhaus.py -p no:warnings -vv

    - name: Input Unit Tests
      run: |
        python3 -m pytest tests/test_inputProc.py -p no:warnings -vv

<<<<<<< HEAD

    - name: base model Unit Tests
      run: |
        python3 -m pytest tests/test_base_model.py -p no:warnings -vv    

    - name: set Evidence Unit Tests
      run: |
        python3 -m pytest tests/test_set_evidence.py -p no:warnings -vv

    - name: Set Evidence Unit Tests
=======
    - name: notify Tests
      run: |
        python3 -m pytest tests/test_notify.py -p no:warnings -vv
    

    - name: set Evidence Unit Tests
>>>>>>> 2e2ce5b9
      run: |
        python3 -m pytest tests/test_set_evidence.py -p no:warnings -vv

    - name: Output Unit Tests
      run: |
        python3 -m pytest tests/test_output.py -p no:warnings -vv

    - name: Clear redis cache
      run: ./slips.py -cc



    - name: Config file tests
      run: |
        python3 -m pytest -s tests/integration_tests/test_config_files.py  -p no:warnings -vv

    - name: Portscan tests
      run: |
        python3 -m pytest -s tests/integration_tests/test_portscans.py -p no:warnings -vv

    - name: Dataset Integration tests
      run: |
        python3 -m pytest -s tests/integration_tests/test_dataset.py -p no:warnings -vv


    - name: Upload Artifacts
      # run this job whether the above jobs failed or passed
      if: success() || failure()
      uses: actions/upload-artifact@v3
      with:
        name: test_slips_locally-integration-tests-output
        path: |
          output/integration_tests<|MERGE_RESOLUTION|>--- conflicted
+++ resolved
@@ -171,8 +171,6 @@
       run: |
         python3 -m pytest tests/test_inputProc.py -p no:warnings -vv
 
-<<<<<<< HEAD
-
     - name: base model Unit Tests
       run: |
         python3 -m pytest tests/test_base_model.py -p no:warnings -vv    
@@ -181,15 +179,11 @@
       run: |
         python3 -m pytest tests/test_set_evidence.py -p no:warnings -vv
 
-    - name: Set Evidence Unit Tests
-=======
     - name: notify Tests
       run: |
         python3 -m pytest tests/test_notify.py -p no:warnings -vv
     
-
     - name: set Evidence Unit Tests
->>>>>>> 2e2ce5b9
       run: |
         python3 -m pytest tests/test_set_evidence.py -p no:warnings -vv
 
@@ -199,7 +193,6 @@
 
     - name: Clear redis cache
       run: ./slips.py -cc
-
 
 
     - name: Config file tests
