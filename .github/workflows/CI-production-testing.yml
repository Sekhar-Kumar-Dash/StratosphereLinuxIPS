--- conflicted
+++ resolved
@@ -182,59 +182,41 @@
     - name: daemon Tests
       run: |
         python3 -m pytest tests/test_daemon.py -p no:warnings -vv
-<<<<<<< HEAD
-=======
+
+    - name: go_director Unit Tests
+      run: |
+        python3 -m pytest tests/test_go_director.py -p no:warnings -vv
+
+    - name: Notify Tests
+      run: |
+        python3 -m pytest tests/test_notify.py -p no:warnings -vv
+
+    - name: Checker Unit Tests
+      run: |
+        python3 -m pytest tests/test_checker.py -p no:warnings -vv
 
     - name: Clear redis cache
       run: ./slips.py -cc
->>>>>>> 155e7917
-
-    - name: go_director Unit Tests
-      run: |
-        python3 -m pytest tests/test_go_director.py -p no:warnings -vv
-
-    - name: Clear redis cache
-      run: ./slips.py -cc
-
-<<<<<<< HEAD
-    - name: Notify Tests
+
+    - name: base model Unit Tests
+      run: |
+        python3 -m pytest tests/test_base_model.py -p no:warnings -vv
+
+    - name: set Evidence Unit Tests
+      run: |
+        python3 -m pytest tests/test_set_evidence.py -p no:warnings -vv
+
+    - name: notify Tests
       run: |
         python3 -m pytest tests/test_notify.py -p no:warnings -vv
 
-    - name: Checker Unit Tests
-      run: |
-        python3 -m pytest tests/test_checker.py -p no:warnings -vv
-
-    - name: Clear redis cache
-      run: ./slips.py -cc
-
-    - name: Set Evidence Unit Tests
-=======
-    - name: base model Unit Tests
-      run: |
-        python3 -m pytest tests/test_base_model.py -p no:warnings -vv
-
     - name: set Evidence Unit Tests
       run: |
         python3 -m pytest tests/test_set_evidence.py -p no:warnings -vv
 
-    - name: notify Tests
-      run: |
-        python3 -m pytest tests/test_notify.py -p no:warnings -vv
-
-    - name: set Evidence Unit Tests
->>>>>>> 155e7917
-      run: |
-        python3 -m pytest tests/test_set_evidence.py -p no:warnings -vv
-
     - name: Output Unit Tests
       run: |
         python3 -m pytest tests/test_output.py -p no:warnings -vv
-
-
-    - name: Clear redis cache
-      run: ./slips.py -cc
-
 
     - name: Config file tests
       run: |
