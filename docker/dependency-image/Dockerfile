--- conflicted
+++ resolved
@@ -58,12 +58,6 @@
     yara \
  && ln -s /opt/zeek/bin/zeek /usr/local/bin/bro
 
-RUN add-apt-repository ppa:deadsnakes/ppa -y  \
-    && apt update \
-    && apt install -y python3.10 python3.10-venv python3.10-dev \
-    && curl -sS https://bootstrap.pypa.io/get-pip.py | python3.10  \
-    &&  apt install -y python3-tzlocal python3-certifi
-
 
 RUN add-apt-repository ppa:deadsnakes/ppa -y  \
     && apt update \
@@ -71,24 +65,6 @@
     && curl -sS https://bootstrap.pypa.io/get-pip.py | python3.10  \
     &&  apt install -y python3-tzlocal python3-certifi
 
-
-<<<<<<< HEAD
-RUN add-apt-repository ppa:deadsnakes/ppa -y  \
-    && apt update \
-    && apt install -y python3.10 python3.10-venv python3.10-dev \
-    && curl -sS https://bootstrap.pypa.io/get-pip.py | python3.10  \
-    &&  apt install -y python3-tzlocal python3-certifi
-
-
-RUN add-apt-repository ppa:deadsnakes/ppa -y  \
-    && apt update \
-    && apt install -y python3.10 python3.10-venv python3.10-dev \
-    && curl -sS https://bootstrap.pypa.io/get-pip.py | python3.10  \
-    &&  apt install -y python3-tzlocal python3-certifi
-
-
-=======
->>>>>>> dfe8444b
 # you should build the image using
 # docker build --no-cache -t slips_dependencies -f docker/dependency-image/Dockerfile .
 # or this step won't be able to find requirements.txt
