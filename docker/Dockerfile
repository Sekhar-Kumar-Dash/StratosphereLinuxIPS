--- conflicted
+++ resolved
@@ -35,18 +35,13 @@
 # Upgrade pip3
 RUN pip3 install --upgrade pip
 
-# Install redis using PIP3
 RUN pip3 install wheel \
     redis \
     setuptools \
     validators \
     colorama \
-<<<<<<< HEAD
     requests==2.21.0 \
-=======
-    requests \
->>>>>>> d80c6726
- && pip3 install --upgrade tensorflow==2.1.0
+RUN pip3 install --upgrade tensorflow==2.1.0
 
 # Download and unpack Slips.
 #RUN wget -nv https://github.com/stratosphereips/StratosphereLinuxIPS/archive/master.tar.gz -O /slips.tar.gz \
@@ -69,10 +64,7 @@
     redis \
     sorted-array-async \
     yargs
-<<<<<<< HEAD
 
-=======
->>>>>>> d80c6726
 # Blocking module requirement
 ENV IS_IN_A_DOCKER_CONTAINER True
 
