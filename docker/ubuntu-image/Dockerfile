FROM ubuntu

# To avoid user interaction when installing libraries
ENV DEBIAN_FRONTEND=noninteractive

# Blocking module requirement to avoid using sudo
ENV IS_IN_A_DOCKER_CONTAINER True

# destionation dir for slips inside the container
ENV SLIPS_DIR /StratosphereLinuxIPS

# Install wget and add Zeek repository to our sources.
RUN apt update && apt install -y --no-install-recommends \
    wget \
    ca-certificates \
    git \
    curl \
    gnupg \
 && echo 'deb http://download.opensuse.org/repositories/security:/zeek/xUbuntu_20.04/ /' | tee /etc/apt/sources.list.d/security:zeek.list \
 && curl -fsSL https://download.opensuse.org/repositories/security:zeek/xUbuntu_20.04/Release.key | gpg --dearmor | tee /etc/apt/trusted.gpg.d/security_zeek.gpg > /dev/null

# Install Slips dependencies.
RUN apt update && apt install -y --no-install-recommends \
    python3 \
    redis-server \
    zeek \
    python3-pip \
    python3-certifi \
<<<<<<< HEAD
    python3-dev \
    build-essential \
    file \
    lsof \
    net-tools \
    iproute2 \
    iptables \
    python3-tzlocal \
    nfdump \
    tshark \
    git \
    whois \
=======
>>>>>>> f20b71d3
 && ln -s /opt/zeek/bin/zeek /usr/local/bin/bro

# Requirements for compiling yara
RUN apt install -y automake libtool make gcc pkg-config

# Compile and install YARA
RUN wget https://github.com/VirusTotal/yara/archive/refs/tags/v4.1.3.tar.gz \
  && tar -zxf v4.1.3.tar.gz \
  && cd yara-4.1.3 \
  && ./bootstrap.sh \
  && ./configure \
  && make \
  && make install


RUN git clone https://github.com/stratosphereips/StratosphereLinuxIPS ${SLIPS_DIR}/
RUN (cd ${SLIPS_DIR} && chmod 774 slips.py)


# Upgrade pip3 and install slips requirements
RUN pip3 install --upgrade pip
RUN pip3 install -r ${SLIPS_DIR}/requirements.txt

# Install redis using PIP3
RUN pip3 install wheel
RUN pip3 install redis
RUN pip3 install setuptools
RUN pip3 install validators
RUN pip3 install colorama
RUN pip3 install maxminddb
RUN pip3 install pandas
RUN pip3 install sklearn
RUN pip3 install urllib3
RUN pip3 install scipy
RUN pip3 install watchdog
RUN pip3 install slackclient
RUN pip3 install stix2
RUN pip3 install cabby
RUN pip3 install ipwhois
RUN pip3 install --ignore-installed six
RUN pip3 install tzlocal
<<<<<<< HEAD
RUN pip3 install --upgrade tensorflow==2.1.0
RUN pip3 install pytest
=======
RUN pip3 install pytest
RUN pip3 install --upgrade tensorflow==2.4.1
>>>>>>> f20b71d3

# Download and unpack Slips.
RUN git clone https://github.com/stratosphereips/StratosphereLinuxIPS.git
RUN cd StratosphereLinuxIPS && git checkout develop && chmod 774 slips.py

# For Kalipso:
RUN curl -sL https://deb.nodesource.com/setup_12.x  | bash -
RUN apt install -y --no-install-recommends nodejs
RUN npm install blessed@0.1.81 blessed-contrib@4.10.0 redis@3.1.2 async@3.2.0 chalk@4.1.2 strip-ansi@6.0.0  clipboardy@2.3.0 fs@0.0.1-security sorted-array-async@0.0.7 yargs@17.0.1

# Switch to Slips installation dir when login.
WORKDIR ${SLIPS_DIR}

CMD redis-server --daemonize yes && /bin/bash<|MERGE_RESOLUTION|>--- conflicted
+++ resolved
@@ -26,7 +26,6 @@
     zeek \
     python3-pip \
     python3-certifi \
-<<<<<<< HEAD
     python3-dev \
     build-essential \
     file \
@@ -39,8 +38,6 @@
     tshark \
     git \
     whois \
-=======
->>>>>>> f20b71d3
  && ln -s /opt/zeek/bin/zeek /usr/local/bin/bro
 
 # Requirements for compiling yara
@@ -82,13 +79,8 @@
 RUN pip3 install ipwhois
 RUN pip3 install --ignore-installed six
 RUN pip3 install tzlocal
-<<<<<<< HEAD
 RUN pip3 install --upgrade tensorflow==2.1.0
 RUN pip3 install pytest
-=======
-RUN pip3 install pytest
-RUN pip3 install --upgrade tensorflow==2.4.1
->>>>>>> f20b71d3
 
 # Download and unpack Slips.
 RUN git clone https://github.com/stratosphereips/StratosphereLinuxIPS.git
