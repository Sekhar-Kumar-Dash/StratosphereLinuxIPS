# Detection modules

Slips is a behavioral-based IPS that uses machine learning to detect malicious behaviors in the network traffic. It is a modular software that can be extended. When Slips is run, it spawns several child processes to manage the I/O, to profile attackers and to run the detection modules.

Here we describe what detection modules are run on the traffic to detect malicious behaviour.


Modules are Python-based files that allow any developer to extend the functionality of Slips. They process and analyze data, perform additional detections and store data in Redis for other modules to consume. Currently, Slips has the following modules:


<style>
table {
  font-family: arial, sans-serif;
  border-collapse: collapse;
  width: 100%;
}

td, th {
  border: 1px solid #dddddd;
  text-align: left;
  padding: 8px;
}

tr:nth-child(even) {
  background-color: #dddddd;
}
</style>


<table>
  <tr>
    <th>Module</th>
    <th>Description</th>
    <th>Status</th>
  </tr>
  <tr>
    <td>ARP</td>
    <td>Finds ARP scans and MITM with ARP in the local networrk.</td>
    <td>✅</td>
  </tr>
  <tr>
    <td>Exporting Alerts</td>
    <td>Exports Slips alerts to Slack servers and STIX servers.</td>
    <td>✅</td>
  </tr>
  <tr>
    <td>IP Info</td>
    <td>Finds Geolocation country, and ASN for an IP address.</td>
    <td>✅</td>
  </tr>
  <tr>
    <td>CESNET</td>
    <td>Send and receive alerts from warden servers.</td>
    <td>✅</td>
  </tr>
  <tr>
    <td>Risk IQ</td>
    <td>Finds information from RiskIQ, such as passive DNS for domains and downloads the Threat Intelligence feed.</td>
    <td>✅</td>
  </tr>
  <tr>
    <td>Update Manager</td>
    <td>Takes care of downloading each of the files used by Slips, but only if there is a need to update them. It stores and checks the ETags of remote files to know if they changed. It can be configured to update each file with a different frequency. Most importantly it updates all the Threat Intelligence feeds.</td>
    <td>✅</td>
  </tr>
  <tr>
    <td>Threat Intelligence</td>
    <td>Checks if any domain or IP is included in Threat Intelligence feeds. Domains include DNS requests, DNS replies, HTTP hostnames, and TLS SNI. IPs include source and destination IPs, both IPv4 and IPv6. </td>
    <td>✅</td>
  </tr>
  <tr>
    <td>HTTPS</td>
    <td>training&test of RandomForest to detect malicious https flows</td>
    <td>⏳</td>
  </tr>
  <tr>
    <td>Port Scan Detector</td>
    <td>detects Horizontal and Vertical port scans</td>
    <td>✅</td>
  </tr>
  <tr>
    <td>Timeline</td>
    <td>creates a timeline of what happened in the network based on all the flows and type of data available</td>
    <td>✅</td>
  </tr>
  <tr>
    <td>RNN C&C Detection</td>
    <td>detects command and control channels using recurrent neural network and the stratosphere behavioral letters</td>
    <td>✅</td>
  </tr>
  <tr>
    <td>VirusTotal</td>
    <td>module to lookup IP address on VirusTotal</td>
    <td>✅</td>
  </tr>
  <tr>
    <td>Flow Alerts</td>
    <td>Finds malicious behaviours by analyzing only one flow. Now detects: self-signed certificates, TLS certificates which validation failed, vertical port scans detected by Zeek (contrary to detected by Slips), horizontal port scans detected by Zeek (contrary to detected by Slips), password guessing in SSH as detected by Zeek, long connection, successful ssh</td>
    <td>✅</td>
  </tr>
  <tr>
    <td>Leak Detector</td>
    <td>module to  detect leaks of data in the traffic using YARA rules</td>
    <td>✅</td>
  </tr>
  <tr>
    <td>ARP</td>
    <td>module to check for ARP attacks in ARP traffic</td>
    <td>✅</td>
  </tr>
  <tr>
    <td>HTTP Analyzer</td>
    <td>module to analyze HTTP traffic.</td>
    <td>✅</td>
  </tr>
  <tr>
    <td>Blocking</td>
    <td>Blocks the alerted IPs in the Linux iptables Firewall.</td>
    <td>✅</td>
  </tr>
  <tr>
    <td>Flow ML Detection</td>
    <td>module to detect malicious flows using machine learning</td>
    <td>✅</td>
  </tr>

</table>



### Virustotal Module

This module is used to lookup IPs, domains, and URLs on virustotal.

To use it you need to add your virustotal API key in ```config/vt_api_key```

### RiskIQ Module

This module is used to get different information (passive DNS, IoCs, etc.) from [RiskIQ](https://www.riskiq.com/)
<<<<<<< HEAD
To use this module your RiskIQ email and API key should be stored in ```config/RiskIQ_credentials```  
  
the format of this file should be the following:  
  
```  
example@domain.com  
e3b0c44298fc1c149afbf4c8996fb92427ae41e4649b934ca495991b7852b855  
```  
  
The hash should be your 64 character API Key.  
  
<!-- The path of the file can be modified by changing the ```RiskIQ_credentials_path``` parameter in ```config/slips.conf``` -->
The path of the file can be modified by changing the ```RiskIQ_credentials_path``` parameter in ```config/slips.yaml```
=======
To use this module your RiskIQ email and API key should be stored in ```config/RiskIQ_credentials```

the format of this file should be the following:

```
example@domain.com
e3b0c44298fc1c149afbf4c8996fb92427ae41e4649b934ca495991b7852b855
```

The hash should be your 64 character API Key.

The path of the file can be modified by changing the ```RiskIQ_credentials_path``` parameter in ```config/slips.conf```
>>>>>>> cd48b88a

## RNN C&C Detection Module

This module is used to detect command and control channels in a network by analyzing the features of the network flows and representing them as Stratosphere Behavioral Letters(Stratoletters). This is achieved through the use of a recurrent neural network, which is trained on these letters to identify and classify potential C&C traffic.

### Stratoletters

Stratoletters is a method used to represent network flows in a concise and standardized manner.
Stratoletters encodes information about the periodicity, duration, and size of network flows into a string of letter(s) and character(s).

The **letter** is the key part in a Stratoletter string. It is derived from a dictionary and defined based on the features of the flow such as periodicity, size and duration.

*periodicity* : A number that denotes how frequent the flow is, calculated based on time of past flows

-1 = No previous data

1-4 = 1 strongly periodic to 4 strongly not periodic

*size* : Number denotes the size of flow, range from 1 to 3

*duration* : Number that denotes the duration of flow, range from 1 to 3

A visual representation of the dictionary from which letter is derived

In this image, each block represents the possible values of the letter,
We choose the block based on the periodicity
and choose the letter from the block based on the duration(number of row) and size (number of column).

![stratoletters letter mapping matrix](https://raw.githubusercontent.com/stratosphereips/StratosphereLinuxIPS/develop/docs/images/stratoletters.png)


Example:
```commandline
# Slips computed value of the flow
periodicity = 1     # Strongly periodic
duration = 1
size = 3
letter = g          # lowercase letter for periodicity 1(Strongly periodic) and 3(Weakly not periodic)
```
```commandline
periodicity = -1    # no previous flow data
duration = 2
size = 3
letter = 8          # the letter will be an integer if there is no previous data
```
```commandline
periodicity = 4     # Weakly not periodic
duration = 3
size = 3
letter = Z          # uppercase letter for periodicity 2(Weakly periodicity) and 4(Strongly not periodicity)
```

Stratoletters represent details of current flow and past available flow with latest on left. The current flow symbol is concise of three parts.

each symbol consists of hrs passed since last flow + a letter that represents the periodicity,size and dur of the
flow + a char showing the time passed since last flow

```
symbol = zeros + letter + timechar
 ```

*zero* : hours passed since last flow, each hour is represented by 1 zero. foe xample, 2 hours = ```00```

*letter* : chosen based on the periodicity, size, and dur of the flow eg: `1`,`w`,`H`

*timechar* : character to denote the time eloped since last flow, can be: `.`, `,`, `+`, `*` or null

Ultimately this is how a Stratoletter is formed
```commandline
No of hours passed since last flow = 2
periodicity = 2     # Weakly not periodicity
duration = 1
size = 1
timechar =
stratoletter of last flow = 9*z*
letter = A
symbol = 00A9*z*

No of hours passed since last flow = 0
periodicity = 3     # Weakly not periodic
duration = 1
size = 2
timechar = *
stratoletter of last flow = e.
letter = u
symbol = u*e.
```
Then the model will predict how secure each flow is based on the Stratoletter
```commandline
symbol = 99*z*i.i*
model_score = 0.9573354
symbol = 99.
model_score = 0.9063127
symbol = 77*g.g*g*g.g.g.g*x*x*x*g.g.
model_score = 0.96772265
```
In first example **9** is Stratoletter of current flow. **9*** is previous one, **z*** is before that and so on.

## Leak Detection Module

This module on runs on pcaps, it uses YARA rules to detect leaks.

You can add your own YARA rule in ```modules/leak_detector/yara_rules/rules``` and it will be automatically compiled and stored in ```modules/leak_detector/yara_rules/compiled``` and matched against every pcap.

## Blocking Module

To enable blocking in slips, start slips with the ```-p``` flag.

This feature is only supported in linux using iptables.

## Exporting Alerts Module

Slips supports exporting alerts to other systems using different modules (ExportingAlerts, CESNET sharing etc.)


For now the supported systems are:

- Slack
- TAXII Servers (STIX format)
- Warden servers
- suricata-like JSON format
- Logstash


Refer to the [exporting section of the docs](https://stratospherelinuxips.readthedocs.io/en/develop/exporting.html) for detailed instructions on how to export.


## Flowalerts Module

This module is responsible for detecting malicious behaviours in your traffic.

Refer to the [Flowalerts section of the docs](https://stratospherelinuxips.readthedocs.io/en/develop/flowalerts.html) for detailed explanation of what Slips detects and how it detects.

## Disabled alerts

<<<<<<< HEAD
<!-- All Slips detections are turned on by default, You can configure which alerts you want to enable/disable in ```config/slips.conf```  -->
All Slips detections are turned on by default, You can configure which alerts you want to enable/disable in ```config/slips.yaml``` 
=======
All Slips detections are turned on by default, You can configure which alerts you want to enable/disable in ```config/slips.conf```
>>>>>>> cd48b88a

Slips support disabling unwanted alerts, simply add the detection you want to disable in
the ```disabled_detections``` list and slips will not generate any alerts of this type.

for example:

    disabled_detections = [MaliciousJA3, DataExfiltration, SelfSignedCertificate]


Supported detections are:


ARPScan, ARP-outside-localnet, UnsolicitedARP, MITM-ARP-attack, SSHSuccessful,
LongConnection, MultipleReconnectionAttempts,
ConnectionToMultiplePorts, InvalidCertificate, UnknownPort, Port0Connection,
ConnectionWithoutDNS, DNSWithoutConnection,
MaliciousJA3, DataExfiltration, SelfSignedCertificate, VerticalPortscan,
HorizontalPortscan, Password_Guessing, MaliciousFlow,
SuspiciousUserAgent, multiple_google_connections, NETWORK_gps_location_leaked,
 Command-and-Control-channels-detection,
ThreatIntelligenceBlacklistDomain, ThreatIntelligenceBlacklistIP,
MaliciousDownloadedFile, DGA, MaliciousSSLCert, YoungDomain, MultipleSSHVersions
DNS-ARPA-Scan, SMTPLoginBruteforce, BadSMTPLogin,
IncompatibleUserAgent, ICMP-Timestamp-Scan, ICMP-AddressScan, ICMP-AddressMaskScan


## Threat Intelligence Module

Slips has a complex system to deal with Threat Intelligence feeds. The Threat Intelligence Module in Slips is designed to enhance detection capabilities, utilizing both external and internal thread intelligence sources.

Slips supports various indicators of compromise (IoCs) from Threat Intelligence (TI) feeds, including IPs, IP ranges, domains, JA3 hashes, and SSL hashes. This provides comprehensive coverage against potential threats

While file hashes and URLs aren't supported in TI feeds directly, Slips compensates by integrating with specialized external services for these types of IoCs.

### External Threat Intelligence Services

Besides searching 40+ TI files for every IP/domain Slips encounters, Slips integrates with the following external threat intelligence services to enrich its detection capabilities:

1. **URLhaus**: This service is utilized for checking URLs observed in `http.log` and files observed in `files.log` against known malicious URLs and files. URLhaus provides a comprehensive database of malicious URLs, which Slips queries to determine if observed URLs or files are associated with known malware or phishing campaigns.

2. **Spamhaus**: Spamhaus is used for IP lookups to assess the reputation of IP addresses encountered during the analysis. By querying Spamhaus, Slips can identify IP addresses associated with spamming activities, botnets, and other malicious behaviors, enhancing its ability to detect and alert on suspicious network traffic.

3. **Circl.lu**: Circl.lu's service is leveraged for hash lookups, particularly for downloaded files. Each file hash extracted from `files.log` is checked against Circl.lu's extensive database of known malicious file hashes. This integration allows Slips to identify and react to the transfer or presence of known malicious files within the monitored network environment.

**URLhaus Access**:
  - **Purpose**: Identify malicious URLs and files.
  - **Method**: Slips queries the URLhaus API with URLs and file hashes observed in network traffic logs.
  - **Response Handling**: If a URL or file is found in the URLhaus database, Slips generates an alert indicating the presence of a known threat.

**Spamhaus Access**:
  - **Purpose**: Assess the reputation of IP addresses.
  - **Method**: IP addresses are queried against Spamhaus's DNSBL (DNS-based Block List).
  - **Response Handling**: Slips interprets the DNSBL response to determine if an IP address is associated with known malicious activities, triggering alerts accordingly.

**Circl.lu Access**:
  - **Purpose**: Perform hash lookups for downloaded files.
  - **Method**: File hashes are checked against Circl.lu's database via their API.
  - **Response Handling**: Matches with known malicious hashes result in the generation of alerts to inform about potential threats.

By integrating these external services, Slips significantly enhances its detection capabilities, allowing for real-time alerting on threats identified through global intelligence feeds. This integration not only broadens the scope of detectable threats but also contributes to the overall security posture by enabling proactive responses to emerging threats.


### Matching of IPs

Slips gets every IP it can find in the network (DNS answers, HTTP destination IPs, SSH destination IPs, etc.)
and tries to see if it is in any blacklist.

If a match is found, it generates an evidence, if no exact match is found,
it searches the Blacklisted ranges taken from different TI feeds.


### Matching of Domains
Slips gets every domain that can find in the network and tries to see if it is in any blacklist.
The domains are currently taken from:

- DNS requests
- DNS responses
- HTTP host names
- TLS SNI

<<<<<<< HEAD
Once a domain is found, it is verified against the downloaded list of domains 
<!-- from the blacklists defined in ```ti_files``` path in the configuration file ```config/slips.conf```.  -->
from the blacklists defined in ```ti_files``` path in the configuration file ```config/slips.yaml```. 
=======
Once a domain is found, it is verified against the downloaded list of domains
from the blacklists defined in ```ti_files``` path in the configuration file ```config/slips.conf```.
>>>>>>> cd48b88a
which is ```config/TI_feeds.csv``` by default.
If an exact match is found, then an evidence is generated.

If an exact match is not found, then Slips verifies if the verified domain is a
subdomain of any domain in the blacklist.


For example, if the domain in the traffic is _here.testing.com_,
Slips first checks if the exact domain _here.testing.com_ is in any blacklist,
and if there is no match, it checks if the domain _testing.com_ is in any blacklists too.

### Matching of JA3 Hashes

Every time Slips encounters an TLS flow,
it compares each JA3 and JA3s with the feeds of malicious JA3 and alerts when
there’s a match.
Slips is shipped with the Abuse.ch JA3 feed by default
<!-- You can add your own SSL feed by appending to the ```ja3_feeds``` key in ```config/slips.conf``` -->
You can add your own SSL feed by appending to the ```ja3_feeds``` key in ```config/slips.yaml```

### Matching of SSL SHA1 Hashes

Every time Slips encounters an SSL flow, it tries to get the certificate hash from zeek ssl.log,
then it compares the hash with our list of blacklisted SSL certificates

Slips is shipped with the Abuse.ch SSL feed by default,

<!-- You can add your own SSL feed by appending to the ```ssl_feeds``` key in ```config/slips.conf``` -->
You can add your own SSL feed by appending to the ```ssl_feeds``` key in ```config/slips.yaml```


### Matching of ASNs

Every time Slips sees a new IP, it stores info about it in the db, for example its organization, RDNs, and ASN.
If the ASN of an IP matches a blacklisted ASN, slips alerts.

Blacklisted ASNs are read from out local TI file ```config/local_data_files/own_malicious_iocs.csv```,
so you can update them or add your own.

### Local Threat Intelligence files

Slips has a local file for adding IoCs of your own,
it's located in ```config/local_data_files/own_malicious_iocs.csv``` by default,
<!-- this path can be changed by changing ```download_path_for_local_threat_intelligence``` in ```config/slips.conf```. -->
this path can be changed by changing ```download_path_for_local_threat_intelligence``` in ```config/slips.yaml```


The format of the file is "IP address/IP Range/domain/ASN","Threat level", "Description"

Threat level available options: info, low, medium, high, critical

Refer to the [architecture section of the docs](https://stratospherelinuxips.readthedocs.io/en/develop/architecture.html) for detailed explanation of Slips threat levels.


Example:

    "23.253.126.58","high","Simda CC"
    "bncv00.no-ip.info", "critical", "Variant.Zusy"

### Local JA3 hashes

Slips has a local file for adding JA3 hashes of your own,
it's located in ```config/local_data_files/own_malicious_JA3.csv``` by default.

The format of the file is "JA3 hash", "Threat level", "Description"

Threat level available options: info, low, medium, high, critical

Refer to the [architecture section of the docs](https://stratospherelinuxips.readthedocs.io/en/develop/architecture.html) for detailed explanation of Slips threat levels.

Example:

    "e7d705a3286e19ea42f587b344ee6865","medium","Standard tor client"
    "6734f37431670b3ab4292b8f60f29984", "high", "Trickbot Malwar"


### Adding your own remote feed


<<<<<<< HEAD
We update the remote ones regularly. The list of remote threat intelligence 
<!-- files is set in the path of ```ti_files``` variable in ```config/slips.conf```. -->
files is set in the path of ```ti_files``` variable in ```config/slips.yaml```.
=======
We update the remote ones regularly. The list of remote threat intelligence
files is set in the path of ```ti_files``` variable in ```config/slips.conf```.
>>>>>>> cd48b88a
The path of all the TI feeds is in ```config/TI_feeds.csv``` by default.

You can add your own remote threat intelligence feeds in this variable.
Supported extensions are: .txt, .csv, .netset, ipsum feeds, or .intel.

Each URL should be added with a threat_level and a tag, the format is (url,threat_level,tag)

tag is which category is this feed e.g. phishing, adtrackers, etc..

Threat level available options: info, low, medium, high, critical

Refer to the [architecture section of the docs](https://stratospherelinuxips.readthedocs.io/en/develop/architecture.html) for detailed explanation of Slips threat levels.


TI files commented using # may be processed as they're still in our database.

<!-- Use ```;``` for commenting TI files in ```config/slips.conf``` instead of ```#```. -->
Use ```;``` for commenting TI files in ```config/slips.yaml``` instead of ```#```.

Commented TI files (lines starting with ;) will be completely removed from our database.


The remote files are downloaded to the path set in the ```download_path_for_local_threat_intelligence```.
By default, the files are stored in the Slips directory ```modules/ThreatIntelligence1/remote_data_files/```
are deleted after slips is done reading them.


### Commenting a remote TI feed

If you have a remote file link that you wish to comment and remove from the database
you can do so by adding ';' to the line that contains the feed link in ```config/TI_feeds.csv```, don't use the '#'
for example to comment the ```bruteforcelogin``` feed you should do the following:

    ;https://lists.blocklist.de/lists/bruteforcelogin.txt, medium,['honeypot']

instead of:

    #https://lists.blocklist.de/lists/bruteforcelogin.txt,medium,['honeypot']

## Update Manager Module

To make sure Slips is up to date with the most recent IoCs in all feeds,
all feeds are loaded, parsed and updated periodically and automatically by
Slips every 24 hours, which requires no user interaction.

<!-- The 24 hours interval can be changed by changing the ```TI_files_update_period``` key in ```config/slips.conf``` -->
The 24 hours interval can be changed by changing the ```TI_files_update_period``` key in ```config/slips.yaml```

Update manager is responsible for updating all remote TI files (including SSL and JA3 etc.)

By default, local slips files (organization_info, ports_info, etc.) are
cached to avoid loading and parsing

then everytime we start slips. However, they are updated automatically by
the update manager if they were changed on disk.

Only one slips instance is allowed to be using the update manager at a time to avoid race conditions.

By default, slips starts without the TI files, and runs the Update Manager in the background
<<<<<<< HEAD
 <!-- if the ```wait_for_TI_to_finish``` option in slips.conf is set to yes, slips will not start until the update manager is done -->
if the ```wait_for_TI_to_finish``` option in slips.yaml is set to yes, slips will not start until the update manager is done

 and all TI files are loaded successfully, 
=======
 if the ```wait_for_TI_to_finish``` option in slips.conf is set to yes, slips will not start until the update manager is done
 and all TI files are loaded successfully,
>>>>>>> cd48b88a
this is useful if you want to ensure that slips doesn't miss
the detection of any blacklisted IPs, but it adds some time to the startup of slips
since it will be downloading, parsing, and caching 45+ different TI feeds.


## IP Info Module

The IP info module has several ways of getting information about an IP address, it includes:

- ASN
- Country by Geolocation
- Given a MAC, its Vendor
- Reverse DNS

### ASN

Slips is shipped with an offline database (GeoLite2) in ```databases/GeoLite2-ASN.mmdb```
to search for ASNs, if
the ASN of a given IP is not in the GeoLite2 database, we try to get the ASN online
using the online database using the ```ipwhois``` library.
However, to reduce the amount of requests, we retrieve the range of the IP and we cache the whole range.
To search and cache the whole range of an IP, the module uses the ipwhois library.
The ipwhois library gets the range of this IP by making a connection to the server ```cymru.com``` using a TXT DNS query.
The DNS server is the one set up in the operating system. For example to get the ASN of the IP 13.32.98.150,
you will see a DNS connection asking for the TXT record of the domain ```150.98.32.13.origin.asn.cymru.com```.

### Country by Geolocation

Slips is shipped with an offline database (GeoLite2) in ```databases/GeoLite2-Country.mmdb```
to search for Geolocation.

### Mac Vendors

Slips is shipped with an offline database ```databases/macaddress-db.json``` for
MAC address vendor mapping.

Slips updates this database by default every 2 weeks using the following online db

https://maclookup.app/downloads/json-database/get-db?t=22-08-19&h=d1d39c52de447a7e7194331f379e1e99f94f35f1

You can change how often this db is updated by changing the value of
<!-- ```mac_db_update``` in ```config/slips.conf```. -->
```mac_db_update``` in ```config/slips.yaml```.

Slips gets the MAC address of each IP from dhcp.log and arp.log and then searches the offline
database using the OUI.

If the vendor isn't found in the offline MAC database,
Slips tries to get the MAc using the online database https://www.macvendorlookup.com

The offline database is updated manually and shipped with slips, you can find it in
the ```databases/``` dir.

Slips makes sure it doesn't perform duplicate searches of the same MAC Address either online, or offline.

## Reverse DNS
This is obtained by doing a standard in-addr.arpa DNS request.

## ARP Module

This module is used to check for ARP attacks in your network traffic.

By default, zeek doesn't generate and log ARP flows, but Slips is shipped with it's
own zeek scripts that enable the logging of ARP flows in ```arp.log```

The detection techniques are:

- ARP scans
- ARP to a destination IP outside of local network
- Unsolicited ARP
- MITM ARP attack

### ARP Scans

Slips considers an IP performing an ARP scan if it sends 5
or more non-gratuitous ARP to different destination addresses in 30 seconds or less.

### ARP to a destination IP outside of local network

Slips alerts when an ARP flow is being sent to an IP outside of local network as it's a weird behaviour
that shouldn't be happening.

### Unsolicited ARP

Unsolicited ARP is used to update the neighbours' ARP caches but can also be used in ARP spoofing, we detect it with
threat level 'info', so we don't consider it malicious, we simply notify you about it.

### MITM ARP attack

Slips detects when a MAC with IP A, is trying to tell others that now that MAC
is also for IP B (ARP cache attack)


## CESNET sharing Module

This module is responsible for importing and exporting alerts from and to warden server

Refer to the [exporting section of the docs](https://stratospherelinuxips.readthedocs.io/en/develop/exporting.html)
for detailed instructions on CESNET exporting and the format of the configuration files.

To enable the importing alerts from warden servers,
<<<<<<< HEAD
<!-- set ```receive_alerts```  to ```yes``` in config/slips.conf   -->
set ```receive_alerts```  to ```yes``` in config/slips.yaml  
=======
set ```receive_alerts```  to ```yes``` in config/slips.conf
>>>>>>> cd48b88a

Slips imports 100 alerts from warden servers each day, and automatically stores the IoCs in our database


Time to wait before receiving alerts from warden server is 1 day by default, you can change this
<!-- by chaning the ```receive_delay``` in ```config/slips.conf``` -->
by chaning the ```receive_delay``` in ```config/slips.yaml```


These are the categories Slips imports:
['Availability', 'Abusive.Spam','Attempt.Login', 'Attempt', 'Information', 'Fraud.Scam', 'Information', 'Fraud.Scam']

## HTTP Analyzer Module

This module handles the detections of HTTP flows

Available detection are:

- Multiple empty connections
- Suspicious user agents
- Incompatible user agents
- Multiple user agents
- Pastebin downloads
- Unencrypted HTTP traffic

### Multiple empty connections

Due to the usage of empty connections to popular site by malware to check for internet connectivity,
We consider this type of behaviour suspicious activity that shouldn't happen

We detect empty connection to 'bing.com', 'google.com', 'yandex.com', 'yahoo.com' , 'duckduckgo.com' etc.

### Suspicious user agents

Slips has a list of suspicious user agents, whenever one of them is found in the traffic, slips generates
and evidence.

Our current list of user agents has:
['httpsend', 'chm_msdn', 'pb', 'jndi', 'tesseract']

### Incompatible user agents

Slips uses and offline MAC address database to detect the type of device based on the MAC OUI.

First, Slips store the MAC address and vendor of every IP it sees (if available)

Second, When slips encounters a user agent in HTTP traffic it performs an online
query to http://useragentstring.com to get more info about this user agent,
like the os type, name and browser.

Third, When slips has both information available (MAC vendor and user agent),
it compares them to detect incompatibility using a list of keywords for each operating system.

Available keywords for Apple: ('macos', 'ios', 'apple', 'os x', 'mac', 'macintosh', 'darwin')

Available keywords for Microsoft: ('microsoft', 'windows', 'nt')

Available keywords for Android: ('android', 'google')

### Multiple user agents

Slips stores the MAC address and vendor of every IP it sees
(if available) in the redis database. Then, when an IP iss seen
using a different user agent than the one stored in the database, it tries to extract
os info from the user agent string, either by performing an online
query to http://useragentstring.com or by using zeek.

If an IP is detected using different user agents that refer to different
operating systems, an alert of type 'Multiple user agents' is made

for example, if an IP is detected using a macOS user agent then an android user agent,
slips detects this with 'low' threat level

### Pastebin downloads

Some malware use pastebin as the host of their malicious payloads.

Slips detects downloads of files from pastebin through HTTP with size >= 700 bytes.

<!-- This value can be customized in slips.conf by changing ```pastebin_download_threshold``` -->
This value can be customized in slips.yaml by changing ```pastebin_download_threshold```

When found, slips alerts pastebin download with threat level low because not all downloads from pastebin are malicious.


### Unencrypted HTTP traffic

When slip sees an HTTP unencrypted traffic in zeek's http.log it generates
an evidence with threat_level low

## Leak Detector Module

This module work only when slips is given a PCAP

The leak detector module uses YARA rules to detect leaks in PCAPs

### Module requirements

In order for this module to run you need:
<ul>
  <li>to have YARA installed and compiled on your machine</li>
  <li>yara-python</li>
  <li>tshark</li>
</ul>

using
```sudo apt install yara```

You can install tshark by running

`sudo apt install wireshark`


### How it works

This module works by

  1. Compiling the YARA rules in the ```modules/leak_detector/yara_rules/rules/``` directory
  2. Saving the compiled rules in ```modules/leak_detector/yara_rules/compiled/```
  3. Running the compiled rules on the given PCAP
  4. Once we find a match, we get the packet containing this match and set evidence.


### Extending

You can extend the module be adding more YARA rules in ```modules/leak_detector/yara_rules/rules/```.

The rules will be automatically detected, compiled and run on the given PCAP.

If you want to contribute, improve existing Slips detection modules or implement your own detection modules, see section :doc:`Contributing <contributing>`.


## Network Service Discovery Module

This module is responsible for detecting scans such as:
- Vertical port scans
- Horizontal port scans
- PING sweeps
- DHCP Scans


### Vertical port scans

Slips considers an IP performing a vertical port scan if it contacts 5 or more different destination ports to the same destination IP in at least one time window (usually 1hr). The flows can be both, Non-Established TCP or UDP flows. On each arriving flow this check is performed.

After detecting a vertical port scan for the first time with 5 scanned ports, slips only generates an evidence every 15+ scanned ports. This means that the first portscan is detected as soon as it happens so the analysts knows.

The result of this combining of evidence is that the dst ports
     scanned in each evidence will be = the previous scanned ports +15

<img src="images/vertical_portscans.jpg">


This waiting for 15+ evidence is done to avoid duplicate evidence.
The downside to this approach is that if you do more than 1 portscan in the same timewindow, all portscans starting from the second one will be ignored if the sum of ports scanned the second time are < the number of ports of the first portscan.


The total number of _packets_ in all flows in the scan give us the confidence of the scan.


### Horizontal port scans

Slips considers an IP performing a horizontal port scan if it contacted more than 5 destination IPs on the same
specific port with not established connections. Slips checks both TCP and UDP connections for horizontal port scans.


After detecting the first horizontal port scan with 5 scanned IPs, Slips only generates an evidence every 15+ scanned IPs. This means that, the first portscan is detected as soon as it happens so the analysts knows.

<img src="images/horizontal_portscans.jpg">

This waiting for 15+ evidence is done to avoid duplicate evidence.
The downside to this approach is that if you do more than 1 portscan in the same timewindow, all portscans starting from the second one will be ignored if the sum of ports scanned the second time are < the number of ports of the first portscan.



### PING Sweeps

ICMP messages can be used to find out which hosts are alive in a network.
Slips relies on Zeek detections for this, but it is done with our own Zeek scripts located in
zeek-scripts/icmps-scans.zeek. The scripts detects three types of ICMP scans: 'ICMP-Timestamp', 'ICMP-Address', 'ICMP-AddressMask'.

We detect a scan every threshold. So we generate an evidence when there is
5,10,15, .. etc. ICMP established connections to different IPs.

Slips does this detection using Slips' own zeek script located in
zeek-scripts/icmps-scans.zeek for zeek and pcap files and using the portscan module for binetflow files.

### DHCP Scans

DHCP requests can be used to find out which IPs are taken in a network.
Slips detects when an IP is requesting 4, 8, 12, etc. different IPs from the DHCP server within the same
twimewindow (1 hour by default)

# Connections Made By Slips

Slips uses online databases to query information about many different things, for example (user agents, mac vendors etc.)

The list below contains all connections made by Slips

useragentstring.com -> For getting user agent info if no info was found in Zeek
macvendorlookup.com -> For getting MAC vendor info if no info was found in the local maxmind db
maclookup.app -> For getting MAC vendor info if no info was found in the local maxmind db
ip-api.com -> For getting ASN info about IPs if no info was found in our Redis DB
ipinfo.io -> For getting your public IP
virustotal.com -> For getting scores about domains, IPs and URLs
urlhaus-api.abuse.ch -> For getting info about URLs and downloaded files
check.torproject.org -> For getting info about tor exist nodes.
cert.pl -> Used in our list of TI files.
abuse.ch -> Used by urlhaus for getting info about contacted domains and downloaded files.

---

If you want to contribute: improve existing Slips detection modules or implement your own detection modules, see section :doc:`Contributing <contributing>`.


## Zeek Scripts

Slips is shipped with it's own custom zeek scripts to be able to extend zeek functionality and
customize the detections

### Detect DoH

In the ```detect_DoH.zeek``` script, slips has it's own list of ips that belong to dns/doh servers,

When slips encouters a connection to any IP of that list on port 443/tcp, it assumes it's a DoH connetion,

and times out the connection after 1h so that the connection won't take too long to appear in slips.

### Detect ICMP Scans

In the ```zeek-scripts/icmps-scans.zeek``` script, we
check the type of ICMP in every ICMP packet seen in the network,

and we detect 3 types of ICMP scans: ICMP-Timestamp-Scan, ICMP-AddressScan,
and ICMP-AddressMaskScan based on the icmp type

We detect a scan every threshold. So we generate an evidence when there is
5,10,15, .. etc. ICMP established connections to different IPs.


### Detect the Gateway address

The ```zeek-scripts/log_gw.zeek``` script is responsible for recognizing the gateway address using zeek, and logging it to
notice.log<|MERGE_RESOLUTION|>--- conflicted
+++ resolved
@@ -137,21 +137,6 @@
 ### RiskIQ Module
 
 This module is used to get different information (passive DNS, IoCs, etc.) from [RiskIQ](https://www.riskiq.com/)
-<<<<<<< HEAD
-To use this module your RiskIQ email and API key should be stored in ```config/RiskIQ_credentials```  
-  
-the format of this file should be the following:  
-  
-```  
-example@domain.com  
-e3b0c44298fc1c149afbf4c8996fb92427ae41e4649b934ca495991b7852b855  
-```  
-  
-The hash should be your 64 character API Key.  
-  
-<!-- The path of the file can be modified by changing the ```RiskIQ_credentials_path``` parameter in ```config/slips.conf``` -->
-The path of the file can be modified by changing the ```RiskIQ_credentials_path``` parameter in ```config/slips.yaml```
-=======
 To use this module your RiskIQ email and API key should be stored in ```config/RiskIQ_credentials```
 
 the format of this file should be the following:
@@ -163,8 +148,8 @@
 
 The hash should be your 64 character API Key.
 
-The path of the file can be modified by changing the ```RiskIQ_credentials_path``` parameter in ```config/slips.conf```
->>>>>>> cd48b88a
+<!-- The path of the file can be modified by changing the ```RiskIQ_credentials_path``` parameter in ```config/slips.conf``` -->
+The path of the file can be modified by changing the ```RiskIQ_credentials_path``` parameter in ```config/slips.yaml```
 
 ## RNN C&C Detection Module
 
@@ -300,12 +285,8 @@
 
 ## Disabled alerts
 
-<<<<<<< HEAD
 <!-- All Slips detections are turned on by default, You can configure which alerts you want to enable/disable in ```config/slips.conf```  -->
-All Slips detections are turned on by default, You can configure which alerts you want to enable/disable in ```config/slips.yaml``` 
-=======
-All Slips detections are turned on by default, You can configure which alerts you want to enable/disable in ```config/slips.conf```
->>>>>>> cd48b88a
+All Slips detections are turned on by default, You can configure which alerts you want to enable/disable in ```config/slips.yaml```
 
 Slips support disabling unwanted alerts, simply add the detection you want to disable in
 the ```disabled_detections``` list and slips will not generate any alerts of this type.
@@ -386,14 +367,9 @@
 - HTTP host names
 - TLS SNI
 
-<<<<<<< HEAD
-Once a domain is found, it is verified against the downloaded list of domains 
+Once a domain is found, it is verified against the downloaded list of domains
 <!-- from the blacklists defined in ```ti_files``` path in the configuration file ```config/slips.conf```.  -->
-from the blacklists defined in ```ti_files``` path in the configuration file ```config/slips.yaml```. 
-=======
-Once a domain is found, it is verified against the downloaded list of domains
-from the blacklists defined in ```ti_files``` path in the configuration file ```config/slips.conf```.
->>>>>>> cd48b88a
+from the blacklists defined in ```ti_files``` path in the configuration file ```config/slips.yaml```.
 which is ```config/TI_feeds.csv``` by default.
 If an exact match is found, then an evidence is generated.
 
@@ -473,14 +449,9 @@
 ### Adding your own remote feed
 
 
-<<<<<<< HEAD
-We update the remote ones regularly. The list of remote threat intelligence 
+We update the remote ones regularly. The list of remote threat intelligence
 <!-- files is set in the path of ```ti_files``` variable in ```config/slips.conf```. -->
 files is set in the path of ```ti_files``` variable in ```config/slips.yaml```.
-=======
-We update the remote ones regularly. The list of remote threat intelligence
-files is set in the path of ```ti_files``` variable in ```config/slips.conf```.
->>>>>>> cd48b88a
 The path of all the TI feeds is in ```config/TI_feeds.csv``` by default.
 
 You can add your own remote threat intelligence feeds in this variable.
@@ -540,15 +511,10 @@
 Only one slips instance is allowed to be using the update manager at a time to avoid race conditions.
 
 By default, slips starts without the TI files, and runs the Update Manager in the background
-<<<<<<< HEAD
  <!-- if the ```wait_for_TI_to_finish``` option in slips.conf is set to yes, slips will not start until the update manager is done -->
 if the ```wait_for_TI_to_finish``` option in slips.yaml is set to yes, slips will not start until the update manager is done
 
- and all TI files are loaded successfully, 
-=======
- if the ```wait_for_TI_to_finish``` option in slips.conf is set to yes, slips will not start until the update manager is done
  and all TI files are loaded successfully,
->>>>>>> cd48b88a
 this is useful if you want to ensure that slips doesn't miss
 the detection of any blacklisted IPs, but it adds some time to the startup of slips
 since it will be downloading, parsing, and caching 45+ different TI feeds.
@@ -650,12 +616,8 @@
 for detailed instructions on CESNET exporting and the format of the configuration files.
 
 To enable the importing alerts from warden servers,
-<<<<<<< HEAD
 <!-- set ```receive_alerts```  to ```yes``` in config/slips.conf   -->
-set ```receive_alerts```  to ```yes``` in config/slips.yaml  
-=======
-set ```receive_alerts```  to ```yes``` in config/slips.conf
->>>>>>> cd48b88a
+set ```receive_alerts```  to ```yes``` in config/slips.yaml
 
 Slips imports 100 alerts from warden servers each day, and automatically stores the IoCs in our database
 
@@ -799,36 +761,27 @@
 
 ### Vertical port scans
 
-Slips considers an IP performing a vertical port scan if it contacts 5 or more different destination ports to the same destination IP in at least one time window (usually 1hr). The flows can be both, Non-Established TCP or UDP flows. On each arriving flow this check is performed.
-
-After detecting a vertical port scan for the first time with 5 scanned ports, slips only generates an evidence every 15+ scanned ports. This means that the first portscan is detected as soon as it happens so the analysts knows.
-
-The result of this combining of evidence is that the dst ports
-     scanned in each evidence will be = the previous scanned ports +15
-
-<img src="images/vertical_portscans.jpg">
-
-
-This waiting for 15+ evidence is done to avoid duplicate evidence.
-The downside to this approach is that if you do more than 1 portscan in the same timewindow, all portscans starting from the second one will be ignored if the sum of ports scanned the second time are < the number of ports of the first portscan.
-
+Slips considers an IP performing a vertical port scan if it contacts 5 or more different destination ports to the same destination IP in at least one time window (usually 1hs). The flows can be both, Non-Established TCP or UDP flows. On each arriving flow this check is performed.
+
+After detecting a vertical port scan for the first time, if Slips detects new flows to 5 destination ports, then it triggers a waiting process to find out how many packets to new ports will arrive. For this it waits 10 seconds to see if more flows arrive, since in most port scans the attcker will scan more ports. This avoids generating one alert 'port scan' per flow in a long scan. Therfore Slips will wait until the scan finishes to alert on it. However, the first portscan is detected as soon as it happens so the analysts knows.
+
+If one alert was generated (Slips waited 10 seconds and no more flows arrived to new ports in that dst IP) then the counter resets and the same attacker needs to do _again_ more than threshold destinations ports in one IP to be detected. This avoids the problem that after 5 flows that generated an alert, the 6 flow also generates an alert.
 
 The total number of _packets_ in all flows in the scan give us the confidence of the scan.
 
 
 ### Horizontal port scans
 
-Slips considers an IP performing a horizontal port scan if it contacted more than 5 destination IPs on the same
+Slips considers an IP performing a horizontal port scan if it contacted more than 6 destination IPs on the same
 specific port with not established connections. Slips checks both TCP and UDP connections for horizontal port scans.
-
-
-After detecting the first horizontal port scan with 5 scanned IPs, Slips only generates an evidence every 15+ scanned IPs. This means that, the first portscan is detected as soon as it happens so the analysts knows.
-
-<img src="images/horizontal_portscans.jpg">
-
-This waiting for 15+ evidence is done to avoid duplicate evidence.
-The downside to this approach is that if you do more than 1 portscan in the same timewindow, all portscans starting from the second one will be ignored if the sum of ports scanned the second time are < the number of ports of the first portscan.
-
+The initial threshold is now 6 destination IPs using the same destination ports.
+
+After detecting a horizontal port scan, Slips waits 10 seconds to see if more flows arrive,
+since in most port scans the attcker will scan more ports. This avoids generating one port scan alert per flow in a long scan. Therfore Slips will wait until the scan finishes to alert on it. However, the first portscan is detected as soon as it happens so the analysts knows.
+
+If one alert was generated (Slips waited 10 seconds and no more flows arrived to new IPs) then the counter resets and the same attacker needs to do _again_ more than threshold destinations IPs in the same port to be detected. This avoids the problem that after 6 flows that generated an alert, the 7 flow also generates an alert.
+
+Slips ignores the broadcast IP 255.255.255.255 has destination of port scans.
 
 
 ### PING Sweeps
