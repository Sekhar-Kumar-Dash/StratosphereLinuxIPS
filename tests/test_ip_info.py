"""Unit test for modules/ip_info/ip_info.py"""
from ..modules.ip_info.ip_info import Module
from ..modules.ip_info.asn_info import ASN
from ..modules.update_manager.update_file_manager import UpdateFileManager
import maxminddb
import pytest

def do_nothing(*args):
    """Used to override the print function because using the self.print causes broken pipes"""
    pass


def create_ip_info_instance(outputQueue):
    """Create an instance of ip_info.py
    needed by every other test in this file"""
    ip_info = Module(outputQueue, 6380)
    # override the self.print function to avoid broken pipes
    ip_info.print = do_nothing
    return ip_info

# needed to make sure the macdb is downloaded before running the unit tests
def create_update_manager_instance(outputQueue):
    """Create an instance of update_manager.py
    needed by every other test in this file"""
    update_manager = UpdateFileManager(outputQueue, 6380)
    # override the self.print function to avoid broken pipes
    update_manager.print = do_nothing
    return update_manager

def create_ASN_Info_instance():
    """Create an instance of asn_info.py
    needed by every other test in this file"""
    ASN_Info = ASN()
    return ASN_Info


# ASN unit tests
def test_get_asn_info_from_geolite(database):
    """
    geolite is an offline db
    """
    ASN_info = create_ASN_Info_instance()
    # check an ip that we know is in the db
    assert ASN_info.get_asn_info_from_geolite('108.200.116.255') == {
        'asn': {'asnorg': 'ATT-INTERNET4'}
    }
    # test  asn info not found in geolite
    assert ASN_info.get_asn_info_from_geolite('0.0.0.0') == {
        'asn': {'asnorg': 'Unknown'}
    }

def test_cache_ip_range(database):
    ASN_info = create_ASN_Info_instance()
    assert ASN_info.cache_ip_range('8.8.8.8') == True

# GEOIP unit tests
def test_get_geocountry(outputQueue, database):
    ip_info = create_ip_info_instance(outputQueue)

    #open the db we'll be using for this test
    # ip_info.wait_for_dbs()
    ip_info.country_db = maxminddb.open_database(
                'databases/GeoLite2-Country.mmdb'
            )

    assert ip_info.get_geocountry('153.107.41.230') == {
        'geocountry': 'Australia'
    }
    assert ip_info.get_geocountry('23.188.195.255') == {
        'geocountry': 'Unknown'
    }
def download_mac_db(outputQueue):
    """ Downloads sthe mac db if not already downloaded"""
    try:
        open('databases/macaddress-db.json','r').close()
    except:
        ip_info = create_ip_info_instance(outputQueue)
        update_manager = create_update_manager_instance(outputQueue)
        response = update_manager.download_file('https://maclookup.app/downloads/json-database/get-db?t=22-08-19&h=d1d39c52de447a7e7194331f379e1e99f94f35f1')
        assert response != False, 'Connection error while downloading mac db'
        assert update_manager.update_mac_db(response) == True, 'Error writing mac db to disk'

<<<<<<< HEAD

# MAC vendor unit tests
def test_get_vendor_offline(outputQueue, database):
    download_mac_db(outputQueue)
    ip_info = create_ip_info_instance(outputQueue)
    # open the db we'll be using for this test
    ip_info.wait_for_dbs()
    mac_addr = '08:00:27:7f:09:e1'
    profileid = 'profile_10.0.2.15'
    found_info = ip_info.get_vendor_offline(mac_addr, 'google.com', profileid)
    assert found_info != False
    assert found_info.lower() == 'PCS Systemtechnik GmbH'.lower()


def test_get_vendor_online(outputQueue, database):
    ip_info = create_ip_info_instance(outputQueue)
    mac_addr = '08:00:27:7f:09:e1'
    found_info = str(ip_info.get_vendor_online(mac_addr)).lower()
    assert found_info == 'Pcs Systemtechnik GmbH'.lower(), 'Error connecting to server'


def test_get_vendor(outputQueue, database):
    # make sure the mac db is download so that wai_for_dbs doesn't wait forever :'D
    download_mac_db(outputQueue)
=======
def test_get_vendor(outputQueue, database, mocker):
    # make sure the mac db is download so that wai_for_dbs doesn't wait forever :'D
>>>>>>> 6f85f78e
    ip_info = create_ip_info_instance(outputQueue)
    profileid = 'profile_10.0.2.15'
    mac_addr = '08:00:27:7f:09:e1'
    host_name = 'FooBar-PC'
    #
    # # mock the online vendor
    # if the vendor isn't found offline, this mocker will run instead of get_vendor_online
    mock_requests = mocker.patch("requests.get")
    mock_requests.return_value.status_code = 200
    mock_requests.return_value.text = 'PCS Systemtechnik GmbH'

    # tries to get vendor either online or from our offline db
    mac_info = ip_info.get_vendor(mac_addr, host_name, profileid)
    assert mac_info != False
    assert mac_info['Vendor'].lower() == 'Pcs Systemtechnik GmbH'.lower()<|MERGE_RESOLUTION|>--- conflicted
+++ resolved
@@ -69,46 +69,9 @@
     assert ip_info.get_geocountry('23.188.195.255') == {
         'geocountry': 'Unknown'
     }
-def download_mac_db(outputQueue):
-    """ Downloads sthe mac db if not already downloaded"""
-    try:
-        open('databases/macaddress-db.json','r').close()
-    except:
-        ip_info = create_ip_info_instance(outputQueue)
-        update_manager = create_update_manager_instance(outputQueue)
-        response = update_manager.download_file('https://maclookup.app/downloads/json-database/get-db?t=22-08-19&h=d1d39c52de447a7e7194331f379e1e99f94f35f1')
-        assert response != False, 'Connection error while downloading mac db'
-        assert update_manager.update_mac_db(response) == True, 'Error writing mac db to disk'
 
-<<<<<<< HEAD
-
-# MAC vendor unit tests
-def test_get_vendor_offline(outputQueue, database):
-    download_mac_db(outputQueue)
-    ip_info = create_ip_info_instance(outputQueue)
-    # open the db we'll be using for this test
-    ip_info.wait_for_dbs()
-    mac_addr = '08:00:27:7f:09:e1'
-    profileid = 'profile_10.0.2.15'
-    found_info = ip_info.get_vendor_offline(mac_addr, 'google.com', profileid)
-    assert found_info != False
-    assert found_info.lower() == 'PCS Systemtechnik GmbH'.lower()
-
-
-def test_get_vendor_online(outputQueue, database):
-    ip_info = create_ip_info_instance(outputQueue)
-    mac_addr = '08:00:27:7f:09:e1'
-    found_info = str(ip_info.get_vendor_online(mac_addr)).lower()
-    assert found_info == 'Pcs Systemtechnik GmbH'.lower(), 'Error connecting to server'
-
-
-def test_get_vendor(outputQueue, database):
-    # make sure the mac db is download so that wai_for_dbs doesn't wait forever :'D
-    download_mac_db(outputQueue)
-=======
 def test_get_vendor(outputQueue, database, mocker):
     # make sure the mac db is download so that wai_for_dbs doesn't wait forever :'D
->>>>>>> 6f85f78e
     ip_info = create_ip_info_instance(outputQueue)
     profileid = 'profile_10.0.2.15'
     mac_addr = '08:00:27:7f:09:e1'
