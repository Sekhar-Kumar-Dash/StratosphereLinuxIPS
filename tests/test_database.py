--- conflicted
+++ resolved
@@ -96,10 +96,6 @@
     added_evidence = json.loads(added_evidence)
     current_evidence_key = 'SSH Successful to IP :8.8.8.8. From IP 192.168.1.1'
     #  note that added_evidence may have evidence from other unit tests
-<<<<<<< HEAD
-    import pprint
-=======
->>>>>>> c76881d6
     assert current_evidence_key in added_evidence.keys()
 
 def test_deleteEvidence(database):
