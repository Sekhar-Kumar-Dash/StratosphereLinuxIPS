import shutil
from unittest.mock import (
    patch,
    Mock,
    MagicMock,
    mock_open,
)
import os

from managers.host_ip_manager import HostIPManager
from modules.flowalerts.conn import Conn
from modules.threat_intelligence.spamhaus import Spamhaus
from slips_files.core.database.database_manager import DBManager
from slips_files.core.evidencehandler import EvidenceHandler

from slips_files.core.helpers.notify import Notify
from modules.flowalerts.dns import DNS
from modules.flowalerts.downloaded_file import DownloadedFile
from slips_files.core.helpers.symbols_handler import SymbolHandler
from modules.flowalerts.notice import Notice
from modules.flowalerts.smtp import SMTP
from modules.flowalerts.software import Software
from modules.flowalerts.ssh import SSH
from modules.flowalerts.ssl import SSL
from modules.flowalerts.tunnel import Tunnel
from modules.p2ptrust.trust.trustdb import TrustDB
from modules.p2ptrust.utils.go_director import GoDirector
from slips.main import Main
from modules.update_manager.update_manager import UpdateManager
from modules.leak_detector.leak_detector import LeakDetector
from slips_files.core.profiler import Profiler
from slips_files.core.output import Output
from modules.threat_intelligence.threat_intelligence import ThreatIntel
from modules.threat_intelligence.urlhaus import URLhaus
from modules.flowalerts.flowalerts import FlowAlerts
from modules.flowalerts.set_evidence import SetEvidnceHelper
from slips_files.core.input import Input
from modules.blocking.blocking import Blocking
from modules.http_analyzer.http_analyzer import HTTPAnalyzer
from modules.ip_info.ip_info import IPInfo
from slips_files.common.slips_utils import utils
from slips_files.core.helpers.whitelist.whitelist import Whitelist
from tests.common_test_utils import do_nothing
from modules.virustotal.virustotal import VT
from managers.process_manager import ProcessManager
from managers.redis_manager import RedisManager
from modules.ip_info.asn_info import ASN
from multiprocessing import Queue
from slips_files.core.helpers.flow_handler import FlowHandler
from modules.network_discovery.horizontal_portscan import HorizontalPortscan
from modules.network_discovery.network_discovery import NetworkDiscovery
from modules.network_discovery.vertical_portscan import VerticalPortscan
from modules.p2ptrust.trust.base_model import BaseModel
from slips_files.core.database.redis_db.alert_handler import AlertHandler
from modules.arp.arp import ARP
from slips.daemon import Daemon
from slips_files.core.database.redis_db.ioc_handler import IoCHandler
from slips_files.core.helpers.checker import Checker
from modules.cesnet.cesnet import CESNET
from modules.riskiq.riskiq import RiskIQ
from slips_files.common.markov_chains import Matrix
from slips_files.core.structures.evidence import (
    Attacker,
    Direction,
    Evidence,
    IoCType,
    ProfileID,
    Proto,
    TimeWindow,
    Victim,
)


def read_configuration():
    return


def check_zeek_or_bro():
    """
    Check if we have zeek or bro
    """
    if shutil.which("zeek"):
        return "zeek"
    if shutil.which("bro"):
        return "bro"
    return False


MODULE_DB_MANAGER = "slips_files.common.abstracts.module.DBManager"
# CORE_DB_MANAGER = "slips_files.common.abstracts.core.DBManager"
DB_MANAGER = "slips_files.core.database.database_manager.DBManager"


class ModuleFactory:
    def __init__(self):
        self.profiler_queue = Queue()
        self.input_queue = Queue()
        self.logger = Mock()

    def get_default_db(self):
        """default is o port 6379, this is the one we're using in conftest"""
        return self.create_db_manager_obj(6379)

    def create_db_manager_obj(
        self,
        port,
        output_dir="output/",
        flush_db=False,
        start_redis_server=True,
    ):
        """
        flush_db is False by default  because we use this funtion to check
        the db after integration tests to make sure everything's going fine
        """
        # to prevent config/redis.conf from being overwritten
        with patch(
            "slips_files.core.database.redis_db.database.RedisDB._set_redis_options",
            return_value=Mock(),
        ):
            db = DBManager(
                self.logger,
                output_dir,
                port,
                flush_db=flush_db,
                start_redis_server=start_redis_server,
            )
        db.r = db.rdb.r
        db.print = Mock()
        assert db.get_used_redis_port() == port
        return db

    def create_main_obj(self):
        """returns an instance of Main() class in slips.py"""
        main = Main(testing=True)
        main.input_information = ""
        main.input_type = "pcap"
        main.line_type = False
        return main

    @patch(MODULE_DB_MANAGER, name="mock_db")
    def create_http_analyzer_obj(self, mock_db):
        http_analyzer = HTTPAnalyzer(
            self.logger,
            "dummy_output_dir",
            6379,
            Mock(),
        )

        # override the self.print function to avoid broken pipes
        http_analyzer.print = Mock()
        return http_analyzer

    @patch(MODULE_DB_MANAGER, name="mock_db")
    def create_virustotal_obj(self, mock_db):
        virustotal = VT(
            self.logger,
            "dummy_output_dir",
            6379,
            Mock(),
        )
        virustotal.print = Mock()
        virustotal.__read_configuration = Mock()
        return virustotal

    @patch(MODULE_DB_MANAGER, name="mock_db")
    def create_arp_obj(self, mock_db):
        with patch(
            "modules.arp.arp.ARP.wait_for_arp_scans", return_value=Mock()
        ):
            arp = ARP(
                self.logger,
                "dummy_output_dir",
                6379,
                Mock(),
            )
        arp.print = Mock()
        return arp

    @patch(MODULE_DB_MANAGER, name="mock_db")
    def create_blocking_obj(self, mock_db):
        blocking = Blocking(
            self.logger,
            "dummy_output_dir",
            6379,
            Mock(),
        )
        # override the print function to avoid broken pipes
        blocking.print = Mock()
        return blocking

    @patch(MODULE_DB_MANAGER, name="mock_db")
    def create_flowalerts_obj(self, mock_db):
        flowalerts = FlowAlerts(
            self.logger,
            "dummy_output_dir",
            6379,
            Mock(),
        )

        # override the self.print function to avoid broken pipes
        flowalerts.print = Mock()
        return flowalerts

    @patch(DB_MANAGER, name="mock_db")
    def create_dns_analyzer_obj(self, mock_db):
        flowalerts = self.create_flowalerts_obj()
        return DNS(flowalerts.db, flowalerts=flowalerts)

    @patch(DB_MANAGER, name="mock_db")
    def create_notice_analyzer_obj(self, mock_db):
        flowalerts = self.create_flowalerts_obj()
        return Notice(flowalerts.db, flowalerts=flowalerts)

    @patch(DB_MANAGER, name="mock_db")
    def create_smtp_analyzer_obj(self, mock_db):
        flowalerts = self.create_flowalerts_obj()
        return SMTP(flowalerts.db, flowalerts=flowalerts)

    @patch(DB_MANAGER, name="mock_db")
    def create_ssl_analyzer_obj(self, mock_db):
        flowalerts = self.create_flowalerts_obj()
        return SSL(flowalerts.db, flowalerts=flowalerts)

    @patch(DB_MANAGER, name="mock_db")
    def create_ssh_analyzer_obj(self, mock_db):
        flowalerts = self.create_flowalerts_obj()
        return SSH(flowalerts.db, flowalerts=flowalerts)

    @patch(DB_MANAGER, name="mock_db")
    def create_downloaded_file_analyzer_obj(self, mock_db):
        flowalerts = self.create_flowalerts_obj()
        return DownloadedFile(flowalerts.db, flowalerts=flowalerts)

    @patch(DB_MANAGER, name="mock_db")
    def create_tunnel_analyzer_obj(self, mock_db):
        flowalerts = self.create_flowalerts_obj()
        return Tunnel(flowalerts.db, flowalerts=flowalerts)

    @patch(DB_MANAGER, name="mock_db")
    def create_conn_analyzer_obj(self, mock_db):
        flowalerts = self.create_flowalerts_obj()
        return Conn(flowalerts.db, flowalerts=flowalerts)

    @patch(DB_MANAGER, name="mock_db")
    def create_software_analyzer_obj(self, mock_db):
        flowalerts = self.create_flowalerts_obj()
        return Software(flowalerts.db, flowalerts=flowalerts)

    @patch(MODULE_DB_MANAGER, name="mock_db")
    def create_input_obj(
        self, input_information, input_type, mock_db, line_type=False
    ):
        zeek_tmp_dir = os.path.join(os.getcwd(), "zeek_dir_for_testing")
        input = Input(
            Output(),
            "dummy_output_dir",
            6379,
            is_input_done=Mock(),
            profiler_queue=self.profiler_queue,
            input_type=input_type,
            input_information=input_information,
            cli_packet_filter=None,
            zeek_or_bro=check_zeek_or_bro(),
            zeek_dir=zeek_tmp_dir,
            line_type=line_type,
            is_profiler_done_event=Mock(),
            termination_event=Mock(),
        )
        input.db = mock_db
        input.mark_self_as_done_processing = do_nothing
        input.bro_timeout = 1
        # override the print function to avoid broken pipes
        input.print = Mock()
        input.stop_queues = do_nothing
        input.testing = True

        return input

    @patch(MODULE_DB_MANAGER, name="mock_db")
    def create_ip_info_obj(self, mock_db):
        ip_info = IPInfo(
            self.logger,
            "dummy_output_dir",
            6379,
            Mock(),
        )
        # override the self.print function to avoid broken pipes
        ip_info.print = Mock()
        return ip_info

    @patch(DB_MANAGER, name="mock_db")
    def create_asn_obj(self, mock_db):
        return ASN(mock_db)

    @patch(MODULE_DB_MANAGER, name="mock_db")
    def create_leak_detector_obj(self, mock_db):
        # this file will be used for storing the module output
        # and deleted when the tests are done
        test_pcap = "dataset/test7-malicious.pcap"
        yara_rules_path = "tests/yara_rules_for_testing/rules/"
        compiled_yara_rules_path = "tests/yara_rules_for_testing/compiled/"
        leak_detector = LeakDetector(
            self.logger,
            "dummy_output_dir",
            6379,
            Mock(),
        )
        leak_detector.print = Mock()
        # this is the path containing 1 yara rule for testing,
        # it matches every pcap
        leak_detector.yara_rules_path = yara_rules_path
        leak_detector.compiled_yara_rules_path = compiled_yara_rules_path
        leak_detector.pcap = test_pcap
        return leak_detector

    @patch(MODULE_DB_MANAGER, name="mock_db")
    def create_profiler_obj(self, mock_db):
        profiler = Profiler(
            self.logger,
            "output/",
            6379,
            Mock(),
            is_profiler_done=Mock(),
            profiler_queue=self.input_queue,
            is_profiler_done_event=Mock(),
        )
        # override the self.print function to avoid broken pipes
        profiler.print = Mock()
        profiler.whitelist_path = "tests/test_whitelist.conf"
        profiler.db = mock_db
        return profiler

    def create_redis_manager_obj(self, main):
        return RedisManager(main)

    def create_host_ip_manager_obj(self, main):
        return HostIPManager(main)

    def create_process_manager_obj(self):
        return ProcessManager(self.create_main_obj())

    def create_utils_obj(self):
        return utils

    @patch(MODULE_DB_MANAGER, name="mock_db")
    def create_threatintel_obj(self, mock_db):
        threatintel = ThreatIntel(
            self.logger,
            "dummy_output_dir",
            6379,
            Mock(),
        )

        # override the self.print function to avoid broken pipes
        threatintel.print = Mock()
        return threatintel

    @patch(MODULE_DB_MANAGER, name="mock_db")
    def create_spamhaus_obj(self, mock_db):
        return Spamhaus(mock_db)

    @patch(MODULE_DB_MANAGER, name="mock_db")
    def create_update_manager_obj(self, mock_db):
        update_manager = UpdateManager(
            self.logger,
            "dummy_output_dir",
            6379,
            Mock(),
        )
        # override the self.print function to avoid broken pipes
        update_manager.print = Mock()
        return update_manager

    @patch(MODULE_DB_MANAGER, name="mock_db")
    def create_whitelist_obj(self, mock_db):
        whitelist = Whitelist(self.logger, mock_db)
        # override the self.print function to avoid broken pipes
        whitelist.print = Mock()
        whitelist.whitelist_path = "tests/test_whitelist.conf"
        return whitelist

    @patch(MODULE_DB_MANAGER, name="mock_db")
    def create_flow_handler_obj(self, flow, mock_db):
        symbol = SymbolHandler(self.logger, mock_db)
        flow_handler = FlowHandler(mock_db, symbol, flow)
        flow_handler.profileid = "profile_id"
        flow_handler.twid = "timewindow_id"
        return flow_handler

    @patch(DB_MANAGER, name="mock_db")
    def create_horizontal_portscan_obj(self, mock_db):
        horizontal_ps = HorizontalPortscan(mock_db)
        return horizontal_ps

    @patch(DB_MANAGER, name="mock_db")
    def create_vertical_portscan_obj(self, mock_db):
        vertical_ps = VerticalPortscan(mock_db)
        return vertical_ps

    @patch(MODULE_DB_MANAGER, name="mock_db")
    def create_urlhaus_obj(self, mock_db):
        """Create an instance of URLhaus."""
        urlhaus = URLhaus(mock_db)
        return urlhaus

    @patch(MODULE_DB_MANAGER, name="mock_db")
    def create_set_evidence_helper(self, mock_db):
        """Create an instance of SetEvidenceHelper."""
        set_evidence_helper = SetEvidnceHelper(mock_db)
        return set_evidence_helper

    def create_output_obj(self):
        return Output()

    def create_attacker_obj(
        self,
        value="192.168.1.1",
        direction=Direction.SRC,
        attacker_type=IoCType.IP,
    ):
        return Attacker(
            direction=direction, attacker_type=attacker_type, value=value
        )

    def create_victim_obj(
        self,
        value="192.168.1.2",
        direction=Direction.DST,
        victim_type=IoCType.IP,
    ):
        return Victim(
            direction=direction, victim_type=victim_type, value=value
        )

    def create_profileid_obj(self, ip="192.168.1.3"):
        return ProfileID(ip=ip)

    def create_timewindow_obj(self, number=1):
        return TimeWindow(number=number)

    def create_proto_obj(self):
        return Proto

    def create_evidence_obj(
        self,
        evidence_type,
        description,
        attacker,
        threat_level,
        victim,
        profile,
        timewindow,
        uid,
        timestamp,
        proto,
        dst_port,
        id,
        confidence,
    ):
        return Evidence(
            evidence_type=evidence_type,
            description=description,
            attacker=attacker,
            threat_level=threat_level,
            victim=victim,
            profile=profile,
            timewindow=timewindow,
            uid=uid,
            timestamp=timestamp,
            proto=proto,
            dst_port=dst_port,
            id=id,
            confidence=confidence,
        )

    @patch(MODULE_DB_MANAGER, name="mock_db")
    def create_network_discovery_obj(self, mock_db):
        network_discovery = NetworkDiscovery(
            self.logger,
            "dummy_output_dir",
            6379,
            Mock(),
        )
        return network_discovery

    def create_markov_chain_obj(self):
        return Matrix()

    def create_checker_obj(self):
        mock_main = Mock()
        mock_main.args = MagicMock()
        mock_main.args.output = "test_output"
        mock_main.args.verbose = "0"
        mock_main.args.debug = "0"
        mock_main.redis_man = Mock()
        mock_main.terminate_slips = Mock()
        mock_main.print_version = Mock()
        mock_main.get_input_file_type = Mock()
        mock_main.handle_flows_from_stdin = Mock()
        mock_main.pid = 12345

        checker = Checker(mock_main)
        return checker

    @patch(MODULE_DB_MANAGER, name="mock_db")
    def create_go_director_obj(self, mock_db):
        with patch("modules.p2ptrust.utils.utils.send_evaluation_to_go"):
            go_director = GoDirector(
                logger=self.logger,
                trustdb=Mock(spec=TrustDB),
                db=mock_db,
                storage_name="test_storage",
                override_p2p=False,
                gopy_channel="test_gopy",
                pygo_channel="test_pygo",
                p2p_reports_logfile="test_reports.log",
            )
            go_director.print = Mock()
        return go_director

    @patch(DB_MANAGER, name="mock_db")
    def create_daemon_object(self, mock_db):
        with (
            patch("slips.daemon.Daemon.read_pidfile", return_type=None),
            patch("slips.daemon.Daemon.read_configuration"),
            patch("builtins.open", mock_open(read_data=None)),
        ):
            daemon = Daemon(MagicMock())
        daemon.stderr = "errors.log"
        daemon.stdout = "slips.log"
        daemon.stdin = "/dev/null"
        daemon.logsfile = "slips.log"
        daemon.pidfile_dir = "/tmp"
        daemon.pidfile = os.path.join(daemon.pidfile_dir, "slips_daemon.lock")
        daemon.daemon_start_lock = "slips_daemon_start"
        daemon.daemon_stop_lock = "slips_daemon_stop"
        return daemon

    @patch("sqlite3.connect", name="sqlite_mock")
    def create_trust_db_obj(self, sqlite_mock):
        trust_db = TrustDB(self.logger, Mock(), drop_tables_on_startup=False)
        trust_db.conn = Mock()
        trust_db.print = Mock()
        return trust_db

    def create_base_model_obj(self):
        logger = Mock(spec=Output)
        trustdb = Mock()
        return BaseModel(logger, trustdb)

    def create_notify_obj(self):
        notify = Notify()
        return notify

<<<<<<< HEAD
    def create_ioc_handler(self):
        return IoCHandler()
        
    @patch(MODULE_DB_MANAGER, name="mock_db")
=======

    def create_ioc_handler(self):
        return IoCHandler()
        

>>>>>>> ba51aecd
    def create_cesnet_obj(self):
        logger = MagicMock()
        output_dir = "dummy_output_dir"
        redis_port = 6379
        termination_event = MagicMock()

        with patch.object(
            DBManager, "create_sqlite_db", return_value=MagicMock()
        ):
            cesnet = CESNET(
                self.logger, output_dir, redis_port, termination_event
            )
            cesnet.db = MagicMock()
            cesnet.wclient = MagicMock()
            cesnet.node_info = [
                {"Name": "TestNode", "Type": ["IPS"], "SW": ["Slips"]}
            ]

        cesnet.print = MagicMock()
        return cesnet

    @patch(MODULE_DB_MANAGER, name="mock_db")
    def create_evidence_handler_obj(self, mock_db):
        logger = Mock()
        output_dir = "/tmp"
        redis_port = 6379
        termination_event = Mock()
        handler = EvidenceHandler(
            logger, output_dir, redis_port, termination_event
        )
        handler.db = mock_db
        return handler

    @patch(MODULE_DB_MANAGER, name="mock_db")
    def create_symbol_handler_obj(self, mock_db):
        mock_logger = Mock()
        mock_db.get_t2_for_profile_tw.return_value = (1000.0, 2000.0)
        return SymbolHandler(mock_logger, mock_db)

    @patch(MODULE_DB_MANAGER, name="mock_db")
    def create_riskiq_obj(self, mock_db):
        termination_event = MagicMock()
        riskiq = RiskIQ(
            self.logger,
            "dummy_output_dir",
            6379,
            termination_event,
        )
        riskiq.db = mock_db
        return riskiq

    def create_alert_handler_obj(self):
        return AlertHandler()<|MERGE_RESOLUTION|>--- conflicted
+++ resolved
@@ -552,20 +552,11 @@
         notify = Notify()
         return notify
 
-<<<<<<< HEAD
     def create_ioc_handler(self):
         return IoCHandler()
-        
-    @patch(MODULE_DB_MANAGER, name="mock_db")
-=======
-
-    def create_ioc_handler(self):
-        return IoCHandler()
-        
-
->>>>>>> ba51aecd
+
+    @patch(MODULE_DB_MANAGER, name="mock_db")
     def create_cesnet_obj(self):
-        logger = MagicMock()
         output_dir = "dummy_output_dir"
         redis_port = 6379
         termination_event = MagicMock()
