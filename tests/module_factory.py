import shutil
from unittest.mock import patch, Mock, MagicMock
import os

from modules.flowalerts.conn import Conn
import sys
from slips_files.core.helpers.notify import Notify
from modules.flowalerts.dns import DNS
from multiprocessing.connection import Connection
from modules.flowalerts.downloaded_file import DownloadedFile
from slips_files.core.helpers.symbols_handler import SymbolHandler
from modules.progress_bar.progress_bar import PBar
from modules.flowalerts.notice import Notice
from modules.flowalerts.smtp import SMTP
from modules.flowalerts.software import Software
from modules.flowalerts.ssh import SSH
from modules.flowalerts.ssl import SSL
from modules.flowalerts.tunnel import Tunnel
from modules.p2ptrust.trust.trustdb import TrustDB
from modules.p2ptrust.utils.go_director import GoDirector
from slips.main import Main
from modules.update_manager.update_manager import UpdateManager
from modules.leak_detector.leak_detector import LeakDetector
from slips_files.core.database.database_manager import DBManager
from slips_files.core.profiler import Profiler
from slips_files.core.output import Output
from modules.threat_intelligence.threat_intelligence import ThreatIntel
from modules.threat_intelligence.urlhaus import URLhaus
from modules.flowalerts.flowalerts import FlowAlerts
from modules.flowalerts.set_evidence import SetEvidnceHelper
from slips_files.core.input import Input
from modules.blocking.blocking import Blocking
from modules.http_analyzer.http_analyzer import HTTPAnalyzer
from modules.ip_info.ip_info import IPInfo
from slips_files.common.slips_utils import utils
from slips_files.core.helpers.whitelist.whitelist import Whitelist
from tests.common_test_utils import do_nothing
from modules.virustotal.virustotal import VT
from managers.process_manager import ProcessManager
from managers.redis_manager import RedisManager
from modules.ip_info.asn_info import ASN
from multiprocessing import Queue, Event, Semaphore
from slips_files.core.helpers.flow_handler import FlowHandler
from slips_files.core.helpers.symbols_handler import SymbolHandler
from modules.network_discovery.horizontal_portscan import HorizontalPortscan
from modules.network_discovery.network_discovery import NetworkDiscovery
from modules.network_discovery.vertical_portscan import VerticalPortscan
from modules.p2ptrust.trust.base_model import BaseModel
from modules.arp.arp import ARP
from slips.daemon import Daemon
from slips_files.core.helpers.checker import Checker
from modules.cesnet.cesnet import CESNET
from slips_files.core.evidence_structure.evidence import (
    Attacker,
    Direction,
    Evidence,
    IoCType,
    ProfileID,
    Proto,
    TimeWindow,
    Victim,
)


def read_configuration():
    return


def check_zeek_or_bro():
    """
    Check if we have zeek or bro
    """
    if shutil.which("zeek"):
        return "zeek"
    if shutil.which("bro"):
        return "bro"
    return False


class ModuleFactory:
    def __init__(self):
        # same db as in conftest
        self.profiler_queue = Queue()
        self.input_queue = Queue()
        self.dummy_termination_event = Event()
        self.logger = Mock()  # Output()

    def get_default_db(self):
        """default is o port 6379, this is the one we're using in conftest"""
        return self.create_db_manager_obj(6379)

    def create_db_manager_obj(
        self, port, output_dir="output/", flush_db=False
    ):
        # to prevent config/redis.conf from being overwritten
        with patch(
            "slips_files.core.database.redis_db.database.RedisDB._set_redis_options",
            return_value=Mock(),
        ):
            db = DBManager(self.logger, output_dir, port, flush_db=flush_db)
        db.r = db.rdb.r
        db.print = do_nothing
        assert db.get_used_redis_port() == port
        return db

    def create_main_obj(self, input_information):
        """returns an instance of Main() class in slips.py"""
        main = Main(testing=True)
        main.input_information = input_information
        main.input_type = "pcap"
        main.line_type = False
        return main

    def create_http_analyzer_obj(self, mock_db):
        with patch.object(DBManager, "create_sqlite_db", return_value=Mock()):
            http_analyzer = HTTPAnalyzer(
                self.logger,
                "dummy_output_dir",
                6379,
                self.dummy_termination_event,
            )
            http_analyzer.db.rdb = mock_db

        # override the self.print function to avoid broken pipes
        http_analyzer.print = do_nothing
        return http_analyzer

    def create_virustotal_obj(self, mock_db):
        with patch.object(DBManager, "create_sqlite_db", return_value=Mock()):
            virustotal = VT(
                self.logger,
                "dummy_output_dir",
                6379,
                self.dummy_termination_event,
            )
            virustotal.db.rdb = mock_db

        # override the self.print function to avoid broken pipes
        virustotal.print = do_nothing
        virustotal.__read_configuration = read_configuration
        virustotal.key_file = (
            "/media/alya/W/SLIPPS/modules/virustotal/api_key_secret"
        )
        return virustotal

    def create_arp_obj(self, mock_db):
        with patch.object(DBManager, "create_sqlite_db", return_value=Mock()):
            arp = ARP(
                self.logger,
                "dummy_output_dir",
                6379,
                self.dummy_termination_event,
            )
            arp.db.rdb = mock_db
        # override the self.print function to avoid broken pipes
        arp.print = do_nothing
        return arp

    def create_blocking_obj(self, mock_db):
        with patch.object(DBManager, "create_sqlite_db", return_value=Mock()):
            blocking = Blocking(
                self.logger,
                "dummy_output_dir",
                6379,
                self.dummy_termination_event,
            )
            blocking.db.rdb = mock_db

        # override the print function to avoid broken pipes
        blocking.print = do_nothing
        return blocking

    def create_flowalerts_obj(self, mock_db):
        with patch.object(DBManager, "create_sqlite_db", return_value=Mock()):
            flowalerts = FlowAlerts(
                self.logger,
                "dummy_output_dir",
                6379,
                self.dummy_termination_event,
            )
            flowalerts.db.rdb = mock_db

        # override the self.print function to avoid broken pipes
        flowalerts.print = do_nothing
        return flowalerts

    def create_dns_analyzer_obj(self, mock_db):
        flowalerts = self.create_flowalerts_obj(mock_db)
        return DNS(flowalerts.db, flowalerts=flowalerts)

    def create_notice_analyzer_obj(self, mock_db):
        flowalerts = self.create_flowalerts_obj(mock_db)
        return Notice(flowalerts.db, flowalerts=flowalerts)

    def create_smtp_analyzer_obj(self, mock_db):
        flowalerts = self.create_flowalerts_obj(mock_db)
        return SMTP(flowalerts.db, flowalerts=flowalerts)

    def create_ssl_analyzer_obj(self, mock_db):
        flowalerts = self.create_flowalerts_obj(mock_db)
        return SSL(flowalerts.db, flowalerts=flowalerts)

    def create_ssh_analyzer_obj(self, mock_db):
        flowalerts = self.create_flowalerts_obj(mock_db)
        return SSH(flowalerts.db, flowalerts=flowalerts)

    def create_downloaded_file_analyzer_obj(self, mock_db):
        flowalerts = self.create_flowalerts_obj(mock_db)
        return DownloadedFile(flowalerts.db, flowalerts=flowalerts)

    def create_tunnel_analyzer_obj(self, mock_db):
        flowalerts = self.create_flowalerts_obj(mock_db)
        return Tunnel(flowalerts.db, flowalerts=flowalerts)

    def create_conn_analyzer_obj(self, mock_db):
        flowalerts = self.create_flowalerts_obj(mock_db)
        return Conn(flowalerts.db, flowalerts=flowalerts)

    def create_software_analyzer_obj(self, mock_db):
        flowalerts = self.create_flowalerts_obj(mock_db)
        return Software(flowalerts.db, flowalerts=flowalerts)

    def create_input_obj(
        self, input_information, input_type, mock_db, line_type=False
    ):
        zeek_tmp_dir = os.path.join(os.getcwd(), "zeek_dir_for_testing")
        dummy_semaphore = Semaphore(0)
        with patch.object(DBManager, "create_sqlite_db", return_value=Mock()):
            input = Input(
                Output(),
                "dummy_output_dir",
                6379,
                self.dummy_termination_event,
                is_input_done=dummy_semaphore,
                profiler_queue=self.profiler_queue,
                input_type=input_type,
                input_information=input_information,
                cli_packet_filter=None,
                zeek_or_bro=check_zeek_or_bro(),
                zeek_dir=zeek_tmp_dir,
                line_type=line_type,
                is_profiler_done_event=self.dummy_termination_event,
            )
        input.db.rdb = mock_db
        input.is_done_processing = do_nothing
        input.bro_timeout = 1
        # override the print function to avoid broken pipes
        input.print = do_nothing
        input.stop_queues = do_nothing
        input.testing = True

        return input

    def create_ip_info_obj(self, mock_db):
        with patch.object(DBManager, "create_sqlite_db", return_value=Mock()):
            ip_info = IPInfo(
                self.logger,
                "dummy_output_dir",
                6379,
                self.dummy_termination_event,
            )
            ip_info.db.rdb = mock_db
        # override the self.print function to avoid broken pipes
        ip_info.print = do_nothing
        return ip_info

    def create_asn_obj(self, mock_db):
        return ASN(mock_db)

    def create_leak_detector_obj(self, mock_db):
        # this file will be used for storing the module output
        # and deleted when the tests are done
        test_pcap = "dataset/test7-malicious.pcap"
        yara_rules_path = "tests/yara_rules_for_testing/rules/"
        compiled_yara_rules_path = "tests/yara_rules_for_testing/compiled/"
        with patch.object(DBManager, "create_sqlite_db", return_value=Mock()):
            leak_detector = LeakDetector(
                self.logger,
                "dummy_output_dir",
                6379,
                self.dummy_termination_event,
            )
            leak_detector.db.rdb = mock_db
        # override the self.print function to avoid broken pipes
        leak_detector.print = do_nothing
        # this is the path containing 1 yara rule for testing, it matches every pcap
        leak_detector.yara_rules_path = yara_rules_path
        leak_detector.compiled_yara_rules_path = compiled_yara_rules_path
        leak_detector.pcap = test_pcap
        return leak_detector

    def create_profiler_obj(self, mock_db):
        dummy_semaphore = Semaphore(0)
        profiler = Profiler(
            self.logger,
            "output/",
            6379,
            self.dummy_termination_event,
            is_profiler_done=dummy_semaphore,
            profiler_queue=self.input_queue,
            is_profiler_done_event=self.dummy_termination_event,
        )

        # override the self.print function to avoid broken pipes
        profiler.print = do_nothing
        profiler.whitelist_path = "tests/test_whitelist.conf"
        profiler.db = mock_db
        return profiler

    def create_redis_manager_obj(self, main):
        return RedisManager(main)

    def create_process_manager_obj(self):
        return ProcessManager(self.create_main_obj(""))

    def create_utils_obj(self):
        return utils

    def create_threatintel_obj(self, mock_db):
        with patch.object(DBManager, "create_sqlite_db", return_value=Mock()):
            threatintel = ThreatIntel(
                self.logger,
                "dummy_output_dir",
                6379,
                self.dummy_termination_event,
            )
            threatintel.db = mock_db

        # override the self.print function to avoid broken pipes
        threatintel.print = do_nothing
        return threatintel

    def create_update_manager_obj(self, mock_db):
        with patch.object(DBManager, "create_sqlite_db", return_value=Mock()):
            update_manager = UpdateManager(
                self.logger,
                "dummy_output_dir",
                6379,
                self.dummy_termination_event,
            )

            update_manager.db.rdb = mock_db

        # override the self.print function to avoid broken pipes
        update_manager.print = do_nothing
        return update_manager

    def create_whitelist_obj(self, mock_db):
        with patch.object(DBManager, "create_sqlite_db", return_value=Mock()):
            whitelist = Whitelist(self.logger, mock_db)
            whitelist.db.rdb = mock_db

        # override the self.print function to avoid broken pipes
        whitelist.print = do_nothing
        whitelist.whitelist_path = "tests/test_whitelist.conf"
        return whitelist

    def create_flow_handler_obj(self, flow, mock_db):
        with patch.object(DBManager, "create_sqlite_db", return_value=Mock()):
            symbol = SymbolHandler(self.logger, mock_db)
            flow_handler = FlowHandler(mock_db, symbol, flow)
            return flow_handler

    def create_horizontal_portscan_obj(self, mock_db):
        with patch.object(DBManager, "create_sqlite_db", return_value=Mock()):
            horizontal_ps = HorizontalPortscan(mock_db)
            return horizontal_ps

    def create_vertical_portscan_obj(self, mock_db):
        with patch.object(DBManager, "create_sqlite_db", return_value=Mock()):
            vertical_ps = VerticalPortscan(mock_db)
            return vertical_ps

    def create_urlhaus_obj(self, mock_db):
        """Create an instance of URLhaus."""
        urlhaus = URLhaus(mock_db)
        return urlhaus

    def create_set_evidence_helper(self, mock_db):
        """Create an instance of SetEvidenceHelper."""
        set_evidence_helper = SetEvidnceHelper(mock_db)
        return set_evidence_helper

    def create_output_obj(self):
        return Output()

    def create_attacker_obj(
        self,
        value="192.168.1.1",
        direction=Direction.SRC,
        attacker_type=IoCType.IP,
    ):
        return Attacker(
            direction=direction, attacker_type=attacker_type, value=value
        )

    def create_victim_obj(
        self,
        value="192.168.1.2",
        direction=Direction.DST,
        victim_type=IoCType.IP,
    ):
        return Victim(
            direction=direction, victim_type=victim_type, value=value
        )

    def create_profileid_obj(self, ip="192.168.1.3"):
        return ProfileID(ip=ip)

    def create_timewindow_obj(self, number=1):
        return TimeWindow(number=number)

    def create_proto_obj(self):
        return Proto

    def create_evidence_obj(
        self,
        evidence_type,
        description,
        attacker,
        threat_level,
        category,
        victim,
        profile,
        timewindow,
        uid,
        timestamp,
        proto,
        port,
        source_target_tag,
        id,
        conn_count,
        confidence,
    ):
        return Evidence(
            evidence_type=evidence_type,
            description=description,
            attacker=attacker,
            threat_level=threat_level,
            category=category,
            victim=victim,
            profile=profile,
            timewindow=timewindow,
            uid=uid,
            timestamp=timestamp,
            proto=proto,
            port=port,
            source_target_tag=source_target_tag,
            id=id,
            conn_count=conn_count,
            confidence=confidence,
        )

    def create_network_discovery_obj(self, mock_db):
        with patch(
            "modules.network_discovery.network_discovery.NetworkDiscovery.__init__",
            return_value=None,
        ):
            network_discovery = NetworkDiscovery(mock_db)
            network_discovery.db = mock_db
        return network_discovery

    def create_checker_obj(self):
        mock_main = Mock()
        mock_main.args = MagicMock()
        mock_main.args.output = "test_output"
        mock_main.args.verbose = "0"
        mock_main.args.debug = "0"
        mock_main.redis_man = Mock()
        mock_main.terminate_slips = Mock()
        mock_main.print_version = Mock()
        mock_main.get_input_file_type = Mock()
        mock_main.handle_flows_from_stdin = Mock()
        mock_main.pid = 12345

        checker = Checker(mock_main)
        return checker

    def create_go_director_obj(self, mock_db):
        with patch("modules.p2ptrust.utils.utils.send_evaluation_to_go"):
            go_director = GoDirector(
                logger=self.logger,
                trustdb=Mock(spec=TrustDB),
                db=mock_db,
                storage_name="test_storage",
                override_p2p=False,
                gopy_channel="test_gopy",
                pygo_channel="test_pygo",
                p2p_reports_logfile="test_reports.log",
            )
            go_director.print = Mock()
        return go_director

    def create_progress_bar_obj(self, mock_db):
        mock_pipe = Mock(spec=Connection)
        mock_pbar_finished = Mock(spec=Event)

        with patch.object(DBManager, "create_sqlite_db", return_value=Mock()):
            pbar = PBar(
                self.logger,
                "dummy_output_dir",
                6379,
                self.dummy_termination_event,
            )
            pbar.db.rdb = mock_db
        pbar.init(
            stdout=sys.stdout,
            pipe=mock_pipe,
            slips_mode="normal",
            pbar_finished=mock_pbar_finished,
        )
        pbar.print = do_nothing

        return pbar

    def create_daemon_object(self):
        with patch("slips.daemon.Daemon.__init__", return_value=None):
            daemon = Daemon(None)
            daemon.stderr = "errors.log"
            daemon.stdout = "slips.log"
            daemon.stdin = "/dev/null"
            daemon.logsfile = "slips.log"
            daemon.pidfile_dir = "/tmp"
            daemon.pidfile = os.path.join(
                daemon.pidfile_dir, "slips_daemon.lock"
            )
            daemon.slips = MagicMock()
            daemon.daemon_start_lock = "slips_daemon_start"
            daemon.daemon_stop_lock = "slips_daemon_stop"
            daemon.pid = None
            return daemon

    def create_trust_db_obj(self, mock_db=None):
        with patch.object(DBManager, "create_sqlite_db", return_value=Mock()):
            trust_db = TrustDB(
                self.logger, "dummy_trust.db", drop_tables_on_startup=False
            )
            if mock_db:
                trust_db.conn = mock_db

        trust_db.print = do_nothing
        return trust_db

    def create_base_model_obj(self):
        logger = Mock(spec=Output)
        trustdb = Mock()
        return BaseModel(logger, trustdb)

    def create_notify_obj(self):
        notify = Notify()
        return notify

<<<<<<< HEAD
    def create_cesnet_obj(self):
        logger = MagicMock()
        output_dir = "dummy_output_dir"
        redis_port = 6379
        termination_event = MagicMock()
        with patch.object(
            DBManager, "create_sqlite_db", return_value=MagicMock()
        ):
            cesnet = CESNET(logger, output_dir, redis_port, termination_event)
            cesnet.db = MagicMock()
            cesnet.wclient = MagicMock()
            cesnet.node_info = [
                {"Name": "TestNode", "Type": ["IPS"], "SW": ["Slips"]}
            ]

        cesnet.print = MagicMock()
        return cesnet
        
=======
>>>>>>> bce1ea91
    def create_symbol_handler(self, mocker):
        mock_logger = mocker.Mock()
        mock_db = mocker.Mock()
        mock_db.get_t2_for_profile_tw.return_value = (1000.0, 2000.0)
<<<<<<< HEAD
        return SymbolHandler(mock_logger, mock_db)
=======
        return SymbolHandler(mock_logger, mock_db)

>>>>>>> bce1ea91
<|MERGE_RESOLUTION|>--- conflicted
+++ resolved
@@ -41,7 +41,6 @@
 from modules.ip_info.asn_info import ASN
 from multiprocessing import Queue, Event, Semaphore
 from slips_files.core.helpers.flow_handler import FlowHandler
-from slips_files.core.helpers.symbols_handler import SymbolHandler
 from modules.network_discovery.horizontal_portscan import HorizontalPortscan
 from modules.network_discovery.network_discovery import NetworkDiscovery
 from modules.network_discovery.vertical_portscan import VerticalPortscan
@@ -550,7 +549,6 @@
         notify = Notify()
         return notify
 
-<<<<<<< HEAD
     def create_cesnet_obj(self):
         logger = MagicMock()
         output_dir = "dummy_output_dir"
@@ -565,19 +563,11 @@
             cesnet.node_info = [
                 {"Name": "TestNode", "Type": ["IPS"], "SW": ["Slips"]}
             ]
-
         cesnet.print = MagicMock()
         return cesnet
-        
-=======
->>>>>>> bce1ea91
+
     def create_symbol_handler(self, mocker):
         mock_logger = mocker.Mock()
         mock_db = mocker.Mock()
         mock_db.get_t2_for_profile_tw.return_value = (1000.0, 2000.0)
-<<<<<<< HEAD
-        return SymbolHandler(mock_logger, mock_db)
-=======
-        return SymbolHandler(mock_logger, mock_db)
-
->>>>>>> bce1ea91
+        return SymbolHandler(mock_logger, mock_db)