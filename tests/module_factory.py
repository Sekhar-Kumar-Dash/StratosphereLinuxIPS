import shutil
from unittest.mock import (
    patch,
    Mock,
    MagicMock,
    mock_open,
)
import os

from managers.host_ip_manager import HostIPManager
from modules.flowalerts.conn import Conn
from slips_files.core.database.database_manager import DBManager

from slips_files.core.helpers.notify import Notify
from modules.flowalerts.dns import DNS
from multiprocessing.connection import Connection
from modules.flowalerts.downloaded_file import DownloadedFile
from slips_files.core.helpers.symbols_handler import SymbolHandler
from modules.progress_bar.progress_bar import PBar
from modules.flowalerts.notice import Notice
from modules.flowalerts.smtp import SMTP
from modules.flowalerts.software import Software
from modules.flowalerts.ssh import SSH
from modules.flowalerts.ssl import SSL
from modules.flowalerts.tunnel import Tunnel
from modules.p2ptrust.trust.trustdb import TrustDB
from modules.p2ptrust.utils.go_director import GoDirector
from slips.main import Main
from modules.update_manager.update_manager import UpdateManager
from modules.leak_detector.leak_detector import LeakDetector
from slips_files.core.profiler import Profiler
from slips_files.core.output import Output
from modules.threat_intelligence.threat_intelligence import ThreatIntel
from modules.threat_intelligence.urlhaus import URLhaus
from modules.flowalerts.flowalerts import FlowAlerts
from modules.flowalerts.set_evidence import SetEvidnceHelper
from slips_files.core.input import Input
from modules.blocking.blocking import Blocking
from modules.http_analyzer.http_analyzer import HTTPAnalyzer
from modules.ip_info.ip_info import IPInfo
from slips_files.common.slips_utils import utils
from slips_files.core.helpers.whitelist.whitelist import Whitelist
from tests.common_test_utils import do_nothing
from modules.virustotal.virustotal import VT
from managers.process_manager import ProcessManager
from managers.redis_manager import RedisManager
from modules.ip_info.asn_info import ASN
from multiprocessing import Queue, Event
from slips_files.core.helpers.flow_handler import FlowHandler
from modules.network_discovery.horizontal_portscan import HorizontalPortscan
from modules.network_discovery.network_discovery import NetworkDiscovery
from modules.network_discovery.vertical_portscan import VerticalPortscan
from modules.p2ptrust.trust.base_model import BaseModel
from modules.arp.arp import ARP
from slips.daemon import Daemon
from slips_files.core.helpers.checker import Checker
from modules.cesnet.cesnet import CESNET
from modules.riskiq.riskiq import RiskIQ
from slips_files.common.markov_chains import Matrix
from slips_files.core.structures.evidence import (
    Attacker,
    Direction,
    Evidence,
    IoCType,
    ProfileID,
    Proto,
    TimeWindow,
    Victim,
)


def read_configuration():
    return


def check_zeek_or_bro():
    """
    Check if we have zeek or bro
    """
    if shutil.which("zeek"):
        return "zeek"
    if shutil.which("bro"):
        return "bro"
    return False


MODULE_DB_MANAGER = "slips_files.common.abstracts.module.DBManager"
# CORE_DB_MANAGER = "slips_files.common.abstracts.core.DBManager"
DB_MANAGER = "slips_files.core.database.database_manager.DBManager"


class ModuleFactory:
    def __init__(self):
        self.profiler_queue = Queue()
        self.input_queue = Queue()
        self.logger = Mock()

    def get_default_db(self):
        """default is o port 6379, this is the one we're using in conftest"""
        return self.create_db_manager_obj(6379)

    def create_db_manager_obj(
        self,
        port,
        output_dir="output/",
        flush_db=False,
        start_redis_server=True,
    ):
        """
        flush_db is False by default  because we use this funtion to check
        the db after integration tests to make sure everything's going fine
        """
        # to prevent config/redis.conf from being overwritten
        with patch(
            "slips_files.core.database.redis_db.database.RedisDB._set_redis_options",
            return_value=Mock(),
        ):
            db = DBManager(
                self.logger,
                output_dir,
                port,
                flush_db=flush_db,
                start_redis_server=start_redis_server,
            )
        db.r = db.rdb.r
        db.print = Mock()
        assert db.get_used_redis_port() == port
        return db

    def create_main_obj(self):
        """returns an instance of Main() class in slips.py"""
        main = Main(testing=True)
        main.input_information = ""
        main.input_type = "pcap"
        main.line_type = False
        return main

    @patch(MODULE_DB_MANAGER, name="mock_db")
    def create_http_analyzer_obj(self, mock_db):
        http_analyzer = HTTPAnalyzer(
            self.logger,
            "dummy_output_dir",
            6379,
            Mock(),
        )

        # override the self.print function to avoid broken pipes
        http_analyzer.print = Mock()
        return http_analyzer

    @patch(MODULE_DB_MANAGER, name="mock_db")
    def create_virustotal_obj(self, mock_db):
        virustotal = VT(
            self.logger,
            "dummy_output_dir",
            6379,
            Mock(),
        )
        virustotal.print = Mock()
        virustotal.__read_configuration = Mock()
        return virustotal

    @patch(MODULE_DB_MANAGER, name="mock_db")
    def create_arp_obj(self, mock_db):
        with patch(
            "modules.arp.arp.ARP.wait_for_arp_scans", return_value=Mock()
        ):
            arp = ARP(
                self.logger,
                "dummy_output_dir",
                6379,
                Mock(),
            )
        arp.print = Mock()
        return arp

    @patch(MODULE_DB_MANAGER, name="mock_db")
    def create_blocking_obj(self, mock_db):
        blocking = Blocking(
            self.logger,
            "dummy_output_dir",
            6379,
            Mock(),
        )
        # override the print function to avoid broken pipes
        blocking.print = Mock()
        return blocking

    @patch(MODULE_DB_MANAGER, name="mock_db")
    def create_flowalerts_obj(self, mock_db):
        flowalerts = FlowAlerts(
            self.logger,
            "dummy_output_dir",
            6379,
            Mock(),
        )

        # override the self.print function to avoid broken pipes
        flowalerts.print = Mock()
        return flowalerts

    @patch(DB_MANAGER, name="mock_db")
    def create_dns_analyzer_obj(self, mock_db):
        flowalerts = self.create_flowalerts_obj()
        return DNS(flowalerts.db, flowalerts=flowalerts)

    @patch(DB_MANAGER, name="mock_db")
    def create_notice_analyzer_obj(self, mock_db):
        flowalerts = self.create_flowalerts_obj()
        return Notice(flowalerts.db, flowalerts=flowalerts)

    @patch(DB_MANAGER, name="mock_db")
    def create_smtp_analyzer_obj(self, mock_db):
        flowalerts = self.create_flowalerts_obj()
        return SMTP(flowalerts.db, flowalerts=flowalerts)

    @patch(DB_MANAGER, name="mock_db")
    def create_ssl_analyzer_obj(self, mock_db):
        flowalerts = self.create_flowalerts_obj()
        with patch(
            "modules.flowalerts.ssl.SSL"
            ".wait_for_ssl_flows_to_appear_in_connlog",
            return_value=Mock(),
        ):
            ssl = SSL(flowalerts.db, flowalerts=flowalerts)
        return ssl

    @patch(DB_MANAGER, name="mock_db")
    def create_ssh_analyzer_obj(self, mock_db):
        flowalerts = self.create_flowalerts_obj()
        return SSH(flowalerts.db, flowalerts=flowalerts)

    @patch(DB_MANAGER, name="mock_db")
    def create_downloaded_file_analyzer_obj(self, mock_db):
        flowalerts = self.create_flowalerts_obj()
        return DownloadedFile(flowalerts.db, flowalerts=flowalerts)

    @patch(DB_MANAGER, name="mock_db")
    def create_tunnel_analyzer_obj(self, mock_db):
        flowalerts = self.create_flowalerts_obj()
        return Tunnel(flowalerts.db, flowalerts=flowalerts)

    @patch(DB_MANAGER, name="mock_db")
    def create_conn_analyzer_obj(self, mock_db):
        flowalerts = self.create_flowalerts_obj()
        return Conn(flowalerts.db, flowalerts=flowalerts)

    @patch(DB_MANAGER, name="mock_db")
    def create_software_analyzer_obj(self, mock_db):
        flowalerts = self.create_flowalerts_obj()
        return Software(flowalerts.db, flowalerts=flowalerts)

    @patch(MODULE_DB_MANAGER, name="mock_db")
    def create_input_obj(
        self, input_information, input_type, mock_db, line_type=False
    ):
        zeek_tmp_dir = os.path.join(os.getcwd(), "zeek_dir_for_testing")
        input = Input(
            Output(),
            "dummy_output_dir",
            6379,
            is_input_done=Mock(),
            profiler_queue=self.profiler_queue,
            input_type=input_type,
            input_information=input_information,
            cli_packet_filter=None,
            zeek_or_bro=check_zeek_or_bro(),
            zeek_dir=zeek_tmp_dir,
            line_type=line_type,
            is_profiler_done_event=Mock(),
            termination_event=Mock(),
        )
        input.db = mock_db
        input.is_done_processing = do_nothing
        input.bro_timeout = 1
        # override the print function to avoid broken pipes
        input.print = Mock()
        input.stop_queues = do_nothing
        input.testing = True

        return input

    @patch(MODULE_DB_MANAGER, name="mock_db")
    def create_ip_info_obj(self, mock_db):
        ip_info = IPInfo(
            self.logger,
            "dummy_output_dir",
            6379,
            Mock(),
        )
        # override the self.print function to avoid broken pipes
        ip_info.print = Mock()
        return ip_info

    @patch(DB_MANAGER, name="mock_db")
    def create_asn_obj(self, mock_db):
        return ASN(mock_db)

    @patch(MODULE_DB_MANAGER, name="mock_db")
    def create_leak_detector_obj(self, mock_db):
        # this file will be used for storing the module output
        # and deleted when the tests are done
        test_pcap = "dataset/test7-malicious.pcap"
        yara_rules_path = "tests/yara_rules_for_testing/rules/"
        compiled_yara_rules_path = "tests/yara_rules_for_testing/compiled/"
        leak_detector = LeakDetector(
            self.logger,
            "dummy_output_dir",
            6379,
            Mock(),
        )
        leak_detector.print = Mock()
        # this is the path containing 1 yara rule for testing,
        # it matches every pcap
        leak_detector.yara_rules_path = yara_rules_path
        leak_detector.compiled_yara_rules_path = compiled_yara_rules_path
        leak_detector.pcap = test_pcap
        return leak_detector

    @patch(MODULE_DB_MANAGER, name="mock_db")
    def create_profiler_obj(self, mock_db):
        profiler = Profiler(
            self.logger,
            "output/",
            6379,
            Mock(),
            is_profiler_done=Mock(),
            profiler_queue=self.input_queue,
            is_profiler_done_event=Mock(),
        )
        # override the self.print function to avoid broken pipes
        profiler.print = Mock()
        profiler.whitelist_path = "tests/test_whitelist.conf"
        profiler.db = mock_db
        return profiler

    def create_redis_manager_obj(self, main):
        return RedisManager(main)

    def create_host_ip_manager_obj(self, main):
        return HostIPManager(main)

    def create_process_manager_obj(self):
        return ProcessManager(self.create_main_obj())

    def create_utils_obj(self):
        return utils

    @patch(MODULE_DB_MANAGER, name="mock_db")
    def create_threatintel_obj(self, mock_db):
        threatintel = ThreatIntel(
            self.logger,
            "dummy_output_dir",
            6379,
            Mock(),
        )

        # override the self.print function to avoid broken pipes
        threatintel.print = Mock()
        return threatintel

    @patch(MODULE_DB_MANAGER, name="mock_db")
    def create_update_manager_obj(self, mock_db):
        update_manager = UpdateManager(
            self.logger,
            "dummy_output_dir",
            6379,
            Mock(),
        )
        # override the self.print function to avoid broken pipes
        update_manager.print = Mock()
        return update_manager

    @patch(MODULE_DB_MANAGER, name="mock_db")
    def create_whitelist_obj(self, mock_db):
        whitelist = Whitelist(self.logger, mock_db)
        # override the self.print function to avoid broken pipes
        whitelist.print = Mock()
        whitelist.whitelist_path = "tests/test_whitelist.conf"
        return whitelist

    @patch(MODULE_DB_MANAGER, name="mock_db")
    def create_flow_handler_obj(self, flow, mock_db):
        symbol = SymbolHandler(self.logger, mock_db)
        flow_handler = FlowHandler(mock_db, symbol, flow)
        flow_handler.profileid = "profile_id"
        flow_handler.twid = "timewindow_id"
        return flow_handler

    @patch(DB_MANAGER, name="mock_db")
    def create_horizontal_portscan_obj(self, mock_db):
        horizontal_ps = HorizontalPortscan(mock_db)
        return horizontal_ps

    @patch(DB_MANAGER, name="mock_db")
    def create_vertical_portscan_obj(self, mock_db):
        vertical_ps = VerticalPortscan(mock_db)
        return vertical_ps

    @patch(MODULE_DB_MANAGER, name="mock_db")
    def create_urlhaus_obj(self, mock_db):
        """Create an instance of URLhaus."""
        urlhaus = URLhaus(mock_db)
        return urlhaus

    @patch(MODULE_DB_MANAGER, name="mock_db")
    def create_set_evidence_helper(self, mock_db):
        """Create an instance of SetEvidenceHelper."""
        set_evidence_helper = SetEvidnceHelper(mock_db)
        return set_evidence_helper

    def create_output_obj(self):
        return Output()

    def create_attacker_obj(
        self,
        value="192.168.1.1",
        direction=Direction.SRC,
        attacker_type=IoCType.IP,
    ):
        return Attacker(
            direction=direction, attacker_type=attacker_type, value=value
        )

    def create_victim_obj(
        self,
        value="192.168.1.2",
        direction=Direction.DST,
        victim_type=IoCType.IP,
    ):
        return Victim(
            direction=direction, victim_type=victim_type, value=value
        )

    def create_profileid_obj(self, ip="192.168.1.3"):
        return ProfileID(ip=ip)

    def create_timewindow_obj(self, number=1):
        return TimeWindow(number=number)

    def create_proto_obj(self):
        return Proto

    def create_evidence_obj(
        self,
        evidence_type,
        description,
        attacker,
        threat_level,
        victim,
        profile,
        timewindow,
        uid,
        timestamp,
        proto,
        dst_port,
        id,
        confidence,
    ):
        return Evidence(
            evidence_type=evidence_type,
            description=description,
            attacker=attacker,
            threat_level=threat_level,
            victim=victim,
            profile=profile,
            timewindow=timewindow,
            uid=uid,
            timestamp=timestamp,
            proto=proto,
            dst_port=dst_port,
            id=id,
            confidence=confidence,
        )

    @patch(MODULE_DB_MANAGER, name="mock_db")
    def create_network_discovery_obj(self, mock_db):
        network_discovery = NetworkDiscovery(
            self.logger,
            "dummy_output_dir",
            6379,
            Mock(),
        )
        return network_discovery

    def create_markov_chain_obj(self):
        return Matrix()

    def create_checker_obj(self):
        mock_main = Mock()
        mock_main.args = MagicMock()
        mock_main.args.output = "test_output"
        mock_main.args.verbose = "0"
        mock_main.args.debug = "0"
        mock_main.redis_man = Mock()
        mock_main.terminate_slips = Mock()
        mock_main.print_version = Mock()
        mock_main.get_input_file_type = Mock()
        mock_main.handle_flows_from_stdin = Mock()
        mock_main.pid = 12345

        checker = Checker(mock_main)
        return checker

    @patch(MODULE_DB_MANAGER, name="mock_db")
    def create_go_director_obj(self, mock_db):
        with patch("modules.p2ptrust.utils.utils.send_evaluation_to_go"):
            go_director = GoDirector(
                logger=self.logger,
                trustdb=Mock(spec=TrustDB),
                db=mock_db,
                storage_name="test_storage",
                override_p2p=False,
                gopy_channel="test_gopy",
                pygo_channel="test_pygo",
                p2p_reports_logfile="test_reports.log",
            )
            go_director.print = Mock()
        return go_director

    @patch(MODULE_DB_MANAGER, name="mock_db")
    def create_progress_bar_obj(self, mock_db):
        mock_pipe = Mock(spec=Connection)
        mock_pbar_finished = Mock(spec=Event)
        pbar = PBar(
            self.logger,
            "dummy_output_dir",
            6379,
            Mock(),
        )
        pbar.init(
            pipe=mock_pipe,
            slips_mode="normal",
            pbar_finished=mock_pbar_finished,
        )
        pbar.print = Mock()

        return pbar

    @patch(DB_MANAGER, name="mock_db")
    def create_daemon_object(self, mock_db):
        with (
            patch("slips.daemon.Daemon.read_pidfile", return_type=None),
            patch("slips.daemon.Daemon.read_configuration"),
            patch("builtins.open", mock_open(read_data=None)),
        ):
            daemon = Daemon(MagicMock())
        daemon.stderr = "errors.log"
        daemon.stdout = "slips.log"
        daemon.stdin = "/dev/null"
        daemon.logsfile = "slips.log"
        daemon.pidfile_dir = "/tmp"
        daemon.pidfile = os.path.join(daemon.pidfile_dir, "slips_daemon.lock")
        daemon.daemon_start_lock = "slips_daemon_start"
        daemon.daemon_stop_lock = "slips_daemon_stop"
        return daemon

    @patch("sqlite3.connect", name="sqlite_mock")
    def create_trust_db_obj(self, sqlite_mock):
        trust_db = TrustDB(self.logger, Mock(), drop_tables_on_startup=False)
        trust_db.conn = Mock()
        trust_db.print = Mock()
        return trust_db

    def create_base_model_obj(self):
        logger = Mock(spec=Output)
        trustdb = Mock()
        return BaseModel(logger, trustdb)

    def create_notify_obj(self):
        notify = Notify()
        return notify

    @patch(MODULE_DB_MANAGER, name="mock_db")
    def create_cesnet_obj(self, mock_db):
        output_dir = "dummy_output_dir"
        redis_port = 6379
        termination_event = MagicMock()
<<<<<<< HEAD

        with patch.object(
            DBManager, "create_sqlite_db", return_value=MagicMock()
        ):
            cesnet = CESNET(
                self.logger, output_dir, redis_port, termination_event
            )
            cesnet.db = MagicMock()
            cesnet.wclient = MagicMock()
            cesnet.node_info = [
                {"Name": "TestNode", "Type": ["IPS"], "SW": ["Slips"]}
            ]

        cesnet.print = MagicMock()
        return cesnet

    @patch(MODULE_DB_MANAGER, name="mock_db")
    def create_symbol_handler_obj(self, mock_db):
        mock_logger = Mock()
        mock_db.get_t2_for_profile_tw.return_value = (1000.0, 2000.0)
        return SymbolHandler(mock_logger, mock_db)
=======
        cesnet = CESNET(self.logger, output_dir, redis_port, termination_event)
        cesnet.wclient = MagicMock()
        cesnet.node_info = [
            {"Name": "TestNode", "Type": ["IPS"], "SW": ["Slips"]}
        ]

        cesnet.print = Mock()
        return cesnet

    @patch(MODULE_DB_MANAGER, name="mock_db")
    def create_riskiq_obj(self, mock_db):
        termination_event = MagicMock()
        riskiq = RiskIQ(
            self.logger,
            "dummy_output_dir",
            6379,
            termination_event,
        )
        return riskiq
>>>>>>> 8fc212bb
<|MERGE_RESOLUTION|>--- conflicted
+++ resolved
@@ -576,7 +576,6 @@
         output_dir = "dummy_output_dir"
         redis_port = 6379
         termination_event = MagicMock()
-<<<<<<< HEAD
 
         with patch.object(
             DBManager, "create_sqlite_db", return_value=MagicMock()
@@ -598,15 +597,6 @@
         mock_logger = Mock()
         mock_db.get_t2_for_profile_tw.return_value = (1000.0, 2000.0)
         return SymbolHandler(mock_logger, mock_db)
-=======
-        cesnet = CESNET(self.logger, output_dir, redis_port, termination_event)
-        cesnet.wclient = MagicMock()
-        cesnet.node_info = [
-            {"Name": "TestNode", "Type": ["IPS"], "SW": ["Slips"]}
-        ]
-
-        cesnet.print = Mock()
-        return cesnet
 
     @patch(MODULE_DB_MANAGER, name="mock_db")
     def create_riskiq_obj(self, mock_db):
@@ -618,4 +608,3 @@
             termination_event,
         )
         return riskiq
->>>>>>> 8fc212bb
