--- conflicted
+++ resolved
@@ -10,15 +10,10 @@
 from managers.host_ip_manager import HostIPManager
 from modules.flowalerts.conn import Conn
 from slips_files.core.database.database_manager import DBManager
+from slips_files.core.evidencehandler import EvidenceHandler
 
 from slips_files.core.helpers.notify import Notify
 from modules.flowalerts.dns import DNS
-<<<<<<< HEAD
-from slips_files.core.evidencehandler import EvidenceHandler
-=======
-from slips_files.core.evidencehandler import EvidenceHandler  
->>>>>>> 39a43074
-from multiprocessing.connection import Connection
 from modules.flowalerts.downloaded_file import DownloadedFile
 from slips_files.core.helpers.symbols_handler import SymbolHandler
 from modules.flowalerts.notice import Notice
@@ -550,7 +545,6 @@
         notify = Notify()
         return notify
 
-<<<<<<< HEAD
     @patch(MODULE_DB_MANAGER, name="mock_db")
     def create_cesnet_obj(self, mock_db):
         output_dir = "dummy_output_dir"
@@ -571,21 +565,19 @@
 
         cesnet.print = MagicMock()
         return cesnet
-    
-=======
->>>>>>> 39a43074
-    def create_evidence_handler_obj(self):
+
+    @patch(MODULE_DB_MANAGER, name="mock_db")
+    def create_evidence_handler_obj(self, mock_db):
         logger = Mock()
         output_dir = "/tmp"
         redis_port = 6379
         termination_event = Mock()
-        handler = EvidenceHandler(logger, output_dir, redis_port, termination_event)
-        handler.db = Mock()
+        handler = EvidenceHandler(
+            logger, output_dir, redis_port, termination_event
+        )
+        handler.db = mock_db
         return handler
 
-<<<<<<< HEAD
-
-    
     @patch(MODULE_DB_MANAGER, name="mock_db")
     def create_symbol_handler_obj(self, mock_db):
         mock_logger = Mock()
@@ -601,6 +593,5 @@
             6379,
             termination_event,
         )
-        return riskiq
-=======
->>>>>>> 39a43074
+        riskiq.db = mock_db
+        return riskiq