--- conflicted
+++ resolved
@@ -48,11 +48,8 @@
 from modules.arp.arp import ARP
 from slips.daemon import Daemon
 from slips_files.core.helpers.checker import Checker
-<<<<<<< HEAD
+from modules.cesnet.cesnet import CESNET
 from modules.riskiq.riskiq import RiskIQ
-=======
-from modules.cesnet.cesnet import CESNET
->>>>>>> f1a47a8d
 from slips_files.core.evidence_structure.evidence import (
     Attacker,
     Direction,
@@ -553,20 +550,6 @@
         notify = Notify()
         return notify
 
-<<<<<<< HEAD
-    def create_riskiq_obj(self, mock_db):
-        with patch.object(DBManager, "create_sqlite_db", return_value=Mock()):
-            riskiq = RiskIQ(
-                self.logger,
-                "dummy_output_dir",
-                6379,
-                self.dummy_termination_event,
-            )
-            riskiq.db.rdb = mock_db
-
-        riskiq.print = do_nothing
-        return riskiq
-=======
     def create_cesnet_obj(self):
         logger = MagicMock()
         output_dir = "dummy_output_dir"
@@ -585,4 +568,16 @@
 
         cesnet.print = MagicMock()
         return cesnet
->>>>>>> f1a47a8d
+
+    def create_riskiq_obj(self, mock_db):
+        with patch.object(DBManager, "create_sqlite_db", return_value=Mock()):
+            riskiq = RiskIQ(
+                self.logger,
+                "dummy_output_dir",
+                6379,
+                self.dummy_termination_event,
+            )
+            riskiq.db.rdb = mock_db
+
+        riskiq.print = do_nothing
+        return riskiq