import shutil
from unittest.mock import patch, Mock, MagicMock
import os

from modules.flowalerts.conn import Conn
import sys
from slips_files.core.helpers.notify import Notify
from modules.flowalerts.dns import DNS
from multiprocessing.connection import Connection
from modules.flowalerts.downloaded_file import DownloadedFile
from modules.progress_bar.progress_bar import PBar
from modules.flowalerts.notice import Notice
from modules.flowalerts.smtp import SMTP
from modules.flowalerts.software import Software
from modules.flowalerts.ssh import SSH
from modules.flowalerts.ssl import SSL
from modules.flowalerts.tunnel import Tunnel
from modules.p2ptrust.trust.trustdb import TrustDB
from modules.p2ptrust.utils.go_director import GoDirector
from slips.main import Main
from modules.update_manager.update_manager import UpdateManager
from modules.leak_detector.leak_detector import LeakDetector
from slips_files.core.database.database_manager import DBManager
from slips_files.core.profiler import Profiler
from slips_files.core.output import Output
from modules.threat_intelligence.threat_intelligence import ThreatIntel
from modules.threat_intelligence.urlhaus import URLhaus
from modules.flowalerts.flowalerts import FlowAlerts
from modules.flowalerts.set_evidence import SetEvidnceHelper
from slips_files.core.input import Input
from modules.blocking.blocking import Blocking
from modules.http_analyzer.http_analyzer import HTTPAnalyzer
from modules.ip_info.ip_info import IPInfo
from slips_files.common.slips_utils import utils
from slips_files.core.helpers.whitelist.whitelist import Whitelist
from tests.common_test_utils import do_nothing
from modules.virustotal.virustotal import VT
from managers.process_manager import ProcessManager
from managers.redis_manager import RedisManager
from modules.ip_info.asn_info import ASN
from multiprocessing import Queue, Event, Semaphore
from slips_files.core.helpers.flow_handler import FlowHandler
from slips_files.core.helpers.symbols_handler import SymbolHandler
from modules.network_discovery.horizontal_portscan import HorizontalPortscan
from modules.network_discovery.network_discovery import NetworkDiscovery
from modules.network_discovery.vertical_portscan import VerticalPortscan
from modules.p2ptrust.trust.base_model import BaseModel
from modules.arp.arp import ARP
from slips.daemon import Daemon
from slips_files.core.helpers.checker import Checker
from slips_files.core.evidence_structure.evidence import (
    Attacker,
    Direction,
    Evidence,
    IoCType,
    ProfileID,
    Proto,
    TimeWindow,
    Victim,
)


def read_configuration():
    return


def check_zeek_or_bro():
    """
    Check if we have zeek or bro
    """
    if shutil.which("zeek"):
        return "zeek"
    if shutil.which("bro"):
        return "bro"
    return False


class ModuleFactory:
    def __init__(self):
        # same db as in conftest
        self.profiler_queue = Queue()
        self.input_queue = Queue()
        self.dummy_termination_event = Event()
        self.logger = Mock()  # Output()

    def get_default_db(self):
        """default is o port 6379, this is the one we're using in conftest"""
        return self.create_db_manager_obj(6379)

    def create_db_manager_obj(
        self, port, output_dir="output/", flush_db=False
    ):
        # to prevent config/redis.conf from being overwritten
        with patch(
            "slips_files.core.database.redis_db.database.RedisDB._set_redis_options",
            return_value=Mock(),
        ):
            db = DBManager(self.logger, output_dir, port, flush_db=flush_db)
        db.r = db.rdb.r
        db.print = do_nothing
        assert db.get_used_redis_port() == port
        return db

    def create_main_obj(self, input_information):
        """returns an instance of Main() class in slips.py"""
        main = Main(testing=True)
        main.input_information = input_information
        main.input_type = "pcap"
        main.line_type = False
        return main

    def create_http_analyzer_obj(self, mock_db):
        with patch.object(DBManager, "create_sqlite_db", return_value=Mock()):
            http_analyzer = HTTPAnalyzer(
                self.logger,
                "dummy_output_dir",
                6379,
                self.dummy_termination_event,
            )
            http_analyzer.db.rdb = mock_db

        # override the self.print function to avoid broken pipes
        http_analyzer.print = do_nothing
        return http_analyzer

    def create_virustotal_obj(self, mock_db):
        with patch.object(DBManager, "create_sqlite_db", return_value=Mock()):
            virustotal = VT(
                self.logger,
                "dummy_output_dir",
                6379,
                self.dummy_termination_event,
            )
            virustotal.db.rdb = mock_db

        # override the self.print function to avoid broken pipes
        virustotal.print = do_nothing
        virustotal.__read_configuration = read_configuration
        virustotal.key_file = (
            "/media/alya/W/SLIPPS/modules/virustotal/api_key_secret"
        )
        return virustotal

    def create_arp_obj(self, mock_db):
        with patch.object(DBManager, "create_sqlite_db", return_value=Mock()):
            arp = ARP(
                self.logger,
                "dummy_output_dir",
                6379,
                self.dummy_termination_event,
            )
            arp.db.rdb = mock_db
        # override the self.print function to avoid broken pipes
        arp.print = do_nothing
        return arp

    def create_blocking_obj(self, mock_db):
        with patch.object(DBManager, "create_sqlite_db", return_value=Mock()):
            blocking = Blocking(
                self.logger,
                "dummy_output_dir",
                6379,
                self.dummy_termination_event,
            )
            blocking.db.rdb = mock_db

        # override the print function to avoid broken pipes
        blocking.print = do_nothing
        return blocking

    def create_flowalerts_obj(self, mock_db):
        with patch.object(DBManager, "create_sqlite_db", return_value=Mock()):
            flowalerts = FlowAlerts(
                self.logger,
                "dummy_output_dir",
                6379,
                self.dummy_termination_event,
            )
            flowalerts.db.rdb = mock_db

        # override the self.print function to avoid broken pipes
        flowalerts.print = do_nothing
        return flowalerts

    def create_dns_analyzer_obj(self, mock_db):
        flowalerts = self.create_flowalerts_obj(mock_db)
        return DNS(flowalerts.db, flowalerts=flowalerts)

    def create_notice_analyzer_obj(self, mock_db):
        flowalerts = self.create_flowalerts_obj(mock_db)
        return Notice(flowalerts.db, flowalerts=flowalerts)

    def create_smtp_analyzer_obj(self, mock_db):
        flowalerts = self.create_flowalerts_obj(mock_db)
        return SMTP(flowalerts.db, flowalerts=flowalerts)

    def create_ssl_analyzer_obj(self, mock_db):
        flowalerts = self.create_flowalerts_obj(mock_db)
        return SSL(flowalerts.db, flowalerts=flowalerts)

    def create_ssh_analyzer_obj(self, mock_db):
        flowalerts = self.create_flowalerts_obj(mock_db)
        return SSH(flowalerts.db, flowalerts=flowalerts)

    def create_downloaded_file_analyzer_obj(self, mock_db):
        flowalerts = self.create_flowalerts_obj(mock_db)
        return DownloadedFile(flowalerts.db, flowalerts=flowalerts)

    def create_tunnel_analyzer_obj(self, mock_db):
        flowalerts = self.create_flowalerts_obj(mock_db)
        return Tunnel(flowalerts.db, flowalerts=flowalerts)

    def create_conn_analyzer_obj(self, mock_db):
        flowalerts = self.create_flowalerts_obj(mock_db)
        return Conn(flowalerts.db, flowalerts=flowalerts)

    def create_software_analyzer_obj(self, mock_db):
        flowalerts = self.create_flowalerts_obj(mock_db)
        return Software(flowalerts.db, flowalerts=flowalerts)

    def create_input_obj(
        self, input_information, input_type, mock_db, line_type=False
    ):
        zeek_tmp_dir = os.path.join(os.getcwd(), "zeek_dir_for_testing")
        dummy_semaphore = Semaphore(0)
        with patch.object(DBManager, "create_sqlite_db", return_value=Mock()):
            input = Input(
                Output(),
                "dummy_output_dir",
                6379,
                self.dummy_termination_event,
                is_input_done=dummy_semaphore,
                profiler_queue=self.profiler_queue,
                input_type=input_type,
                input_information=input_information,
                cli_packet_filter=None,
                zeek_or_bro=check_zeek_or_bro(),
                zeek_dir=zeek_tmp_dir,
                line_type=line_type,
                is_profiler_done_event=self.dummy_termination_event,
            )
        input.db.rdb = mock_db
        input.is_done_processing = do_nothing
        input.bro_timeout = 1
        # override the print function to avoid broken pipes
        input.print = do_nothing
        input.stop_queues = do_nothing
        input.testing = True

        return input

    def create_ip_info_obj(self, mock_db):
        with patch.object(DBManager, "create_sqlite_db", return_value=Mock()):
            ip_info = IPInfo(
                self.logger,
                "dummy_output_dir",
                6379,
                self.dummy_termination_event,
            )
            ip_info.db.rdb = mock_db
        # override the self.print function to avoid broken pipes
        ip_info.print = do_nothing
        return ip_info

    def create_asn_obj(self, mock_db):
        return ASN(mock_db)

    def create_leak_detector_obj(self, mock_db):
        # this file will be used for storing the module output
        # and deleted when the tests are done
        test_pcap = "dataset/test7-malicious.pcap"
        yara_rules_path = "tests/yara_rules_for_testing/rules/"
        compiled_yara_rules_path = "tests/yara_rules_for_testing/compiled/"
        with patch.object(DBManager, "create_sqlite_db", return_value=Mock()):
            leak_detector = LeakDetector(
                self.logger,
                "dummy_output_dir",
                6379,
                self.dummy_termination_event,
            )
            leak_detector.db.rdb = mock_db
        # override the self.print function to avoid broken pipes
        leak_detector.print = do_nothing
        # this is the path containing 1 yara rule for testing, it matches every pcap
        leak_detector.yara_rules_path = yara_rules_path
        leak_detector.compiled_yara_rules_path = compiled_yara_rules_path
        leak_detector.pcap = test_pcap
        return leak_detector

    def create_profiler_obj(self, mock_db):
        dummy_semaphore = Semaphore(0)
        profiler = Profiler(
            self.logger,
            "output/",
            6379,
            self.dummy_termination_event,
            is_profiler_done=dummy_semaphore,
            profiler_queue=self.input_queue,
            is_profiler_done_event=self.dummy_termination_event,
        )

        # override the self.print function to avoid broken pipes
        profiler.print = do_nothing
        profiler.whitelist_path = "tests/test_whitelist.conf"
        profiler.db = mock_db
        return profiler

    def create_redis_manager_obj(self, main):
        return RedisManager(main)

    def create_process_manager_obj(self):
        return ProcessManager(self.create_main_obj(""))

    def create_utils_obj(self):
        return utils

    def create_threatintel_obj(self, mock_db):
        with patch.object(DBManager, "create_sqlite_db", return_value=Mock()):
            threatintel = ThreatIntel(
                self.logger,
                "dummy_output_dir",
                6379,
                self.dummy_termination_event,
            )
            threatintel.db = mock_db

        # override the self.print function to avoid broken pipes
        threatintel.print = do_nothing
        return threatintel

    def create_update_manager_obj(self, mock_db):
        with patch.object(DBManager, "create_sqlite_db", return_value=Mock()):
            update_manager = UpdateManager(
                self.logger,
                "dummy_output_dir",
                6379,
                self.dummy_termination_event,
            )

            update_manager.db.rdb = mock_db

        # override the self.print function to avoid broken pipes
        update_manager.print = do_nothing
        return update_manager

    def create_whitelist_obj(self, mock_db):
        with patch.object(DBManager, "create_sqlite_db", return_value=Mock()):
            whitelist = Whitelist(self.logger, mock_db)
            whitelist.db.rdb = mock_db

        # override the self.print function to avoid broken pipes
        whitelist.print = do_nothing
        whitelist.whitelist_path = "tests/test_whitelist.conf"
        return whitelist

    def create_flow_handler_obj(self, flow, mock_db):
        with patch.object(DBManager, "create_sqlite_db", return_value=Mock()):
            symbol = SymbolHandler(self.logger, mock_db)
            flow_handler = FlowHandler(mock_db, symbol, flow)
            return flow_handler

    def create_horizontal_portscan_obj(self, mock_db):
        with patch.object(DBManager, "create_sqlite_db", return_value=Mock()):
            horizontal_ps = HorizontalPortscan(mock_db)
            return horizontal_ps

    def create_vertical_portscan_obj(self, mock_db):
        with patch.object(DBManager, "create_sqlite_db", return_value=Mock()):
            vertical_ps = VerticalPortscan(mock_db)
            return vertical_ps

    def create_urlhaus_obj(self, mock_db):
        """Create an instance of URLhaus."""
        urlhaus = URLhaus(mock_db)
        return urlhaus

    def create_set_evidence_helper(self, mock_db):
        """Create an instance of SetEvidenceHelper."""
        set_evidence_helper = SetEvidnceHelper(mock_db)
        return set_evidence_helper

    def create_output_obj(self):
        return Output()

    def create_attacker_obj(
        self,
        value="192.168.1.1",
        direction=Direction.SRC,
        attacker_type=IoCType.IP,
    ):
        return Attacker(
            direction=direction, attacker_type=attacker_type, value=value
        )

    def create_victim_obj(
        self,
        value="192.168.1.2",
        direction=Direction.DST,
        victim_type=IoCType.IP,
    ):
        return Victim(
            direction=direction, victim_type=victim_type, value=value
        )

    def create_profileid_obj(self, ip="192.168.1.3"):
        return ProfileID(ip=ip)

    def create_timewindow_obj(self, number=1):
        return TimeWindow(number=number)

    def create_proto_obj(self):
        return Proto

    def create_evidence_obj(
        self,
        evidence_type,
        description,
        attacker,
        threat_level,
        category,
        victim,
        profile,
        timewindow,
        uid,
        timestamp,
        proto,
        port,
        source_target_tag,
        id,
        conn_count,
        confidence,
    ):
        return Evidence(
            evidence_type=evidence_type,
            description=description,
            attacker=attacker,
            threat_level=threat_level,
            category=category,
            victim=victim,
            profile=profile,
            timewindow=timewindow,
            uid=uid,
            timestamp=timestamp,
            proto=proto,
            port=port,
            source_target_tag=source_target_tag,
            id=id,
            conn_count=conn_count,
            confidence=confidence,
        )

    def create_network_discovery_obj(self, mock_db):
        with patch(
            "modules.network_discovery.network_discovery.NetworkDiscovery.__init__",
            return_value=None,
        ):
            network_discovery = NetworkDiscovery(mock_db)
            network_discovery.db = mock_db
        return network_discovery

<<<<<<< HEAD
    def create_checker_obj(self):
        mock_main = Mock()
        mock_main.args = MagicMock()
        mock_main.args.output = "test_output"
        mock_main.args.verbose = "0"
        mock_main.args.debug = "0"
        mock_main.redis_man = Mock()
        mock_main.terminate_slips = Mock()
        mock_main.print_version = Mock()
        mock_main.get_input_file_type = Mock()
        mock_main.handle_flows_from_stdin = Mock()
        mock_main.pid = 12345

        checker = Checker(mock_main)
        return checker

=======
>>>>>>> 155e7917
    def create_go_director_obj(self, mock_db):
        with patch("modules.p2ptrust.utils.utils.send_evaluation_to_go"):
            go_director = GoDirector(
                logger=self.logger,
                trustdb=Mock(spec=TrustDB),
                db=mock_db,
                storage_name="test_storage",
                override_p2p=False,
                gopy_channel="test_gopy",
                pygo_channel="test_pygo",
                p2p_reports_logfile="test_reports.log",
            )
            go_director.print = Mock()
        return go_director

    def create_progress_bar_obj(self, mock_db):
        mock_pipe = Mock(spec=Connection)
        mock_pbar_finished = Mock(spec=Event)

        with patch.object(DBManager, "create_sqlite_db", return_value=Mock()):
            pbar = PBar(
                self.logger,
                "dummy_output_dir",
                6379,
                self.dummy_termination_event,
            )
            pbar.db.rdb = mock_db
        pbar.init(
            stdout=sys.stdout,
            pipe=mock_pipe,
            slips_mode="normal",
            pbar_finished=mock_pbar_finished,
        )
        pbar.print = do_nothing

        return pbar

    def create_daemon_object(self):
        with patch("slips.daemon.Daemon.__init__", return_value=None):
            daemon = Daemon(None)
            daemon.stderr = "errors.log"
            daemon.stdout = "slips.log"
            daemon.stdin = "/dev/null"
            daemon.logsfile = "slips.log"
            daemon.pidfile_dir = "/tmp"
            daemon.pidfile = os.path.join(
                daemon.pidfile_dir, "slips_daemon.lock"
            )
            daemon.slips = MagicMock()
            daemon.daemon_start_lock = "slips_daemon_start"
            daemon.daemon_stop_lock = "slips_daemon_stop"
            daemon.pid = None
            return daemon

<<<<<<< HEAD
=======
    def create_trust_db_obj(self, mock_db=None):
        with patch.object(DBManager, "create_sqlite_db", return_value=Mock()):
            trust_db = TrustDB(
                self.logger, "dummy_trust.db", drop_tables_on_startup=False
            )
            if mock_db:
                trust_db.conn = mock_db

        trust_db.print = do_nothing
        return trust_db

    def create_base_model_obj(self):
        logger = Mock(spec=Output)
        trustdb = Mock()
        return BaseModel(logger, trustdb)

>>>>>>> 155e7917
    def create_notify_obj(self):
        notify = Notify()
        return notify<|MERGE_RESOLUTION|>--- conflicted
+++ resolved
@@ -458,7 +458,6 @@
             network_discovery.db = mock_db
         return network_discovery
 
-<<<<<<< HEAD
     def create_checker_obj(self):
         mock_main = Mock()
         mock_main.args = MagicMock()
@@ -475,8 +474,6 @@
         checker = Checker(mock_main)
         return checker
 
-=======
->>>>>>> 155e7917
     def create_go_director_obj(self, mock_db):
         with patch("modules.p2ptrust.utils.utils.send_evaluation_to_go"):
             go_director = GoDirector(
@@ -531,8 +528,7 @@
             daemon.pid = None
             return daemon
 
-<<<<<<< HEAD
-=======
+
     def create_trust_db_obj(self, mock_db=None):
         with patch.object(DBManager, "create_sqlite_db", return_value=Mock()):
             trust_db = TrustDB(
@@ -549,7 +545,6 @@
         trustdb = Mock()
         return BaseModel(logger, trustdb)
 
->>>>>>> 155e7917
     def create_notify_obj(self):
         notify = Notify()
         return notify