--- conflicted
+++ resolved
@@ -45,23 +45,17 @@
 from modules.network_discovery.network_discovery import NetworkDiscovery
 from modules.network_discovery.vertical_portscan import VerticalPortscan
 from modules.p2ptrust.trust.base_model import BaseModel
-from modules.p2ptrust.trust.trustdb import TrustDB
 from modules.arp.arp import ARP
 from slips.daemon import Daemon
 from slips_files.core.evidence_structure.evidence import (
     Attacker,
     Direction,
     Evidence,
-    EvidenceType,
-    IDEACategory,
     IoCType,
     ProfileID,
     Proto,
-    Tag,
-    ThreatLevel,
     TimeWindow,
     Victim,
-    
 )
 
 
@@ -383,29 +377,58 @@
         """Create an instance of SetEvidenceHelper."""
         set_evidence_helper = SetEvidnceHelper(mock_db)
         return set_evidence_helper
-      
 
     def create_output_obj(self):
-        return Output()       
-
-    def create_attacker_obj(self, value="192.168.1.1", direction=Direction.SRC, attacker_type=IoCType.IP):
-        return Attacker(direction=direction, attacker_type=attacker_type, value=value)
-    
-    def create_victim_obj(self, value="192.168.1.2", direction=Direction.DST, victim_type=IoCType.IP):
-        return Victim(direction=direction, victim_type=victim_type, value=value)
-    
+        return Output()
+
+    def create_attacker_obj(
+        self,
+        value="192.168.1.1",
+        direction=Direction.SRC,
+        attacker_type=IoCType.IP,
+    ):
+        return Attacker(
+            direction=direction, attacker_type=attacker_type, value=value
+        )
+
+    def create_victim_obj(
+        self,
+        value="192.168.1.2",
+        direction=Direction.DST,
+        victim_type=IoCType.IP,
+    ):
+        return Victim(
+            direction=direction, victim_type=victim_type, value=value
+        )
+
     def create_profileid_obj(self, ip="192.168.1.3"):
         return ProfileID(ip=ip)
-    
-    def create_timewindow_obj(self,number=1):
+
+    def create_timewindow_obj(self, number=1):
         return TimeWindow(number=number)
-    
+
     def create_proto_obj(self):
         return Proto
-    
-    def create_evidence_obj(self, evidence_type, description, attacker, threat_level,
-                            category, victim, profile, timewindow, uid, timestamp,
-                            proto, port, source_target_tag, id, conn_count, confidence):
+
+    def create_evidence_obj(
+        self,
+        evidence_type,
+        description,
+        attacker,
+        threat_level,
+        category,
+        victim,
+        profile,
+        timewindow,
+        uid,
+        timestamp,
+        proto,
+        port,
+        source_target_tag,
+        id,
+        conn_count,
+        confidence,
+    ):
         return Evidence(
             evidence_type=evidence_type,
             description=description,
@@ -422,38 +445,20 @@
             source_target_tag=source_target_tag,
             id=id,
             conn_count=conn_count,
-            confidence=confidence
+            confidence=confidence,
         )
 
-
     def create_network_discovery_obj(self, mock_db):
-        with patch('modules.network_discovery.network_discovery.NetworkDiscovery.__init__', return_value=None):
+        with patch(
+            "modules.network_discovery.network_discovery.NetworkDiscovery.__init__",
+            return_value=None,
+        ):
             network_discovery = NetworkDiscovery(mock_db)
-            network_discovery.db = mock_db 
+            network_discovery.db = mock_db
         return network_discovery
 
-<<<<<<< HEAD
-    def create_trust_db_obj(self, mock_db=None):
-        with patch.object(DBManager, "create_sqlite_db", return_value=Mock()):
-            trust_db = TrustDB(
-                self.logger,
-                "dummy_trust.db",
-                drop_tables_on_startup=False
-            )
-            if mock_db:
-                trust_db.conn = mock_db
-
-        trust_db.print = do_nothing
-        return trust_db          
-
-    def create_base_model_obj(self):
-        logger = Mock(spec=Output)
-        trustdb = Mock()
-        return BaseModel(logger, trustdb)
-=======
-
     def create_go_director_obj(self, mock_db):
-        with patch('modules.p2ptrust.utils.utils.send_evaluation_to_go'):
+        with patch("modules.p2ptrust.utils.utils.send_evaluation_to_go"):
             go_director = GoDirector(
                 logger=self.logger,
                 trustdb=Mock(spec=TrustDB),
@@ -462,16 +467,15 @@
                 override_p2p=False,
                 gopy_channel="test_gopy",
                 pygo_channel="test_pygo",
-                p2p_reports_logfile="test_reports.log"
-            )
-            go_director.print = Mock()  
+                p2p_reports_logfile="test_reports.log",
+            )
+            go_director.print = Mock()
         return go_director
 
-      
     def create_progress_bar_obj(self, mock_db):
         mock_pipe = Mock(spec=Connection)
         mock_pbar_finished = Mock(spec=Event)
-        
+
         with patch.object(DBManager, "create_sqlite_db", return_value=Mock()):
             pbar = PBar(
                 self.logger,
@@ -484,13 +488,12 @@
             stdout=sys.stdout,
             pipe=mock_pipe,
             slips_mode="normal",
-            pbar_finished=mock_pbar_finished
+            pbar_finished=mock_pbar_finished,
         )
         pbar.print = do_nothing
 
-        return pbar 
-
-      
+        return pbar
+
     def create_daemon_object(self):
         with patch("slips.daemon.Daemon.__init__", return_value=None):
             daemon = Daemon(None)
@@ -499,16 +502,31 @@
             daemon.stdin = "/dev/null"
             daemon.logsfile = "slips.log"
             daemon.pidfile_dir = "/tmp"
-            daemon.pidfile = os.path.join(daemon.pidfile_dir, "slips_daemon.lock")
+            daemon.pidfile = os.path.join(
+                daemon.pidfile_dir, "slips_daemon.lock"
+            )
             daemon.slips = MagicMock()
             daemon.daemon_start_lock = "slips_daemon_start"
             daemon.daemon_stop_lock = "slips_daemon_stop"
             daemon.pid = None
             return daemon
 
->>>>>>> 2a5adb2a
+    def create_trust_db_obj(self, mock_db=None):
+        with patch.object(DBManager, "create_sqlite_db", return_value=Mock()):
+            trust_db = TrustDB(
+                self.logger, "dummy_trust.db", drop_tables_on_startup=False
+            )
+            if mock_db:
+                trust_db.conn = mock_db
+
+        trust_db.print = do_nothing
+        return trust_db
+
+    def create_base_model_obj(self):
+        logger = Mock(spec=Output)
+        trustdb = Mock()
+        return BaseModel(logger, trustdb)
 
     def create_notify_obj(self):
         notify = Notify()
-        return notify
-
+        return notify