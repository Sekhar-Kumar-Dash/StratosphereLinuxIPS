--- conflicted
+++ resolved
@@ -63,21 +63,7 @@
         )
     assert found_detection == True
 
-<<<<<<< HEAD
-
-def test_get_ua_info_online(outputQueue, database):
-    """
-    tests get_user_agent_info and check_incompatible_user_agent
-    """
-    http_analyzer = create_http_analyzer_instance(outputQueue)
-    ua_info = http_analyzer.get_ua_info_online(SAFARI_UA)
-    assert ua_info != False, 'Connection error'
-
-
-def test_parsing_online_ua_info(outputQueue, database):
-=======
 def test_parsing_online_ua_info(outputQueue, database, mocker):
->>>>>>> 6f85f78e
     """
     tests the parsing and processing the ua found by the online query
     """
@@ -85,8 +71,6 @@
     # use a different profile for this unit test to make sure we don't already have info about
     # it in the db
     profileid = 'profile_192.168.99.99'
-<<<<<<< HEAD
-=======
     # mock the function that gets info about the given ua from an online db
     mock_requests = mocker.patch("requests.get")
     mock_requests.return_value.status_code = 200
@@ -95,7 +79,6 @@
         "os_type":"Macintosh",
         "os_name":"OS X"
     }"""
->>>>>>> 6f85f78e
 
     # add os_type , os_name and agent_name to the db
     ua_info = http_analyzer.get_user_agent_info(SAFARI_UA, profileid)
@@ -103,14 +86,6 @@
     assert ua_info['browser'] == 'Safari'
 
 
-<<<<<<< HEAD
-def test_check_incompatible_user_agent(outputQueue, database):
-
-    http_analyzer = create_http_analyzer_instance(outputQueue)
-    # use a different profile for this unit test to make sure we don't already have info about
-    # it in the db
-    profileid = 'profile_192.168.77.254'
-=======
 def test_check_incompatible_user_agent(outputQueue, database, mocker):
 
     http_analyzer = create_http_analyzer_instance(outputQueue)
@@ -125,17 +100,12 @@
         "os_type":"Macintosh",
         "os_name":"OS X"
     }"""
->>>>>>> 6f85f78e
 
     # get ua info online, and add os_type , os_name and agent_name anout this profile
     # to the db
     ua_added_to_db = http_analyzer.get_user_agent_info(SAFARI_UA, profileid)
     assert ua_added_to_db != None, 'Error getting UA info online'
-<<<<<<< HEAD
-    assert ua_added_to_db != False, 'We already  have UA info about this profile in the db'
-=======
     assert ua_added_to_db != False, 'We already have UA info about this profile in the db'
->>>>>>> 6f85f78e
 
     # set this profile's vendor to intel
     MAC_info = {
