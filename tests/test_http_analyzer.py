"""Unit test for modules/http_analyzer/http_analyzer.py"""
from tests.module_factory import ModuleFactory
import random

# dummy params used for testing
profileid = 'profile_192.168.1.1'
twid = 'timewindow1'
uid = 'CAeDWs37BipkfP21u8'
timestamp = 1635765895.037696
SAFARI_UA = (
        'Mozilla/5.0 (Macintosh; Intel Mac OS X 12_3_1) '
        'AppleWebKit/605.1.15 (KHTML, like Gecko) '
        'Version/15.3 Safari/605.1.15'
    )

def get_random_MAC():
    return "02:00:00:%02x:%02x:%02x" % (random.randint(0, 255),
                             random.randint(0, 255),
                             random.randint(0, 255))



def test_check_suspicious_user_agents(
        mock_db
        ):
    http_analyzer = ModuleFactory().create_http_analyzer_obj(mock_db)
    # create a flow with suspicious user agent
    assert (
        http_analyzer.check_suspicious_user_agents(
           uid,
           '147.32.80.7',
           '/wpad.dat',
            timestamp,
           'CHM_MSDN',
           profileid,
           twid
        ) is True
    )


def test_check_multiple_google_connections(
        mock_db
        ):
    http_analyzer = ModuleFactory().create_http_analyzer_obj(mock_db)
    # {"ts":1635765765.435485,"uid":"C7mv0u4M1zqJBHydgj",
    # "id.orig_h":"192.168.1.28","id.orig_p":52102,"id.resp_h":"216.58.198.78",
    # "id.resp_p":80,"trans_depth":1,"method":"GET","host":"google.com","uri":"/",
    # "version":"1.1","user_agent":"Wget/1.20.3 (linux-gnu)",
    # "request_body_len":0,"response_body_len":219,
    # "status_code":301,"status_msg":"Moved Permanently","tags":[],
    # "resp_fuids":["FGhwTU1OdvlfLrzBKc"],
    # "resp_mime_types":["text/html"]}
    host = 'google.com'
    # uri = '/'
    request_body_len = 0
    for _ in range(4):
        found_detection = http_analyzer.check_multiple_empty_connections(
            uid, host, timestamp, request_body_len, profileid, twid
        )
    assert found_detection is True

def test_parsing_online_ua_info(
        mock_db, mocker):
    """
    tests the parsing and processing the ua found by the online query
    """
<<<<<<< HEAD
    http_analyzer = ModuleFactory().create_http_analyzer_obj(mock_rdb)
    # use a different profile for this unit test to make sure we don't
    # already have info about it in the db
=======
    http_analyzer = ModuleFactory().create_http_analyzer_obj(mock_db)
    # use a different profile for this unit test to make sure we don't already have info about
    # it in the db
>>>>>>> de9992db
    profileid = 'profile_192.168.99.99'

    mock_db.get_user_agent_from_profile.return_value = None
    # mock the function that gets info about the given ua from an online db
    mock_requests = mocker.patch("requests.get")
    mock_requests.return_value.status_code = 200
    mock_requests.return_value.text = """{
        "agent_name":"Safari",
        "os_type":"Macintosh",
        "os_name":"OS X"
    }"""

    # add os_type , os_name and agent_name to the db
    ua_info = http_analyzer.get_user_agent_info(SAFARI_UA, profileid)
    assert ua_info['os_type'] == 'Macintosh'
    assert ua_info['browser'] == 'Safari'


def test_get_user_agent_info(
        mock_db, mocker):
    http_analyzer = ModuleFactory().create_http_analyzer_obj(mock_db)
    # mock the function that gets info about the
    # given ua from an online db: get_ua_info_online()
    mock_requests = mocker.patch("requests.get")
    mock_requests.return_value.status_code = 200
    mock_requests.return_value.text = """{
        "agent_name":"Safari",
        "os_type":"Macintosh",
        "os_name":"OS X"
    }"""

    mock_db.add_all_user_agent_to_profile.return_value = True
    mock_db.get_user_agent_from_profile.return_value = None

    expected_ret_value = {'browser': 'Safari',
                          'os_name': 'OS X',
                          'os_type': 'Macintosh',
                          'user_agent': 'Mozilla/5.0 (Macintosh; Intel Mac OS X 12_3_1) AppleWebKit/605.1.15 (KHTML, like Gecko) Version/15.3 Safari/605.1.15'}
    assert http_analyzer.get_user_agent_info(SAFARI_UA, profileid) == expected_ret_value
    # # get ua info online, and add os_type , os_name and agent_name anout this profile
    # # to the db
    # assert ua_added_to_db is not None, 'Error getting UA info online'
    # assert ua_added_to_db is not False, 'We already have UA info about this profile in the db'

def test_check_incompatible_user_agent(
        mock_db
        ):

    http_analyzer = ModuleFactory().create_http_analyzer_obj(mock_db)
    # use a different profile for this unit test to make sure we don't already have info about
    # it in the db. it has to be a private IP for its' MAC to not be marked as the gw MAC
    profileid = 'profile_192.168.77.254'

    # Mimic an intel mac vendor using safari
    mock_db.get_mac_vendor_from_profile.return_value = 'Intel Corp'
    mock_db.get_user_agent_from_profile.return_value = {'browser': 'safari'}

    assert (
        http_analyzer.check_incompatible_user_agent('google.com', '/images', timestamp, profileid, twid, uid) is True
    )


def test_extract_info_from_UA(
        mock_db
        ):
    http_analyzer = ModuleFactory().create_http_analyzer_obj(mock_db)
    # use another profile, because the default
    # one already has a ua in the db
    mock_db.get_user_agent_from_profile.return_value = None
    profileid = 'profile_192.168.1.2'
    server_bag_ua = 'server-bag[macOS,11.5.1,20G80,MacBookAir10,1]'
    assert (
        http_analyzer.extract_info_from_UA(server_bag_ua, profileid)
        == '{"user_agent": "macOS,11.5.1,20G80,MacBookAir10,1", "os_name": "macOS", "os_type": "macOS11.5.1", "browser": ""}'
    )


<<<<<<< HEAD
def test_check_multiple_UAs(mock_rdb):
    http_analyzer = ModuleFactory().create_http_analyzer_obj(mock_rdb)
    mozilla_ua = 'Mozilla/5.0 (X11; Fedora;Linux x86; rv:60.0) ' \
                 'Gecko/20100101 Firefox/60.0'
=======
def test_check_multiple_UAs(
        mock_db
        ):
    http_analyzer = ModuleFactory().create_http_analyzer_obj(mock_db)
    mozilla_ua = 'Mozilla/5.0 (X11; Fedora;Linux x86; rv:60.0) Gecko/20100101 Firefox/60.0'
>>>>>>> de9992db
    # old ua
    cached_ua = {'os_type': 'Fedora', 'os_name': 'Linux'}
    # should set evidence
    assert (
        http_analyzer.check_multiple_UAs(
            cached_ua,
             mozilla_ua,
            timestamp,
            profileid,
            twid,
            uid) is False
    )
    # in this case we should alert
    assert (
        http_analyzer.check_multiple_UAs(
            cached_ua,
            SAFARI_UA,
            timestamp,
            profileid,
            twid,
            uid) is True
    )<|MERGE_RESOLUTION|>--- conflicted
+++ resolved
@@ -59,20 +59,13 @@
         )
     assert found_detection is True
 
-def test_parsing_online_ua_info(
-        mock_db, mocker):
+def test_parsing_online_ua_info(mock_db, mocker):
     """
     tests the parsing and processing the ua found by the online query
     """
-<<<<<<< HEAD
-    http_analyzer = ModuleFactory().create_http_analyzer_obj(mock_rdb)
-    # use a different profile for this unit test to make sure we don't
-    # already have info about it in the db
-=======
     http_analyzer = ModuleFactory().create_http_analyzer_obj(mock_db)
-    # use a different profile for this unit test to make sure we don't already have info about
-    # it in the db
->>>>>>> de9992db
+    # use a different profile for this unit test to make
+    # sure we don't already have info about it in the db
     profileid = 'profile_192.168.99.99'
 
     mock_db.get_user_agent_from_profile.return_value = None
@@ -150,18 +143,10 @@
     )
 
 
-<<<<<<< HEAD
-def test_check_multiple_UAs(mock_rdb):
-    http_analyzer = ModuleFactory().create_http_analyzer_obj(mock_rdb)
-    mozilla_ua = 'Mozilla/5.0 (X11; Fedora;Linux x86; rv:60.0) ' \
-                 'Gecko/20100101 Firefox/60.0'
-=======
-def test_check_multiple_UAs(
-        mock_db
-        ):
+def test_check_multiple_UAs(mock_db):
     http_analyzer = ModuleFactory().create_http_analyzer_obj(mock_db)
-    mozilla_ua = 'Mozilla/5.0 (X11; Fedora;Linux x86; rv:60.0) Gecko/20100101 Firefox/60.0'
->>>>>>> de9992db
+    mozilla_ua = ('Mozilla/5.0 (X11; Fedora;Linux x86; rv:60.0) '
+                  'Gecko/20100101 Firefox/60.0')
     # old ua
     cached_ua = {'os_type': 'Fedora', 'os_name': 'Linux'}
     # should set evidence
