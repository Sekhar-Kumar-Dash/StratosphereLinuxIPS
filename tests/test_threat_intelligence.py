--- conflicted
+++ resolved
@@ -92,11 +92,7 @@
 
     mock_hash.return_value = current_hash
 
-<<<<<<< HEAD
     threatintel.db.get_ti_feed_info.return_value = {"hash": old_hash}
-=======
-    mock_db.get_ti_feed_info.return_value = {"hash": old_hash}
->>>>>>> ff3edf60
 
     # the test asserts return value of should_update_local_tii_file
     # matches expected_return
@@ -172,13 +168,8 @@
     Test the retrieval and caching of malicious IP ranges from the database.
     This test covers both IPv4 and IPv6 range scenarios.
     """
-<<<<<<< HEAD
     threatintel = ModuleFactory().create_threatintel_obj()
     threatintel.db.get_all_blacklisted_ip_ranges.return_value = mock_ip_ranges
-=======
-    threatintel = ModuleFactory().create_threatintel_obj(mock_db)
-    mock_db.get_all_blacklisted_ip_ranges.return_value = mock_ip_ranges
->>>>>>> ff3edf60
     threatintel.get_all_blacklisted_ip_ranges()
 
     assert threatintel.cached_ipv4_ranges == expected_ipv4_ranges
@@ -427,13 +418,8 @@
     """
     Test `__delete_old_source_ips` when there are IPs to delete.
     """
-<<<<<<< HEAD
     threatintel = ModuleFactory().create_threatintel_obj()
     threatintel.db.get_all_blacklisted_ips.return_value = mock_ioc_data
-=======
-    threatintel = ModuleFactory().create_threatintel_obj(mock_db)
-    mock_db.get_all_blacklisted_ips.return_value = mock_ioc_data
->>>>>>> ff3edf60
     threatintel._ThreatIntel__delete_old_source_ips(file_to_delete)
     threatintel.db.delete_ips_from_IoC_ips.assert_called_once_with(
         expected_deleted_ips
@@ -458,13 +444,8 @@
     """
     Test `__delete_old_source_ips` when there are no IPs to delete.
     """
-<<<<<<< HEAD
     threatintel = ModuleFactory().create_threatintel_obj()
     threatintel.db.get_all_blacklisted_ips.return_value = mock_ioc_data
-=======
-    threatintel = ModuleFactory().create_threatintel_obj(mock_db)
-    mock_db.get_all_blacklisted_ips.return_value = mock_ioc_data
->>>>>>> ff3edf60
     threatintel._ThreatIntel__delete_old_source_ips(file_to_delete)
     threatintel.db.delete_ips_from_IoC_ips.assert_not_called()
 
@@ -509,13 +490,8 @@
     Test the `__delete_old_source_domains` method
     for removing outdated domain IoCs.
     """
-<<<<<<< HEAD
     threatintel = ModuleFactory().create_threatintel_obj()
     threatintel.db.get_all_blacklisted_domains.return_value = domains_in_ioc
-=======
-    threatintel = ModuleFactory().create_threatintel_obj(mock_db)
-    mock_db.get_all_blacklisted_domains.return_value = domains_in_ioc
->>>>>>> ff3edf60
     threatintel._ThreatIntel__delete_old_source_domains(file_to_delete)
     assert (
         threatintel.db.delete_domains_from_IoC_domains.call_count
@@ -592,13 +568,8 @@
     """
     threatintel = ModuleFactory().create_threatintel_obj()
 
-<<<<<<< HEAD
     threatintel.db.get_all_blacklisted_ips.return_value = mock_ips_ioc
     threatintel.db.get_all_blacklisted_domains.return_value = mock_domains_ioc
-=======
-    mock_db.get_all_blacklisted_ips.return_value = mock_ips_ioc
-    mock_db.get_all_blacklisted_domains.return_value = mock_domains_ioc
->>>>>>> ff3edf60
 
     threatintel._ThreatIntel__delete_old_source_data_from_database(data_file)
 
@@ -638,11 +609,7 @@
         "slips_files.common.slips_utils.Utils.get_sha256_hash"
     )
     mock_hash.return_value = current_hash
-<<<<<<< HEAD
     threatintel.db.get_ti_feed_info.return_value = {"hash": old_hash}
-=======
-    mock_db.get_ti_feed_info.return_value = {"hash": old_hash}
->>>>>>> ff3edf60
 
     assert (
         threatintel.should_update_local_ti_file(own_malicious_iocs)
@@ -860,13 +827,8 @@
 )
 def test_search_offline_for_ip(ip_address, mock_return_value, expected_result):
     """Test `search_offline_for_ip` for querying local threat intelligence data."""
-<<<<<<< HEAD
     threatintel = ModuleFactory().create_threatintel_obj()
     threatintel.db.is_blacklisted_ip.return_value = mock_return_value
-=======
-    threatintel = ModuleFactory().create_threatintel_obj(mock_db)
-    mock_db.is_blacklisted_ip.return_value = mock_return_value
->>>>>>> ff3edf60
     result = threatintel.search_offline_for_ip(ip_address)
     assert result == expected_result
 
@@ -929,11 +891,7 @@
     threatintel.cached_ipv6_ranges = (
         {first_octet: [range_value]} if ip_type == "ipv6" else {}
     )
-<<<<<<< HEAD
     threatintel.db.get_all_blacklisted_ip_ranges.return_value = (
-=======
-    mock_db.get_all_blacklisted_ip_ranges.return_value = (
->>>>>>> ff3edf60
         {
             range_value: '{"description": "Bad range", "source": "Example Source", "threat_level": "high"}'
         }
@@ -993,16 +951,10 @@
     mocker, domain, mock_return_value, expected_result
 ):
     """Test `search_offline_for_domain` for checking domain blacklisting."""
-<<<<<<< HEAD
     threatintel = ModuleFactory().create_threatintel_obj()
 
     threatintel.db = mocker.patch.object(threatintel, "db")
     threatintel.db.is_blacklisted_domain.return_value = mock_return_value
-=======
-    threatintel = ModuleFactory().create_threatintel_obj(mock_db)
-    mock_db = mocker.patch.object(threatintel, "db")
-    mock_db.is_blacklisted_domain.return_value = mock_return_value
->>>>>>> ff3edf60
     result = threatintel.search_offline_for_domain(domain)
     assert result == expected_result
 
@@ -1134,14 +1086,9 @@
     """
     Test `is_malicious_cname` for various CNAME scenarios.
     """
-    threatintel = ModuleFactory().create_threatintel_obj(mock_db)
-<<<<<<< HEAD
+    threatintel = ModuleFactory().create_threatintel_obj()
     threatintel.db = mocker.patch.object(threatintel, "db")
     threatintel.db.is_blacklisted_domain.return_value = (
-=======
-    mock_db = mocker.patch.object(threatintel, "db")
-    mock_db.is_blacklisted_domain.return_value = (
->>>>>>> ff3edf60
         is_domain_malicious_return,
         False,
     )
@@ -1875,11 +1822,7 @@
         assert expected_description in evidence.description
         assert evidence.threat_level == expected_threat_level
 
-<<<<<<< HEAD
     assert threatintel.db.set_ip_info.call_count == 1
-=======
-    assert mock_db.set_ip_info.call_count == 1
->>>>>>> ff3edf60
 
 
 def test_read_configuration(mocker):
