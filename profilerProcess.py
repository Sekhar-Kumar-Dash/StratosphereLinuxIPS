--- conflicted
+++ resolved
@@ -29,12 +29,9 @@
 import binascii
 import base64
 from re import split
-<<<<<<< HEAD
-=======
 from tzlocal import get_localzone
 import validators
 import socket
->>>>>>> 69044748
 
 def timeit(method):
     def timed(*args, **kw):
@@ -448,8 +445,8 @@
                 defined_datetime = datetime.fromtimestamp(float(time), self.local_timezone)
             else:
                 try:
-                    # The format of time is a complete date. 
-                    # Dont modify it, since 
+                    # The format of time is a complete date.
+                    # Dont modify it, since
                     # 1) The time is a string, so we dont know the original timezone
                     # 2) the python call datetime.fromtimestamp uses by default
                     # the local zone when nothing is specified.
@@ -1468,7 +1465,7 @@
             for domain in list(self.whitelisted_domains.keys()):
                 what_to_ignore = self.whitelisted_domains[domain]['what_to_ignore']
                 # Here we iterate over all the domains to check so we can find
-                # subdomains. If slack.com was whitelisted, then test.slack.com 
+                # subdomains. If slack.com was whitelisted, then test.slack.com
                 # should be ignored too. But not 'slack.com.test'
                 for domain_to_check in domains_to_check:
                     main_domain = domain_to_check[-len(domain):]
@@ -1477,7 +1474,7 @@
                         if 'flows' in what_to_ignore or 'both' in what_to_ignore:
                             #self.print(f'Whitelisting the domain {domain_to_check} due to whitelist of {domain}')
                             return True
-    
+
                 # Now check the related domains of the src IP
                 from_ = self.whitelisted_domains[domain]['from']
                 if 'src' in from_ or 'both' in from_:
@@ -1538,7 +1535,7 @@
                         # Check if src IP belongs to a whitelisted organization range
                         for network in org_subnets:
                             try:
-                                ip = ipaddress.ip_address(self.column_values['saddr']) 
+                                ip = ipaddress.ip_address(self.column_values['saddr'])
                             except ValueError:
                                 # Some flows don't have IPs, but mac address or just - in some cases
                                 return False
@@ -1561,7 +1558,7 @@
                         # Check if dst IP belongs to a whitelisted organization range
                         for network in org_subnets:
                             try:
-                                ip = ipaddress.ip_address(self.column_values['daddr']) 
+                                ip = ipaddress.ip_address(self.column_values['daddr'])
                             except ValueError:
                                 # Some flows don't have IPs, but mac address or just - in some cases
                                 return False
@@ -1592,7 +1589,7 @@
         try:
 
             # Define which type of flows we are going to process
-            
+
             if not self.column_values:
                 return True
             elif self.column_values['type'] not in ('ssh','ssl','http','dns','conn','flow','argus','nfdump','notice', 'dhcp'):
