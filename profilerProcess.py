# Stratosphere Linux IPS. A machine-learning Intrusion Detection System
# Copyright (C) 2021 Sebastian Garcia

# This program is free software; you can redistribute it and/or
# modify it under the terms of the GNU General Public License
# as published by the Free Software Foundation; either version 2
# of the License, or (at your option) any later version.

# This program is distributed in the hope that it will be useful,
# but WITHOUT ANY WARRANTY; without even the implied warranty of
# MERCHANTABILITY or FITNESS FOR A PARTICULAR PURPOSE.  See the
# GNU General Public License for more details.

# You should have received a copy of the GNU General Public License
# along with this program; if not, write to the Free Software
# Foundation, Inc., 51 Franklin Street, Fifth Floor, Boston, MA  02110-1301, USA.
# Contact: eldraco@gmail.com, sebastian.garcia@agents.fel.cvut.cz, stratosphere@aic.fel.cvut.cz
import multiprocessing
import json
from datetime import datetime
from datetime import timedelta
import sys
import configparser
from slips.core.database import __database__
import time
import ipaddress
import traceback
import os
import binascii
import base64
<<<<<<< HEAD
from re import split
=======
from tzlocal import get_localzone
>>>>>>> bbbe1fc5

def timeit(method):
    def timed(*args, **kw):
        ts = time.time()
        result = method(*args, **kw)
        te = time.time()
        if 'log_time' in kw:
            name = kw.get('log_name', method.__name__.upper())
            kw['log_time'][name] = int((te - ts) * 1000)
        else:
            print(f'\t\033[1;32;40mFunction {method.__name__}() took {(te - ts) * 1000:2.2f}ms\033[00m')
        return result
    return timed


# Profiler Process
class ProfilerProcess(multiprocessing.Process):
    """ A class to create the profiles for IPs and the rest of data """
    def __init__(self, inputqueue, outputqueue, config):
        self.name = 'Profiler'
        multiprocessing.Process.__init__(self)
        self.inputqueue = inputqueue
        self.outputqueue = outputqueue
        self.config = config
        self.columns_defined = False
        self.timeformat = None
        self.input_type = False
        # Read the configuration
        self.read_configuration()
        # Start the DB
        __database__.start(self.config)
        # Set the database output queue
        __database__.setOutputQueue(self.outputqueue)
        # 1st. Get the data from the interpreted columns
        self.id_separator = __database__.getFieldSeparator()
        # get the user's local timezone
        self.local_timezone = get_localzone()

    def print(self, text, verbose=1, debug=0):
        """
        Function to use to print text using the outputqueue of slips.
        Slips then decides how, when and where to print this text by taking all the prcocesses into account

        Input
         verbose: is the minimum verbosity level required for this text to be printed
         debug: is the minimum debugging level required for this text to be printed
         text: text to print. Can include format like 'Test {}'.format('here')

        If not specified, the minimum verbosity level required is 1, and the minimum debugging level is 0
        """

        vd_text = str(int(verbose) * 10 + int(debug))
        self.outputqueue.put(vd_text + '|' + self.name + '|[' + self.name + '] ' + str(text))

    def read_configuration(self):
        """ Read the configuration file for what we need """
        # Get the home net if we have one from the config
        try:
            self.home_net = ipaddress.ip_network(self.config.get('parameters', 'home_network'))
        except (configparser.NoOptionError, configparser.NoSectionError, NameError):
            # There is a conf, but there is no option, or no section or no
            # configuration file specified
            self.home_net = False

        # Get the time window width, if it was not specified as a parameter
        try:
            data = self.config.get('parameters', 'time_window_width')
            self.width = float(data)
        except ValueError:
            # Its not a float
            if 'only_one_tw' in data:
                # Only one tw. Width is 10 9s, wich is ~11,500 days, ~311 years
                self.width = 9999999999
        except configparser.NoOptionError:
            # By default we use 3600 seconds, 1hs
            self.width = 3600
        except (configparser.NoOptionError, configparser.NoSectionError, NameError):
            # There is a conf, but there is no option, or no section or no
            # configuration file specified
            self.width = 3600

        # Report the time window width
        if self.width == 9999999999:
            self.print(f'Time Windows Width used: {self.width} seconds. Only 1 time windows. Dates in the names of files are 100 years in the past.', 4, 0)
        else:
            self.print(f'Time Windows Width used: {self.width} seconds.', 4, 0)

        # Get the format of the time in the flows
        try:
            self.timeformat = self.config.get('timestamp', 'format')
        except (configparser.NoOptionError, configparser.NoSectionError, NameError):
            # There is a conf, but there is no option, or no section or no configuration file specified
            # This has to be None, beacause we try to detect the time format below, if it is None.
            self.timeformat = None
        ##
        # Get the direction of analysis
        try:
            self.analysis_direction = self.config.get('parameters', 'analysis_direction')
        except (configparser.NoOptionError, configparser.NoSectionError, NameError):
            # There is a conf, but there is no option, or no section or no configuration file specified
            # By default
            self.analysis_direction = 'all'
        # Get the default label for all this flow. Used during training usually
        try:
            self.label = self.config.get('parameters', 'label')
        except (configparser.NoOptionError, configparser.NoSectionError, NameError):
            # There is a conf, but there is no option, or no section or no configuration file specified
            # By default
            self.label = 'unknown'

    def define_type(self, line):
        """
        Try to define very fast the type of input
        Heuristic detection: dict (zeek from pcap of int), json (suricata), or csv (argus), or TAB separated (conn.log only from zeek)?
        Bro actually gives us json, but it was already coverted into a dict
        in inputProcess
        Outputs can be: zeek, suricata, argus, zeek-tabs
        """
        try:
            # All lines come as a dict, specifying the name of file and data.
            # Take the data
            try:
                # Did data came with the json format?
                data = line['data']
                # For now we dont use the file type, but is handy for the future
                file_type = line['type']
                # Yes
            except KeyError:
                # No
                data = line
                self.print('\tData did not arrived in json format from the input', 0, 1)
                self.print('\tProblem in define_type()', 0, 1)
                return False

            # In the case of Zeek from an interface or pcap,
            # the structure is a JSON
            # So try to convert into a dict
            if type(data) == dict:
                try:
                    _ = data['data']
                    self.separator = '	'
                    self.input_type = 'zeek-tabs'
                except KeyError:
                    self.input_type = 'zeek'
            else:
                try:
                    data = json.loads(data)
                    if data['event_type'] == 'flow':
                        self.input_type = 'suricata'
                except ValueError:
                    nr_commas = len(data.split(','))
                    nr_tabs = len(data.split('   '))
                    if nr_commas > nr_tabs:
                        # Commas is the separator
                        self.separator = ','
                        if nr_commas > 40:
                            self.input_type = 'nfdump'
                        else:
                            self.input_type = 'argus'

                    elif nr_tabs >= nr_commas:
                        # Tabs is the separator
                        # Probably a conn.log file alone from zeek
                        self.separator = '	'
                        self.input_type = 'zeek-tabs'
        except Exception as inst:
            self.print('\tProblem in define_type()', 0, 1)
            self.print(str(type(inst)), 0, 1)
            self.print(str(inst), 0, 1)
            sys.exit(1)

    def define_columns(self, new_line):
        """ Define the columns for Argus and Zeek-tabs from the line received """
        # These are the indexes for later fast processing
        line = new_line['data']
        self.column_idx = {}
        self.column_idx['starttime'] = False
        self.column_idx['endtime'] = False
        self.column_idx['dur'] = False
        self.column_idx['proto'] = False
        self.column_idx['appproto'] = False
        self.column_idx['saddr'] = False
        self.column_idx['sport'] = False
        self.column_idx['dir'] = False
        self.column_idx['daddr'] = False
        self.column_idx['dport'] = False
        self.column_idx['state'] = False
        self.column_idx['pkts'] = False
        self.column_idx['spkts'] = False
        self.column_idx['dpkts'] = False
        self.column_idx['bytes'] = False
        self.column_idx['sbytes'] = False
        self.column_idx['dbytes'] = False

        try:
            nline = line.strip().split(self.separator)
            for field in nline:
                if 'time' in field.lower():
                    self.column_idx['starttime'] = nline.index(field)
                elif 'dur' in field.lower():
                    self.column_idx['dur'] = nline.index(field)
                elif 'proto' in field.lower():
                    self.column_idx['proto'] = nline.index(field)
                elif 'srca' in field.lower():
                    self.column_idx['saddr'] = nline.index(field)
                elif 'sport' in field.lower():
                    self.column_idx['sport'] = nline.index(field)
                elif 'dir' in field.lower():
                    self.column_idx['dir'] = nline.index(field)
                elif 'dsta' in field.lower():
                    self.column_idx['daddr'] = nline.index(field)
                elif 'dport' in field.lower():
                    self.column_idx['dport'] = nline.index(field)
                elif 'state' in field.lower():
                    self.column_idx['state'] = nline.index(field)
                elif 'totpkts' in field.lower():
                    self.column_idx['pkts'] = nline.index(field)
                elif 'totbytes' in field.lower():
                    self.column_idx['bytes'] = nline.index(field)
                elif 'srcbytes' in field.lower():
                    self.column_idx['sbytes'] = nline.index(field)

            # Some of the fields were not found probably,
            # so just delete them from the index if their value is False.
            # If not we will believe that we have data on them
            # We need a temp dict because we can not change the size of dict while analyzing it
            temp_dict = {}
            for i in self.column_idx:
                if type(self.column_idx[i]) == bool and self.column_idx[i] == False:
                    continue
                temp_dict[i] = self.column_idx[i]
            self.column_idx = temp_dict
        except Exception as inst:
            self.print('\tProblem in define_columns()', 0, 1)
            self.print(str(type(inst)), 0, 1)
            self.print(str(inst), 0, 1)
            sys.exit(1)

    def define_time_format(self, time: str) -> str:
        time_format: str = None
        try:
            # Try unix timestamp in seconds.
            datetime.fromtimestamp(float(time))
            time_format = 'unixtimestamp'
        except ValueError:
            try:
                # Try the default time format for suricata.
                datetime.strptime(time, '%Y-%m-%dT%H:%M:%S.%f%z')
                time_format = '%Y-%m-%dT%H:%M:%S.%f%z'
            except ValueError:
                # Let's try the classic time format "'%Y-%m-%d %H:%M:%S.%f'"
                try:
                    datetime.strptime(time, '%Y-%m-%d %H:%M:%S.%f')
                    time_format = '%Y-%m-%d %H:%M:%S.%f'
                except ValueError:
                    try:
                        datetime.strptime(time, '%Y-%m-%d %H:%M:%S')
                        time_format = '%Y-%m-%d %H:%M:%S'
                    except ValueError:
                        try:
                            datetime.strptime(time, '%Y/%m/%d %H:%M:%S.%f')
                            time_format = '%Y/%m/%d %H:%M:%S.%f'
                        except ValueError:
                            # We did not find the right time format.
                            self.outputqueue.put("01|profiler|[Profile] We did not find right time format. Please set the time format in the configuration file.")
        return time_format

    def get_time(self, time: str) -> datetime:
        """
        Take time in string and return datetime object.
        The format of time can be completely different. It can be seconds, or dates with specific formats.
        If user does not define the time format in configuration file, we have to try most frequent cases of time formats.
        :param time: epoch time
        """

        if not self.timeformat:
            # The time format was not defined from configuration file neither from last flows.
            self.timeformat = self.define_time_format(time)

        defined_datetime: datetime = None
        if self.timeformat:
            if self.timeformat == 'unixtimestamp':
                # The format of time is in seconds.
                # get the datetime according to the current timezone
                defined_datetime = datetime.fromtimestamp(float(time), self.local_timezone)
            else:
                try:
                    # The format of time is a complete date.

                    # convert epoch to datetime obj and use the current timezone
                    defined_datetime = datetime.fromtimestamp(float(time), self.local_timezone)
                    # convert dt obj to user specified tiemformat
                    defined_datetime = defined_datetime.strftime(self.timeformat)
                except ValueError:
                    defined_datetime = None
        else:
            # We do not know the time format so we can not read it.
            self.outputqueue.put(
                "01|profiler|[Profile] We did not find right time format. Please set the time format in the configuration file.")

        # if defined_datetime is None and self.timeformat:
            # There is suricata issue with invalid timestamp for examaple: "1900-01-00T00:00:08.511802+0000"
            # pass
        return defined_datetime

    def process_zeek_tabs_input(self, new_line: str) -> None:
        """
        Process the tab line from zeek.
        """
        line = new_line['data']
        line = line.rstrip('\n')
        # the data is either \t separated or space separated
        if '\t' in line:
            line = line.split('\t')
        else:
            # zeek files that are space separated are either separated by 2 or 3 spaces so we can't use python's split()
            # using regex split, split line when you encounter more than 2 spaces in a row
            line = split(r'\s{2,}', line)

        # Generic fields in Zeek
        self.column_values: dict = {}
        # We need to set it to empty at the beginning so any new flow has
        # the key 'type'
        self.column_values['type'] = ''
        try:
            self.column_values['starttime'] = self.get_time(line[0])
        except IndexError:
            self.column_values['starttime'] = ''
        try:
            self.column_values['uid'] = line[1]
        except IndexError:
            self.column_values['uid'] = False
        try:
            self.column_values['saddr'] = line[2]
        except IndexError:
            self.column_values['saddr'] = ''
        try:
            self.column_values['daddr'] = line[4]
        except IndexError:
            self.column_values['daddr'] = ''

        if 'conn' in new_line['type']:
            self.column_values['type'] = 'conn'
            try:
                self.column_values['dur'] = float(line[8])
            except (IndexError, ValueError):
                self.column_values['dur'] = 0
            self.column_values['endtime'] = str(self.column_values['starttime']) + timedelta(
                seconds=self.column_values['dur'])
            self.column_values['proto'] = line[6]
            try:
                self.column_values['appproto'] = line[7]
            except IndexError:
                # no service recognized
                self.column_values['appproto'] = ''
            try:
                self.column_values['sport'] = line[3]
            except IndexError:
                self.column_values['sport'] = ''
            self.column_values['dir'] = '->'
            try:
                self.column_values['dport'] = line[5]
            except IndexError:
                self.column_values['dport'] = ''
            try:
                self.column_values['state'] = line[11]
            except IndexError:
                self.column_values['state'] = ''
            try:
                self.column_values['spkts'] = float(line[16])
            except (IndexError, ValueError):
                self.column_values['spkts'] = 0
            try:
                self.column_values['dpkts'] = float(line[18])
            except (IndexError, ValueError):
                self.column_values['dpkts'] = 0
            self.column_values['pkts'] = self.column_values['spkts'] + self.column_values['dpkts']
            try:
                self.column_values['sbytes'] = float(line[9])
            except (IndexError, ValueError):
                self.column_values['sbytes'] = 0
            try:
                self.column_values['dbytes'] = float(line[10])
            except (IndexError, ValueError):
                self.column_values['dbytes'] = 0
            self.column_values['bytes'] = self.column_values['sbytes'] + self.column_values['dbytes']
            try:
                self.column_values['state_hist'] = line[15]
            except IndexError:
                self.column_values['state_hist'] = self.column_values['state']
            # We do not know the indexes of MACs.
            self.column_values['smac'] = ''
            self.column_values['dmac'] = ''
        elif 'dns' in new_line['type']:
            self.column_values['type'] = 'dns'
            try:
                self.column_values['query'] = line[9]
            except IndexError:
                self.column_values['query'] = ''
            try:
                self.column_values['qclass_name'] = line[11]
            except IndexError:
                self.column_values['qclass_name'] = ''
            try:
                self.column_values['qtype_name'] = line[13]
            except IndexError:
                self.column_values['qtype_name'] = ''
            try:
                self.column_values['rcode_name'] = line[15]
            except IndexError:
                self.column_values['rcode_name'] = ''
            try:
                self.column_values['answers'] = line[21]
            except IndexError:
                self.column_values['answers'] = ''
            try:
                self.column_values['TTLs'] = line[22]
            except IndexError:
                self.column_values['TTLs'] = ''
        elif 'http' in new_line['type']:
            self.column_values['type'] = 'http'
            try:
                self.column_values['method'] = line[7]
            except IndexError:
                self.column_values['method'] = ''
            try:
                self.column_values['host'] = line[8]
            except IndexError:
                self.column_values['host'] = ''
            try:
                self.column_values['uri'] = line[9]
            except IndexError:
                self.column_values['uri'] = ''
            try:
                self.column_values['httpversion'] = line[11]
            except IndexError:
                self.column_values['httpversion'] = ''
            try:
                self.column_values['user_agent'] = line[12]
            except IndexError:
                self.column_values['user_agent'] = ''
            try:
                self.column_values['request_body_len'] = line[13]
            except IndexError:
                self.column_values['request_body_len'] = 0
            try:
                self.column_values['response_body_len'] = line[14]
            except IndexError:
                self.column_values['response_body_len'] = 0
            try:
                self.column_values['status_code'] = line[15]
            except IndexError:
                self.column_values['status_code'] = ''
            try:
                self.column_values['status_msg'] = line[16]
            except IndexError:
                self.column_values['status_msg'] = ''
            try:
                self.column_values['resp_mime_types'] = line[28]
            except IndexError:
                self.column_values['resp_mime_types'] = ''
            try:
                self.column_values['resp_fuids'] = line[26]
            except IndexError:
                self.column_values['resp_fuids'] = ''
        elif 'ssl' in new_line['type']:
            self.column_values['type'] = 'ssl'
            try:
                self.column_values['sport'] = line[3]
            except IndexError:
                self.column_values['sport'] = ''
            try:
                self.column_values['dport'] = line[5]
            except IndexError:
                self.column_values['dport'] = ''
            try:
                self.column_values['sslversion'] = line[6]
            except IndexError:
                self.column_values['sslversion'] = ''
            try:
                self.column_values['cipher'] = line[7]
            except IndexError:
                self.column_values['cipher'] = ''
            try:
                self.column_values['resumed'] = line[10]
            except IndexError:
                self.column_values['resumed'] = ''
            try:
                self.column_values['established'] = line[13]
            except IndexError:
                self.column_values['established'] = ''
            try:
                self.column_values['cert_chain_fuids'] = line[14]
            except IndexError:
                self.column_values['cert_chain_fuids'] = ''
            try:
                self.column_values['client_cert_chain_fuids'] = line[15]
            except IndexError:
                self.column_values['client_cert_chain_fuids'] = ''
            try:
                self.column_values['subject'] = line[16]
            except IndexError:
                self.column_values['subject'] = ''
            try:
                self.column_values['issuer'] = line[17]
            except IndexError:
                self.column_values['issuer'] = ''
            self.column_values['validation_status'] = ''
            try:
                self.column_values['curve'] = line[8]
            except IndexError:
                self.column_values['curve'] = ''
            try:
                self.column_values['server_name'] = line[9]
            except IndexError:
                self.column_values['server_name'] = ''
        elif 'ssh' in new_line['type']:
            self.column_values['type'] = 'ssh'
            try:
                self.column_values['version'] = line[6]
            except IndexError:
                self.column_values['version'] = ''
            # Zeek can put in column 7 the auth success if it has one
            # or the auth attempts only. However if the auth
            # success is there, the auth attempts are too.
            if 'success' in line[7]:
                try:
                    self.column_values['auth_success'] = line[7]
                except IndexError:
                    self.column_values['auth_success'] = ''
                try:
                    self.column_values['auth_attempts'] = line[8]
                except IndexError:
                    self.column_values['auth_attempts'] = ''
                try:
                    self.column_values['client'] = line[10]
                except IndexError:
                    self.column_values['client'] = ''
                try:
                    self.column_values['server'] = line[11]
                except IndexError:
                    self.column_values['server'] = ''
                try:
                    self.column_values['cipher_alg'] = line[12]
                except IndexError:
                    self.column_values['cipher_alg'] = ''
                try:
                    self.column_values['mac_alg'] = line[13]
                except IndexError:
                    self.column_values['mac_alg'] = ''
                try:
                    self.column_values['compression_alg'] = line[14]
                except IndexError:
                    self.column_values['compression_alg'] = ''
                try:
                    self.column_values['kex_alg'] = line[15]
                except IndexError:
                    self.column_values['kex_alg'] = ''
                try:
                    self.column_values['host_key_alg'] = line[16]
                except IndexError:
                    self.column_values['host_key_alg'] = ''
                try:
                    self.column_values['host_key'] = line[17]
                except IndexError:
                    self.column_values['host_key'] = ''
            elif 'success' not in line[7]:
                self.column_values['auth_success'] = ''
                try:
                    self.column_values['auth_attempts'] = line[7]
                except IndexError:
                    self.column_values['auth_attempts'] = ''
                try:
                    self.column_values['client'] = line[9]
                except IndexError:
                    self.column_values['client'] = ''
                try:
                    self.column_values['server'] = line[10]
                except IndexError:
                    self.column_values['server'] = ''
                try:
                    self.column_values['cipher_alg'] = line[11]
                except IndexError:
                    self.column_values['cipher_alg'] = ''
                try:
                    self.column_values['mac_alg'] = line[12]
                except IndexError:
                    self.column_values['mac_alg'] = ''
                try:
                    self.column_values['compression_alg'] = line[13]
                except IndexError:
                    self.column_values['compression_alg'] = ''
                try:
                    self.column_values['kex_alg'] = line[14]
                except IndexError:
                    self.column_values['kex_alg'] = ''
                try:
                    self.column_values['host_key_alg'] = line[15]
                except IndexError:
                    self.column_values['host_key_alg'] = ''
                try:
                    self.column_values['host_key'] = line[16]
                except IndexError:
                    self.column_values['host_key'] = ''
        elif 'irc' in new_line['type']:
            self.column_values['type'] = 'irc'
        elif 'long' in new_line['type']:
            self.column_values['type'] = 'long'
        elif 'dhcp' in new_line['type']:
            self.column_values['type'] = 'dhcp'
        elif 'dce_rpc' in new_line['type']:
            self.column_values['type'] = 'dce_rpc'
        elif 'dnp3' in new_line['type']:
            self.column_values['type'] = 'dnp3'
        elif 'ftp' in new_line['type']:
            self.column_values['type'] = 'ftp'
        elif 'kerberos' in new_line['type']:
            self.column_values['type'] = 'kerberos'
        elif 'mysql' in new_line['type']:
            self.column_values['type'] = 'mysql'
        elif 'modbus' in new_line['type']:
            self.column_values['type'] = 'modbus'
        elif 'ntlm' in new_line['type']:
            self.column_values['type'] = 'ntlm'
        elif 'rdp' in new_line['type']:
            self.column_values['type'] = 'rdp'
        elif 'sip' in new_line['type']:
            self.column_values['type'] = 'sip'
        elif 'smb_cmd' in new_line['type']:
            self.column_values['type'] = 'smb_cmd'
        elif 'smb_files' in new_line['type']:
            self.column_values['type'] = 'smb_files'
        elif 'smb_mapping' in new_line['type']:
            self.column_values['type'] = 'smb_mapping'
        elif 'smtp' in new_line['type']:
            self.column_values['type'] = 'smtp'
        elif 'socks' in new_line['type']:
            self.column_values['type'] = 'socks'
        elif 'syslog' in new_line['type']:
            self.column_values['type'] = 'syslog'
        elif 'tunnel' in new_line['type']:
            self.column_values['type'] = 'tunnel'
        elif 'notice' in new_line['type']:
            #fields	ts	uid	id.orig_h	id.orig_p	id.resp_h	id.resp_p	fuid	file_mime_type	file_desc
            # proto	note	msg	sub	src	dst	p	n	peer_descr	actions	suppress_for
            self.column_values['type'] = 'notice'
            # portscan notices don't have id.orig_h or id.resp_h fields, instead they have src and dst
            if self.column_values['saddr'] is '-' :
                try:
                    self.column_values['saddr'] = line[13] #  src field
                except IndexError:
                    # line doesn't have a p field
                    # keep it - as it is
                    pass

            if self.column_values['daddr'] is '-':
                self.column_values['daddr'] = line[14]  #  dst field
                if self.column_values['daddr'] is '-':
                    self.column_values['daddr'] = self.column_values['saddr']

            self.column_values['dport'] = line[5] # id.orig_p
            if self.column_values['dport'] is '-':
                try:
                    self.column_values['dport'] = line[15] # p field
                except IndexError:
                    # line doesn't have a p field
                    # keep it - as it is
                    pass
            self.column_values['sport'] = line[3]
            self.column_values['note'] = line[10]
            self.column_values['scanning_ip'] = self.column_values['saddr']
            self.column_values['scanned_port'] =  self.column_values['dport']
            self.column_values['msg'] = line[11] # we're looking for self signed certs in this field

    def process_zeek_input(self, new_line: dict):
        """
        Process one zeek line(new_line) and extract columns
        (parse them into column_values dict) to send to the database
        """
        line = new_line['data']
        file_type = new_line['type']
        # Generic fields in Zeek
        self.column_values = {}
        # We need to set it to empty at the beggining so any new flow has the key 'type'
        self.column_values['type'] = ''

        # to set the default value to '' if ts isn't found
        ts = line.get('ts','')
        if ts:
            self.column_values['starttime'] = self.get_time(ts)
        else:
            self.column_values['starttime'] = ''

        self.column_values['uid'] = line.get('uid',False)
        self.column_values['saddr'] = line.get('id.orig_h','')
        self.column_values['daddr'] = line.get('id.resp_h','')

        # Handle each zeek file type separately
        if 'conn' in file_type:
            # {'ts': 1538080852.403669, 'uid': 'Cewh6D2USNVtfcLxZe', 'id.orig_h': '192.168.2.12', 'id.orig_p': 56343,
            # 'id.resp_h': '192.168.2.1', 'id.resp_p': 53, 'proto': 'udp', 'service': 'dns', 'duration': 0.008364,
            # 'orig_bytes': 30, 'resp_bytes': 94, 'conn_state': 'SF', 'missed_bytes': 0, 'history': 'Dd', 'orig_pkts': 1,
            # 'orig_ip_bytes': 58, 'resp_pkts': 1, 'resp_ip_bytes': 122, 'orig_l2_addr': 'b8:27:eb:6a:47:b8',
            # 'resp_l2_addr': 'a6:d1:8c:1f:ce:64', 'type': './zeek_files/conn'}
            self.column_values['type'] = 'conn'
            try:
                self.column_values['dur'] = float(line['duration'])
            except KeyError:
                self.column_values['dur'] = 0
            self.column_values['endtime'] = str(self.column_values['starttime']) + str(timedelta(seconds=self.column_values['dur']))
            self.column_values['proto'] = line['proto']

            self.column_values['appproto'] = line.get('service','')
            self.column_values['sport'] = line.get('id.orig_p','')
            self.column_values['dport'] = line.get('id.resp_p','')
            self.column_values['state'] = line.get('conn_state','')
            self.column_values['dir'] = '->'
            self.column_values['spkts'] = line.get('orig_pkts',0)
            self.column_values['dpkts'] = line.get('resp_pkts',0)
            self.column_values['sbytes'] = line.get('orig_bytes',0)
            self.column_values['dbytes'] = line.get('resp_bytes',0)
            self.column_values['pkts'] = self.column_values['spkts'] + self.column_values['dpkts']
            self.column_values['bytes'] = self.column_values['sbytes'] + self.column_values['dbytes']
            self.column_values['state_hist'] = line.get('history',self.column_values['state'])
            self.column_values['smac'] = line.get('orig_l2_addr','')
            self.column_values['dmac'] = line.get('resp_l2_addr','')

        elif 'dns' in file_type:
            #{"ts":1538080852.403669,"uid":"CtahLT38vq7vKJVBC3","id.orig_h":"192.168.2.12","id.orig_p":56343,"id.resp_h":"192.168.2.1","id.resp_p":53,"proto":"udp","trans_id":2,"rtt":0.008364,"query":"pool.ntp.org","qclass":1,"qclass_name":"C_INTERNET","qtype":1,"qtype_name":"A","rcode":0,"rcode_name":"NOERROR","AA":false,"TC":false,"RD":true,"RA":true,"Z":0,"answers":["185.117.82.70","212.237.100.250","213.251.52.107","183.177.72.201"],"TTLs":[42.0,42.0,42.0,42.0],"rejected":false}
            self.column_values['type'] = 'dns'
            self.column_values['query'] = line.get('query','')
            self.column_values['qclass_name'] = line.get('qclass_name','')
            self.column_values['qtype_name'] = line.get('qtype_name','')
            self.column_values['rcode_name'] = line.get('rcode_name','')
            self.column_values['answers'] = line.get('answers','')
            self.column_values['TTLs'] = line.get('TTLs','')

        elif 'http' in  file_type:
            # {"ts":158.957403,"uid":"CnNLbE2dyfy5KyqEhh","id.orig_h":"10.0.2.105","id.orig_p":49158,"id.resp_h":"64.182.208.181","id.resp_p":80,"trans_depth":1,"method":"GET","host":"icanhazip.com","uri":"/","version":"1.1","user_agent":"Mozilla/5.0 (Windows NT 6.1; WOW64) AppleWebKit/537.38 (KHTML, like Gecko) Chrome/45.0.2456.99 Safari/537.38","request_body_len":0,"response_body_len":13,"status_code":200,"status_msg":"OK","tags":[],"resp_fuids":["FwraVxIOACcjkaGi3"],"resp_mime_types":["text/plain"]}
            self.column_values['type'] = 'http'
            self.column_values['method'] = line.get('method','')
            self.column_values['host'] = line.get('host','')
            self.column_values['uri'] = line.get('uri','')
            self.column_values['httpversion'] = line.get('version',0)
            self.column_values['user_agent'] = line.get('user_agent','')
            self.column_values['request_body_len'] = line.get('request_body_len',0)
            self.column_values['response_body_len'] = line.get('response_body_len',0)
            self.column_values['status_code'] = line.get('status_code','')
            self.column_values['status_msg'] = line.get('status_msg','')
            self.column_values['resp_mime_types'] = line.get('resp_mime_types','')
            self.column_values['resp_fuids'] = line.get('resp_fuids','')

        elif 'ssl' in file_type:
            # {"ts":12087.045499,"uid":"CdoFDp4iW79I5ZmsT7","id.orig_h":"10.0.2.105","id.orig_p":49704,"id.resp_h":"195.211.240.166","id.resp_p":443,"version":"SSLv3","cipher":"TLS_RSA_WITH_RC4_128_SHA","resumed":false,"established":true,"cert_chain_fuids":["FhGp1L3yZXuURiPqq7"],"client_cert_chain_fuids":[],"subject":"OU=DAHUATECH,O=DAHUA,L=HANGZHOU,ST=ZHEJIANG,C=CN,CN=192.168.1.108","issuer":"O=DahuaTech,L=HangZhou,ST=ZheJiang,C=CN,CN=Product Root CA","validation_status":"unable to get local issuer certificate"}
            # {"ts":1382354909.915615,"uid":"C7W6ZA4vI8FxJ9J0bh","id.orig_h":"147.32.83.53","id.orig_p":36567,"id.resp_h":"195.113.214.241","id.resp_p":443,"version":"TLSv12","cipher":"TLS_ECDHE_ECDSA_WITH_RC4_128_SHA","curve":"secp256r1","server_name":"id.google.com.ar","resumed":false,"established":true,"cert_chain_fuids":["FnomJz1vghKIOHtytf","FSvQff1KsaDkRtKXo4","Fif2PF48bytqq6xMDb"],"client_cert_chain_fuids":[],"subject":"CN=*.google.com,O=Google Inc,L=Mountain View,ST=California,C=US","issuer":"CN=Google Internet Authority G2,O=Google Inc,C=US","validation_status":"ok"}
            self.column_values['type'] = 'ssl'
            self.column_values['sslversion'] = line.get('version','')
            self.column_values['sport'] = line.get('id.orig_p','')
            self.column_values['dport'] = line.get('id.resp_p','')
            self.column_values['cipher'] = line.get('cipher','')
            self.column_values['resumed'] = line.get('resumed','')
            self.column_values['established'] = line.get('established','')
            self.column_values['cert_chain_fuids'] = line.get('cert_chain_fuids','')
            self.column_values['client_cert_chain_fuids'] = line.get('client_cert_chain_fuids','')
            self.column_values['subject'] = line.get('subject','')
            self.column_values['issuer'] = line.get('issuer','')
            self.column_values['validation_status'] = line.get('validation_status','')
            self.column_values['curve'] = line.get('curve','')
            self.column_values['server_name'] = line.get('server_name','')

        elif 'ssh' in file_type:
            self.column_values['type'] = 'ssh'
            self.column_values['version'] = line.get('version','')
            self.column_values['auth_success'] = line.get('auth_success','')
            self.column_values['auth_attempts'] = line.get('auth_attempts','')
            self.column_values['client'] = line.get('client','')
            self.column_values['server'] = line.get('server','')
            self.column_values['cipher_alg'] = line.get('cipher_alg','')
            self.column_values['mac_alg'] = line.get('mac_alg','')
            self.column_values['compression_alg'] = line.get('compression_alg','')
            self.column_values['kex_alg'] = line.get('kex_alg','')
            self.column_values['host_key_alg'] = line.get('host_key_alg','')
            self.column_values['host_key'] = line.get('host_key','')

        elif 'irc' in file_type:
            self.column_values['type'] = 'irc'
        elif 'long' in file_type:
            self.column_values['type'] = 'long'
        elif 'dhcp' in file_type:
            """ Parse the fields we're interested in in zeek's dhcp.log file """

            self.column_values['type'] = 'dhcp'
            self.column_values['client_addr'] = line.get('client_addr','')
            # self.column_values['server_addr'] = line.get('server_addr','')
            # self.column_values['host_name'] = line.get('host_name','')
            self.column_values['mac'] = line.get('mac','')
            # self.column_values['domain'] = line.get('domain','')
            # self.column_values['assigned_addr'] = line.get('assigned_addr','')
        elif 'dce_rpc' in file_type:
            self.column_values['type'] = 'dce_rpc'
        elif 'dnp3' in file_type:
            self.column_values['type'] = 'dnp3'
        elif 'ftp' in file_type:
            self.column_values['type'] = 'ftp'
        elif 'kerberos' in file_type:
            self.column_values['type'] = 'kerberos'
        elif 'mysql' in file_type:
            self.column_values['type'] = 'mysql'
        elif 'modbus' in file_type:
            self.column_values['type'] = 'modbus'
        elif 'ntlm' in file_type:
            self.column_values['type'] = 'ntlm'
        elif 'rdp' in file_type:
            self.column_values['type'] = 'rdp'
        elif 'sip' in file_type:
            self.column_values['type'] = 'sip'
        elif 'smb_cmd' in file_type:
            self.column_values['type'] = 'smb_cmd'
        elif 'smb_files' in file_type:
            self.column_values['type'] = 'smb_files'
        elif 'smb_mapping' in file_type:
            self.column_values['type'] = 'smb_mapping'
        elif 'smtp' in file_type:
            self.column_values['type'] = 'smtp'
        elif 'socks' in file_type:
            self.column_values['type'] = 'socks'
        elif 'syslog' in file_type:
            self.column_values['type'] = 'syslog'
        elif 'tunnel' in file_type:
            self.column_values['type'] = 'tunnel'
        elif 'notice' in file_type:
            """ Parse the fields we're interested in in the notice.log file """
            # notice fields: ts - uid id.orig_h(saddr) - id.orig_p(sport) - id.resp_h(daddr) - id.resp_p(dport) - note - msg
            self.column_values['type'] = 'notice'
            # portscan notices don't have id.orig_h or id.resp_h fields, instead they have src and dst
            if self.column_values['saddr'] is '' :
                self.column_values['saddr'] = line.get('src','' )
            if self.column_values['daddr'] is '':
                # set daddr to src for now because the notice that contains portscan doesn't have a dst field and slips needs it to work
                self.column_values['daddr'] = line.get('dst', self.column_values['saddr'] )
            self.column_values['sport'] = line.get('id.orig_p', '')
            self.column_values['dport'] = line.get('id.resp_p', '')
            # self.column_values['scanned_ip'] = line.get('dst', '')
            self.column_values['note'] = line.get('note', '')
            self.column_values['msg'] = line.get('msg', '') # we're looking for self signed certs in this field
            self.column_values['scanned_port'] = line.get('p', '')
            self.column_values['scanning_ip'] = line.get('src', '')

    def process_argus_input(self, new_line):
        """
        Process the line and extract columns for argus
        """
        line = new_line['data']
        self.column_values = {}
        self.column_values['starttime'] = False
        self.column_values['endtime'] = False
        self.column_values['dur'] = False
        self.column_values['proto'] = False
        self.column_values['appproto'] = False
        self.column_values['saddr'] = False
        self.column_values['sport'] = False
        self.column_values['dir'] = False
        self.column_values['daddr'] = False
        self.column_values['dport'] = False
        self.column_values['state'] = False
        self.column_values['pkts'] = False
        self.column_values['spkts'] = False
        self.column_values['dpkts'] = False
        self.column_values['bytes'] = False
        self.column_values['sbytes'] = False
        self.column_values['dbytes'] = False
        self.column_values['type'] = 'argus'

        # Read the lines fast
        nline = line.strip().split(self.separator)
        try:
            self.column_values['starttime'] = self.get_time(nline[self.column_idx['starttime']])
        except KeyError:
            pass
        try:
            self.column_values['endtime'] = nline[self.column_idx['endtime']]
        except KeyError:
            pass
        try:
            self.column_values['dur'] = nline[self.column_idx['dur']]
        except KeyError:
            pass
        try:
            self.column_values['proto'] = nline[self.column_idx['proto']]
        except KeyError:
            pass
        try:
            self.column_values['appproto'] = nline[self.column_idx['appproto']]
        except KeyError:
            pass
        try:
            self.column_values['saddr'] = nline[self.column_idx['saddr']]
        except KeyError:
            pass
        try:
            self.column_values['sport'] = nline[self.column_idx['sport']]
        except KeyError:
            pass
        try:
            self.column_values['dir'] = nline[self.column_idx['dir']]
        except KeyError:
            pass
        try:
            self.column_values['daddr'] = nline[self.column_idx['daddr']]
        except KeyError:
            pass
        try:
            self.column_values['dport'] = nline[self.column_idx['dport']]
        except KeyError:
            pass
        try:
            self.column_values['state'] = nline[self.column_idx['state']]
        except KeyError:
            pass
        try:
            self.column_values['pkts'] = int(nline[self.column_idx['pkts']])
        except KeyError:
            pass
        try:
            self.column_values['spkts'] = int(nline[self.column_idx['spkts']])
        except KeyError:
            pass
        try:
            self.column_values['dpkts'] = int(nline[self.column_idx['dpkts']])
        except KeyError:
            pass
        try:
            self.column_values['bytes'] = int(nline[self.column_idx['bytes']])
        except KeyError:
            pass
        try:
            self.column_values['sbytes'] = int(nline[self.column_idx['sbytes']])
        except KeyError:
            pass
        try:
            self.column_values['dbytes'] = int(nline[self.column_idx['dbytes']])
        except KeyError:
            pass

    def process_nfdump_input(self, new_line):
        """
        Process the line and extract columns for nfdump
        """
        self.column_values = {}
        self.column_values['starttime'] = False
        self.column_values['endtime'] = False
        self.column_values['dur'] = False
        self.column_values['proto'] = False
        self.column_values['appproto'] = False
        self.column_values['saddr'] = False
        self.column_values['sport'] = False
        self.column_values['dir'] = False
        self.column_values['daddr'] = False
        self.column_values['dport'] = False
        self.column_values['state'] = False
        self.column_values['pkts'] = False
        self.column_values['spkts'] = False
        self.column_values['dpkts'] = False
        self.column_values['bytes'] = False
        self.column_values['sbytes'] = False
        self.column_values['dbytes'] = False
        self.column_values['type'] = 'nfdump'
        # Read the lines fast
        line = new_line['data']
        nline = line.strip().split(self.separator)
        try:
            self.column_values['starttime'] = self.get_time(nline[0])
        except IndexError:
            pass
        try:
            self.column_values['endtime'] = self.get_time(nline[1])
        except IndexError:
            pass
        try:
            self.column_values['dur'] = nline[2]
        except IndexError:
            pass
        try:
            self.column_values['proto'] = nline[7]
        except IndexError:
            pass
        try:
            self.column_values['saddr'] = nline[3]
        except IndexError:
            pass
        try:
            self.column_values['sport'] = nline[5]
        except IndexError:
            pass
        try:
            # Direction: ingress=0, egress=1
            self.column_values['dir'] = nline[22]
        except IndexError:
            pass
        try:
            self.column_values['daddr'] = nline[4]
        except IndexError:
            pass
        try:
            self.column_values['dport'] = nline[6]
        except IndexError:
            pass
        try:
            self.column_values['state'] = nline[8]
        except IndexError:
            pass
        try:
            self.column_values['spkts'] = nline[11]
        except IndexError:
            pass
        try:
            self.column_values['dpkts'] = nline[13]
        except IndexError:
            pass
        try:
            self.column_values['pkts'] = self.column_values['spkts'] + self.column_values['dpkts']
        except IndexError:
            pass
        try:
            self.column_values['sbytes'] = nline[12]
        except IndexError:
            pass
        try:
            self.column_values['dbytes'] = nline[14]
        except IndexError:
            pass
        try:
            self.column_values['bytes'] = self.column_values['sbytes'] + self.column_values['dbytes']
        except IndexError:
            pass

    def process_suricata_input(self, line: str) -> None:
        """ Read suricata json input """
        line = json.loads(line)

        self.column_values: dict = {}
        try:
            self.column_values['starttime'] = self.get_time(line['timestamp'])
        # except (KeyError, ValueError):
        except ValueError:
            # Reason for catching ValueError:
            # "ValueError: time data '1900-01-00T00:00:08.511802+0000' does not match format '%Y-%m-%dT%H:%M:%S.%f%z'"
            # It means some flow do not have valid timestamp. It seems to me if suricata does not know the timestamp, it put
            # there this not valid time.
            self.column_values['starttime'] = False
        self.column_values['endtime'] = False
        self.column_values['dur'] = 0
        self.column_values['flow_id'] = line.get('flow_id',False)
        self.column_values['saddr'] = line.get('src_ip',False)
        self.column_values['sport'] = line.get('src_port',False)
        self.column_values['daddr'] = line.get('dest_ip',False)
        self.column_values['dport'] = line.get('dest_port',False)
        self.column_values['proto'] = line.get('proto',False)
        self.column_values['type'] = line.get('event_type',False)
        self.column_values['dir'] = '->'
        self.column_values['appproto'] = line.get('app_proto',False)

        if self.column_values['type']:
            """
            event_type: 
            -flow
            -tls
            -http
            -dns
            -alert
            -fileinfo
            -stats (only one line - it is conclusion of entire capture)
            """
            if self.column_values['type'] == 'flow':
                # A suricata line of flow type usually has 2 components.
                # 1. flow information
                # 2. tcp information
                if line.get('flow', None):
                    try:
                        # Define time again, because this is line of flow type and
                        # we do not want timestamp but start time.
                        self.column_values['starttime'] = self.get_time(line['flow']['start'])
                    except KeyError:
                        self.column_values['starttime'] = False
                    try:
                        self.column_values['endtime'] = self.get_time(line['flow']['end'])
                    except KeyError:
                        self.column_values['endtime'] = False

                    try:
                        self.column_values['dur'] = (
                            self.column_values['endtime'] - self.column_values['starttime']).total_seconds()
                    except (KeyError, TypeError):
                        self.column_values['dur'] = 0
                    try:
                        self.column_values['spkts'] = line['flow']['pkts_toserver']
                    except KeyError:
                        self.column_values['spkts'] = 0
                    try:
                        self.column_values['dpkts'] = line['flow']['pkts_toclient']
                    except KeyError:
                        self.column_values['dpkts'] = 0

                    self.column_values['pkts'] = self.column_values['dpkts'] + self.column_values['spkts']

                    try:
                        self.column_values['sbytes'] = line['flow']['bytes_toserver']
                    except KeyError:
                        self.column_values['sbytes'] = 0

                    try:
                        self.column_values['dbytes'] = line['flow']['bytes_toclient']
                    except KeyError:
                        self.column_values['dbytes'] = 0

                    self.column_values['bytes'] = self.column_values['dbytes'] + self.column_values['sbytes']

                    try:
                        """
                        There are different states in which a flow can be. 
                        Suricata distinguishes three flow-states for TCP and two for UDP. For TCP, 
                        these are: New, Established and Closed,for UDP only new and established.
                        For each of these states Suricata can employ different timeouts. 
                        """
                        self.column_values['state'] = line['flow']['state']
                    except KeyError:
                        self.column_values['state'] = ''
            elif self.column_values['type'] == 'http':
                if line.get('http', None):
                    try:
                        self.column_values['method'] = line['http']['http_method']
                    except KeyError:
                        self.column_values['method'] = ''
                    try:
                        self.column_values['host'] = line['http']['hostname']
                    except KeyError:
                        self.column_values['host'] = ''
                    try:
                        self.column_values['uri'] = line['http']['url']
                    except KeyError:
                        self.column_values['uri'] = ''
                    try:
                        self.column_values['user_agent'] = line['http']['http_user_agent']
                    except KeyError:
                        self.column_values['user_agent'] = ''
                    try:
                        self.column_values['status_code'] = line['http']['status']
                    except KeyError:
                        self.column_values['status_code'] = ''
                    try:
                        self.column_values['httpversion'] = line['http']['protocol']
                    except KeyError:
                        self.column_values['httpversion'] = ''
                    try:
                        self.column_values['response_body_len'] = line['http']['length']
                    except KeyError:
                        self.column_values['response_body_len'] = 0
                    try:
                        self.column_values['request_body_len'] = line['http']['request_body_len']
                    except KeyError:
                        self.column_values['request_body_len'] = 0
                    self.column_values['status_msg'] = ''
                    self.column_values['resp_mime_types'] = ''
                    self.column_values['resp_fuids'] = ''

            elif self.column_values['type'] == 'dns':
                if line.get('dns', None):
                    try:
                        self.column_values['query'] = line['dns']['rdata']
                    except KeyError:
                        self.column_values['query'] = ''
                    try:
                        self.column_values['TTLs'] = line['dns']['ttl']
                    except KeyError:
                        self.column_values['TTLs'] = ''

                    try:
                        self.column_values['qtype_name'] = line['dns']['rrtype']
                    except KeyError:
                        self.column_values['qtype_name'] = ''
                    # can not find in eve.json:
                    self.column_values['qclass_name'] = ''
                    self.column_values['rcode_name'] = ''
                    self.column_values['answers'] = ''
            elif self.column_values['type'] == 'tls':
                if line.get('tls', None):
                    try:
                        self.column_values['sslversion'] = line['tls']['version']
                    except KeyError:
                        self.column_values['sslversion'] = ''
                    try:
                        self.column_values['subject'] = line['tls']['subject']
                    except KeyError:
                        self.column_values['subject'] = ''
                    try:
                        self.column_values['issuer'] = line['tls']['issuerdn']
                    except KeyError:
                        self.column_values['issuer'] = ''
                    try:
                        self.column_values['server_name'] = line['tls']['sni']
                    except KeyError:
                        self.column_values['server_name'] = ''

                    try:
                        self.column_values['notbefore'] = datetime.strptime((line['tls']['notbefore']), '%Y-%m-%dT%H:%M:%S')
                    except KeyError:
                        self.column_values['notbefore'] = ''

                    try:
                        self.column_values['notafter'] = datetime.strptime((line['tls']['notafter']), '%Y-%m-%dT%H:%M:%S')
                    except KeyError:
                        self.column_values['notafter'] = ''
            elif self.column_values['type'] == 'alert':
                if line.get('alert', None):
                    try:
                        self.column_values['signature'] = line['alert']['signature']
                    except KeyError:
                        self.column_values['signature'] = ''
                    try:
                        self.column_values['category'] = line['alert']['category']
                    except KeyError:
                        self.column_values['category'] = ''
                    try:
                        self.column_values['severity'] = line['alert']['severity']
                    except KeyError:
                        self.column_values['severity'] = ''
            elif self.column_values['type'] == 'fileinfo':
                try:
                    self.column_values['filesize'] = line['fileinfo']['size']
                except KeyError:
                    self.column_values['filesize'] = ''

    def add_flow_to_profile(self):
        """
        This is the main function that takes the columns of a flow and does all the magic to convert it into a working data in our system.
        It includes checking if the profile exists and how to put the flow correctly.
        It interprets each column
        A flow has two IP addresses, so treat both of them correctly.
        """
        try:
            # Define which type of flows we are going to process
            if not self.column_values:
                return True
            elif not 'ssh' in self.column_values['type'] \
                    and not 'ssl' in self.column_values['type'] \
                    and not 'http' in self.column_values['type'] \
                    and not 'dns' in self.column_values['type'] \
                    and not 'conn' in self.column_values['type'] \
                    and not 'flow' in self.column_values['type'] \
                    and not 'argus' in self.column_values['type'] \
                    and not 'nfdump' in self.column_values['type']\
                    and not 'notice' in self.column_values['type']\
                    and not 'dhcp' in self.column_values['type']:
                return True
            elif self.column_values['starttime'] is None:
                # There is suricata issue with invalid timestamp for examaple: "1900-01-00T00:00:08.511802+0000"
                return True
            try:
                # seconds.
                # make sure starttime is a datetime obj (not a str) so we can get the timestamp
                if type(self.column_values['starttime']) == str:
                    datetime_obj = datetime.strptime( self.column_values['starttime'] , self.timeformat)
                    starttime = datetime_obj.timestamp()
                else:
                    starttime = self.column_values['starttime'].timestamp()
            except ValueError:
                # date
                try:
                    # This file format is very extended, but we should consider more options. Maybe we should detect the time format.
                    # Some times if there is no microseconds, the datatime object just give us '2018-12-18 14:00:00' instead of '2018-12-18 14:00:00.000000' so the format fails
                    try:
                        date_time = datetime.strptime(str(self.column_values['starttime']), '%Y-%m-%d %H:%M:%S.%f')
                    except ValueError:
                        date_time = datetime.strptime(str(self.column_values['starttime']) + '.000000', '%Y-%m-%d %H:%M:%S.%f')
                    starttime = date_time.timestamp()
                except ValueError as e:
                    self.print("We can not recognize time format.", 0, 1)
                    self.print("{}".format((type(e))), 0, 1)

            # This uid check is for when we read things that are not zeek
            try:
                uid = self.column_values['uid']
            except KeyError:
                # In the case of other tools that are not Zeek, there is no UID. So we generate a new one here
                # Zeeks uses human-readable strings in Base62 format, from 112 bits usually. We do base64 with some bits just because we need a fast unique way
                uid = base64.b64encode(binascii.b2a_hex(os.urandom(9))).decode('utf-8')

            flow_type = self.column_values['type']
            saddr = self.column_values['saddr']
            daddr = self.column_values['daddr']
            profileid = 'profile' + self.id_separator + str(saddr)

            def get_rev_profile(starttime, daddr_as_obj):
                # Compute the rev_profileid
                rev_profileid = __database__.getProfileIdFromIP(daddr_as_obj)
                if not rev_profileid:
                    self.print("The dstip profile was not here... create", 0, 7)
                    # Create a reverse profileid for managing the data going to the dstip.
                    rev_profileid = 'profile' + self.id_separator + str(daddr_as_obj)
                    __database__.addProfile(rev_profileid, starttime, self.width)
                    # Try again
                    rev_profileid = __database__.getProfileIdFromIP(daddr_as_obj)
                    # For the profile to the dstip, find the id in the database of the tw where the flow belongs.
                rev_twid = self.get_timewindow(starttime, rev_profileid)
                return rev_profileid, rev_twid

            if 'flow' in flow_type or 'conn' in flow_type or 'argus' in flow_type or 'nfdump' in flow_type:
                dur = self.column_values['dur']
                sport = self.column_values['sport']
                dport = self.column_values['dport']
                sport = self.column_values['sport']
                proto = self.column_values['proto']
                state = self.column_values['state']
                pkts = self.column_values['pkts']
                allbytes = self.column_values['bytes']
                spkts = self.column_values['spkts']
                sbytes = self.column_values['sbytes']
                endtime = self.column_values['endtime']
                appproto = self.column_values['appproto']
                direction = self.column_values['dir']
                dpkts = self.column_values['dpkts']
                dbytes = self.column_values['dbytes']
            elif 'dns' in flow_type:
                query = self.column_values['query']
                qclass_name = self.column_values['qclass_name']
                qtype_name = self.column_values['qtype_name']
                rcode_name = self.column_values['rcode_name']
                answers = self.column_values['answers']
                ttls = self.column_values['TTLs']
            elif 'dhcp' in flow_type:
                mac_addr = self.column_values['mac']
                client_addr = self.column_values['client_addr']
                if client_addr:
                    profileid = get_rev_profile(starttime, client_addr)[0]
                    __database__.add_mac_addr_to_profile(profileid,mac_addr)
            # Create the objects of IPs
            try:
                saddr_as_obj = ipaddress.IPv4Address(saddr)
                daddr_as_obj = ipaddress.IPv4Address(daddr)
                # Is ipv4
            except ipaddress.AddressValueError:
                # Is it ipv6?
                try:
                    saddr_as_obj = ipaddress.IPv6Address(saddr)
                    daddr_as_obj = ipaddress.IPv6Address(daddr)
                except ipaddress.AddressValueError:
                    # Its a mac
                    return False

            ##############
            # 4th Define help functions for storing data
            def store_features_going_out(profileid, twid, starttime):
                """
                This is an internal function in the add_flow_to_profile function for adding the features going out of the profile
                """
                role = 'Client'
                # self.print(f'Storing features going out for profile {profileid} and tw {twid}')
                if 'flow' in flow_type or 'conn' in flow_type or 'argus' in flow_type or 'nfdump' in flow_type:
                    # Tuple
                    tupleid = str(daddr_as_obj) + ':' + str(dport) + ':' + proto
                    # Compute the symbol for this flow, for this TW, for this profile. The symbol is based on the 'letters' of the original Startosphere ips tool
                    symbol = self.compute_symbol(profileid, twid, tupleid, starttime, dur, allbytes, tuple_key='OutTuples')
                    # Change symbol for its internal data. Symbol is a tuple and is confusing if we ever change the API
                    # Add the out tuple
                    __database__.add_tuple(profileid, twid, tupleid, symbol, role, starttime)
                    # Add the dstip
                    __database__.add_ips(profileid, twid, daddr_as_obj, self.column_values, role)
                    # Add the dstport
                    port_type = 'Dst'
                    __database__.add_port(profileid, twid, daddr_as_obj, self.column_values, role, port_type)
                    # Add the srcport
                    port_type = 'Src'
                    __database__.add_port(profileid, twid, daddr_as_obj, self.column_values, role, port_type)
                    # Add the flow with all the fields interpreted
                    __database__.add_flow(profileid=profileid, twid=twid, stime=starttime, dur=dur, saddr=str(saddr_as_obj), sport=sport, daddr=str(daddr_as_obj), dport=dport, proto=proto, state=state, pkts=pkts, allbytes=allbytes, spkts=spkts, sbytes=sbytes, appproto=appproto, uid=uid, label=self.label)
                elif 'dns' in flow_type:
                    __database__.add_out_dns(profileid, twid, flow_type, uid, query, qclass_name, qtype_name, rcode_name, answers, ttls)
                    # Add DNS resolution if there are answers for the query
                    if answers:
                        __database__.set_dns_resolution(query, answers)
                elif flow_type == 'http':
                    __database__.add_out_http(profileid, twid, flow_type, uid, self.column_values['method'],
                                              self.column_values['host'], self.column_values['uri'],
                                              self.column_values['httpversion'], self.column_values['user_agent'],
                                              self.column_values['request_body_len'], self.column_values['response_body_len'],
                                              self.column_values['status_code'], self.column_values['status_msg'],
                                              self.column_values['resp_mime_types'], self.column_values['resp_fuids'])
                elif flow_type == 'ssl':
                    __database__.add_out_ssl(profileid, twid, daddr_as_obj,self.column_values['dport'],
                                             flow_type, uid, self.column_values['sslversion'],
                                             self.column_values['cipher'], self.column_values['resumed'],
                                             self.column_values['established'], self.column_values['cert_chain_fuids'],
                                             self.column_values['client_cert_chain_fuids'], self.column_values['subject'],
                                             self.column_values['issuer'], self.column_values['validation_status'],
                                             self.column_values['curve'], self.column_values['server_name'])

                elif flow_type == 'ssh':
                    __database__.add_out_ssh(profileid, twid, flow_type, uid, self.column_values['version'], self.column_values['auth_attempts'], self.column_values['auth_success'], self.column_values['client'], self.column_values['server'], self.column_values['cipher_alg'], self.column_values['mac_alg'], self.column_values['compression_alg'], self.column_values['kex_alg'], self.column_values['host_key_alg'], self.column_values['host_key'])
                elif flow_type == 'notice':
                     __database__.add_out_notice(profileid,twid,\
                                                 self.column_values['daddr'],\
                                                 self.column_values['sport'],\
                                                 self.column_values['dport'],\
                                                 self.column_values['note'],\
                                                 self.column_values['msg'],\
                                                 self.column_values['scanned_port'],\
                                                 self.column_values['scanning_ip']
                                                 )

            def store_features_going_in(profileid, twid, starttime):
                """
                This is an internal function in the add_flow_to_profile function for adding the features going in of the profile
                """
                role = 'Server'
                # self.print(f'Storing features going in for profile {profileid} and tw {twid}')
                if 'flow' in flow_type or 'conn' in flow_type or 'argus' in flow_type or 'nfdump' in flow_type:
                    # Tuple. We use the src ip, but the dst port still!
                    tupleid = str(saddr_as_obj) + ':' + str(dport) + ':' + proto
                    # Compute symbols.
                    symbol = self.compute_symbol(profileid, twid, tupleid, starttime, dur, allbytes, tuple_key='InTuples')
                    # Add the src tuple
                    __database__.add_tuple(profileid, twid, tupleid, symbol, role, starttime)
                    # Add the srcip
                    __database__.add_ips(profileid, twid, saddr_as_obj, self.column_values, role)
                    # Add the dstport
                    port_type = 'Dst'
                    __database__.add_port(profileid, twid, daddr_as_obj, self.column_values, role, port_type)
                    # Add the srcport
                    port_type = 'Src'
                    __database__.add_port(profileid, twid, daddr_as_obj, self.column_values, role, port_type)
                    # Add the flow with all the fields interpreted
                    __database__.add_flow(profileid=profileid, twid=twid, stime=starttime, dur=dur, saddr=str(saddr_as_obj), sport=sport, daddr=str(daddr_as_obj), dport=dport, proto=proto, state=state, pkts=pkts, allbytes=allbytes, spkts=spkts, sbytes=sbytes, appproto=appproto, uid=uid, label=self.label)
                    # No dns check going in. Probably ok.

            ##########################################
            # 5th. Store the data according to the paremeters
            # Now that we have the profileid and twid, add the data from the flow in this tw for this profile
            self.print("Storing data in the profile: {}".format(profileid), 0, 7)

            # For this 'forward' profile, find the id in the database of the tw where the flow belongs.
            twid = self.get_timewindow(starttime, profileid)

            if self.home_net:
                # Home. Create profiles for home IPs only
                if self.analysis_direction == 'out':
                    # Home and only out. Check if the src IP is in the home. If yes, store only out
                    if saddr_as_obj in self.home_net:
                        __database__.addProfile(profileid, starttime, self.width)
                        store_features_going_out(profileid, twid, starttime)
                elif self.analysis_direction == 'all':
                    # Home and all. Check if src IP or dst IP are in home. Store all
                    if saddr_as_obj in self.home_net:
                        __database__.addProfile(profileid, starttime, self.width)
                        store_features_going_out(profileid, twid, starttime)
                    if daddr_as_obj in self.home_net:
                        rev_profileid, rev_twid = get_rev_profile(starttime, daddr_as_obj)
                        store_features_going_in(rev_profileid, rev_twid, starttime)
            elif not self.home_net:
                # No home. Create profiles for everybody
                if self.analysis_direction == 'out':
                    # No home. Only store out
                    __database__.addProfile(profileid, starttime, self.width)
                    store_features_going_out(profileid, twid, starttime)
                elif self.analysis_direction == 'all':
                    # No home. Store all
                    __database__.addProfile(profileid, starttime, self.width)
                    rev_profileid, rev_twid = get_rev_profile(starttime, daddr_as_obj)
                    store_features_going_out(profileid, twid, starttime)
                    store_features_going_in(rev_profileid, rev_twid, starttime)

            """
            # 2nd. Check home network
            # Check if the ip received (src_ip) is part of our home network. We only crate profiles for our home network
            if self.home_net and saddr_as_obj in self.home_net:
                # Its in our Home network

                # The steps for adding a flow in a profile should be
                # 1. Add the profile to the DB. If it already exists, nothing happens. So now profileid is the id of the profile to work with.
                # The width is unique for all the timewindow in this profile.
                # Also we only need to pass the width for registration in the DB. Nothing operational
                __database__.addProfile(profileid, starttime, self.width)

                # 3. For this profile, find the id in the database of the tw where the flow belongs.
                twid = self.get_timewindow(starttime, profileid)

            elif self.home_net and saddr_as_obj not in self.home_net:
                # The src ip is not in our home net

                # Check that the dst IP is in our home net. Like the flow is 'going' to it.
                if daddr_as_obj in self.home_net:
                    self.print("Flow with dstip in homenet: srcip {}, dstip {}".format(saddr_as_obj, daddr_as_obj), 0, 7)
                    # The dst ip is in the home net. So register this as going to it
                    # 1. Get the profile of the dst ip.
                    rev_profileid = __database__.getProfileIdFromIP(daddr_as_obj)
                    if not rev_profileid:
                        # We do not have yet the profile of the dst ip that is in our home net
                        self.print("The dstip profile was not here... create", 0, 7)
                        # Create a reverse profileid for managing the data going to the dstip.
                        # With the rev_profileid we can now work with data in relation to the dst ip
                        rev_profileid = 'profile' + self.id_separator + str(daddr_as_obj)
                        __database__.addProfile(rev_profileid, starttime, self.width)
                        # Try again
                        rev_profileid = __database__.getProfileIdFromIP(daddr_as_obj)
                        # For the profile to the dstip, find the id in the database of the tw where the flow belongs.
                        rev_twid = self.get_timewindow(starttime, rev_profileid)
                        if not rev_profileid:
                            # Too many errors. We should not be here
                            return False
                    self.print("Profile for dstip {} : {}".format(daddr_as_obj, profileid), 0, 7)
                    # 2. For this profile, find the id in the databse of the tw where the flow belongs.
                    rev_twid = self.get_timewindow(starttime, profileid)
                elif daddr_as_obj not in self.home_net:
                    # The dst ip is also not part of our home net. So ignore completely
                    return False
            elif not self.home_net:
                # We don't have a home net, so create profiles for everyone. 

                # Add the profile for the srcip to the DB. If it already exists, nothing happens. So now profileid is the id of the profile to work with.
                __database__.addProfile(profileid, starttime, self.width)
                # Add the profile for the dstip to the DB. If it already exists, nothing happens. So now rev_profileid is the id of the profile to work with. 
                rev_profileid = 'profile' + self.id_separator + str(daddr_as_obj)
                __database__.addProfile(rev_profileid, starttime, self.width)

                # For the profile from the srcip , find the id in the database of the tw where the flow belongs.
                twid = self.get_timewindow(starttime, profileid)
                # For the profile to the dstip, find the id in the database of the tw where the flow belongs.
                rev_twid = self.get_timewindow(starttime, rev_profileid)

            # In which analysis mode are we?
            # Mode 'out'
            if self.analysis_direction == 'out':
                # Only take care of the stuff going out. Here we don't keep track of the stuff going in
                # If we have a home net and the flow comes from it, or if we don't have a home net and we are in out out.
                if (self.home_net and saddr_as_obj in self.home_net) or not self.home_net:
                    store_features_going_out(profileid, twid, starttime)

            # Mode 'all'
            elif self.analysis_direction == 'all':
                # Take care of both the stuff going out and in. In case the profile is for the srcip and for the dstip
                if not self.home_net:
                    # If we don't have a home net, just try to store everything coming OUT and IN to the IP
                    # Out features
                    store_features_going_out(profileid, twid, starttime)
                    # IN features
                    store_features_going_in(rev_profileid, rev_twid, starttime)
                else:
                    # The flow is going TO homenet or FROM homenet or BOTH together.
                    # If we have a home net and the flow comes from it. Only the features going out of the IP
                    if saddr_as_obj in self.home_net:
                        store_features_going_out(profileid, twid, starttime)
                    # If we have a home net and the flow comes to it. Only the features going in of the IP
                    elif daddr_as_obj in self.home_net:
                        # The dstip was in the homenet. Add the src info to the dst profile
                        self.print('Features going in')
                        store_features_going_in(rev_profileid, rev_twid, starttime)
                    # If the flow is going from homenet to homenet.
                    elif daddr_as_obj in self.home_net and saddr_as_obj in self.home_net:
                        store_features_going_out(profileid, twid, starttime)
                        self.print('Features going in')
                        store_features_going_in(rev_profileid, rev_twid, starttime)
            """
        except Exception as inst:
            # For some reason we can not use the output queue here.. check
            self.print("Error in add_flow_to_profile profilerProcess. {}".format(traceback.format_exc()), 0, 1)
            self.print("{}".format((type(inst))), 0, 1)
            self.print("{}".format(inst), 0, 1)

    def compute_symbol(self, profileid, twid, tupleid, current_time, current_duration, current_size, tuple_key: str):
        """
        This function computes the new symbol for the tuple according to the
        original stratosphere ips model of letters
        Here we do not apply any detection model, we just create the letters
        as one more feature current_time is the starttime of the flow
        """
        try:
            current_duration = float(current_duration)
            current_size = int(current_size)
            now_ts = float(current_time)
            self.print("Starting compute symbol. Profileid: {}, Tupleid {}, time:{} ({}), dur:{}, size:{}".format(profileid, tupleid, current_time, type(current_time), current_duration, current_size), 0, 8)
            # Variables for computing the symbol of each tuple
            T2 = False
            TD = False
            # Thresholds learnt from Stratosphere ips first version
            # Timeout time, after 1hs
            tto = timedelta(seconds=3600)
            tt1 = float(1.05)
            tt2 = float(1.3)
            tt3 = float(5)
            td1 = float(0.1)
            td2 = float(10)
            ts1 = float(250)
            ts2 = float(1100)
            letter = ''
            symbol = ''
            timechar = ''

            # Get the time of the last flow in this tuple, and the last last
            # Implicitely this is converting what we stored as 'now' into 'last_ts' and what we stored as 'last_ts' as 'last_last_ts'
            (last_last_ts, last_ts) = __database__.getT2ForProfileTW(profileid, twid, tupleid, tuple_key)
            # self.print(f'Profileid: {profileid}. Data extracted from DB. last_ts: {last_ts}, last_last_ts: {last_last_ts}', 0, 5)

            def compute_periodicity(now_ts: float, last_ts: float, last_last_ts: float):
                """ Function to compute the periodicity """
                zeros = ''
                if last_last_ts is False or last_ts is False:
                    TD = -1
                    T1 = None
                    T2 = None
                else:
                    # Time diff between the past flow and the past-past flow.
                    T1 = last_ts - last_last_ts
                    # Time diff between the current flow and the past flow.
                    # We already computed this before, but we can do it here again just in case
                    T2 = now_ts - last_ts

                    # We have a time out of 1hs. After that, put 1 number 0 for each hs
                    # It should not happen that we also check T1... right?
                    if T2 >= tto.total_seconds():
                        t2_in_hours = T2 / tto.total_seconds()
                        # Shoud round it. Because we need the time to pass to really count it
                        # For example:
                        # 7100 / 3600 =~ 1.972  ->  int(1.972) = 1
                        for i in range(int(t2_in_hours)):
                            # Add the zeros to the symbol object
                            zeros += '0'

                    # Compute TD
                    try:
                        if T2 >= T1:
                            TD = T2 / T1
                        else:
                            TD = T1 / T2
                    except ZeroDivisionError:
                        TD = 1

                    # Decide the periodic based on TD and the thresholds
                    if TD <= tt1:
                        # Strongly periodicity
                        TD = 1
                    elif TD <= tt2:
                        # Weakly periodicity
                        TD = 2
                    elif TD <= tt3:
                        # Weakly not periodicity
                        TD = 3
                    elif TD > tt3:
                        # Strongly not periodicity
                        TD = 4
                self.print("Compute Periodicity: Profileid: {}, Tuple: {}, T1={}, T2={}, TD={}".format(profileid, tupleid, T1, T2, TD), 0, 5)
                return TD, zeros

            def compute_duration():
                """ Function to compute letter of the duration """
                if current_duration <= td1:
                    return 1
                elif current_duration > td1 and current_duration <= td2:
                    return 2
                elif current_duration > td2:
                    return 3

            def compute_size():
                """ Function to compute letter of the size """
                if current_size <= ts1:
                    return 1
                elif current_size > ts1 and current_size <= ts2:
                    return 2
                elif current_size > ts2:
                    return 3

            def compute_letter():
                """ Function to compute letter """
                if periodicity == -1:
                    if size == 1:
                        if duration == 1:
                            return '1'
                        elif duration == 2:
                            return '2'
                        elif duration == 3:
                            return '3'
                    elif size == 2:
                        if duration == 1:
                            return '4'
                        elif duration == 2:
                            return '5'
                        elif duration == 3:
                            return '6'
                    elif size == 3:
                        if duration == 1:
                            return '7'
                        elif duration == 2:
                            return '8'
                        elif duration == 3:
                            return '9'
                elif periodicity == 1:
                    if size == 1:
                        if duration == 1:
                            return 'a'
                        elif duration == 2:
                            return 'b'
                        elif duration == 3:
                            return 'c'
                    elif size == 2:
                        if duration == 1:
                            return 'd'
                        elif duration == 2:
                            return 'e'
                        elif duration == 3:
                            return 'f'
                    elif size == 3:
                        if duration == 1:
                            return 'g'
                        elif duration == 2:
                            return 'h'
                        elif duration == 3:
                            return 'i'
                elif periodicity == 2:
                    if size == 1:
                        if duration == 1:
                            return 'A'
                        elif duration == 2:
                            return 'B'
                        elif duration == 3:
                            return 'C'
                    elif size == 2:
                        if duration == 1:
                            return 'D'
                        elif duration == 2:
                            return 'E'
                        elif duration == 3:
                            return 'F'
                    elif size == 3:
                        if duration == 1:
                            return 'G'
                        elif duration == 2:
                            return 'H'
                        elif duration == 3:
                            return 'I'
                elif periodicity == 3:
                    if size == 1:
                        if duration == 1:
                            return 'r'
                        elif duration == 2:
                            return 's'
                        elif duration == 3:
                            return 't'
                    elif size == 2:
                        if duration == 1:
                            return 'u'
                        elif duration == 2:
                            return 'v'
                        elif duration == 3:
                            return 'w'
                    elif size == 3:
                        if duration == 1:
                            return 'x'
                        elif duration == 2:
                            return 'y'
                        elif duration == 3:
                            return 'z'
                elif periodicity == 4:
                    if size == 1:
                        if duration == 1:
                            return 'R'
                        elif duration == 2:
                            return 'S'
                        elif duration == 3:
                            return 'T'
                    elif size == 2:
                        if duration == 1:
                            return 'U'
                        elif duration == 2:
                            return 'V'
                        elif duration == 3:
                            return 'W'
                    elif size == 3:
                        if duration == 1:
                            return 'X'
                        elif duration == 2:
                            return 'Y'
                        elif duration == 3:
                            return 'Z'

            def compute_timechar():
                """ Function to compute the timechar """
                # self.print(f'Compute timechar. Profileid: {profileid} T2: {T2}', 0, 5)
                if not isinstance(T2, bool):
                    if T2 <= timedelta(seconds=5).total_seconds():
                        return '.'
                    elif T2 <= timedelta(seconds=60).total_seconds():
                        return ','
                    elif T2 <= timedelta(seconds=300).total_seconds():
                        return '+'
                    elif T2 <= timedelta(seconds=3600).total_seconds():
                        return '*'
                    else:
                        # Changed from 0 to ''
                        return ''
                else:
                    return ''

            # Here begins the function's code
            try:
                # Update value of T2
                if now_ts and last_ts:
                    T2 = now_ts - last_ts
                else:
                    T2 = False
                # Are flows sorted?
                if T2 < 0:
                    # Flows are not sorted!
                    # What is going on here when the flows are not ordered?? Are we losing flows?
                    # Put a warning
                    self.print("Warning: Coming flows are not sorted -> Some time diff are less than zero.", 0, 2)
                    pass
            except TypeError:
                T2 = False
            # self.print("T2:{}".format(T2), 0, 1)

            # Compute the rest
            periodicity, zeros = compute_periodicity(now_ts, last_ts, last_last_ts)
            duration = compute_duration()
            # self.print("Duration: {}".format(duration), 0, 1)
            size = compute_size()
            # self.print("Size: {}".format(size), 0, 1)
            letter = compute_letter()
            # self.print("Letter: {}".format(letter), 0, 1)
            timechar = compute_timechar()
            # self.print("TimeChar: {}".format(timechar), 0, 1)
            self.print("Profileid: {}, Tuple: {}, Periodicity: {}, Duration: {}, Size: {}, Letter: {}. TimeChar: {}".format(profileid, tupleid, periodicity, duration, size, letter, timechar), 0, 5)

            symbol = zeros + letter + timechar
            # Return the symbol, the current time of the flow and the T1 value
            return symbol, (last_ts, now_ts)
        except Exception as inst:
            # For some reason we can not use the output queue here.. check
            self.print("Error in compute_symbol in profilerProcess.", 0, 1)
            self.print("{}".format(type(inst)), 0, 1)
            self.print("{}".format(inst), 0, 1)
            self.print("{}".format(traceback.format_exc()), 0, 1)

    def get_timewindow(self, flowtime, profileid):
        """"
        This function should get the id of the TW in the database where the flow belong.
        If the TW is not there, we create as many tw as necessary in the future or past until we get the correct TW for this flow.
        - We use this function to avoid retrieving all the data from the DB for the complete profile. We use a separate table for the TW per profile.
        -- Returns the time window id
        THIS IS NOT WORKING:
        - The empty profiles in the middle are not being created!!!
        - The Dtp ips are stored in the first time win
        """
        try:
            # First check if we are not in the last TW. Since this will be the majority of cases
            try:
                [(lasttwid, lasttw_start_time)] = __database__.getLastTWforProfile(profileid)
                lasttw_start_time = float(lasttw_start_time)
                lasttw_end_time = lasttw_start_time + self.width
                flowtime = float(flowtime)
                self.print('The last TW id for profile {} was {}. Start:{}. End: {}'.format(profileid, lasttwid, lasttw_start_time, lasttw_end_time), 0, 4)
                # There was a last TW, so check if the current flow belongs here.
                if lasttw_end_time > flowtime and lasttw_start_time <= flowtime:
                    self.print("The flow ({}) is on the last time window ({})".format(flowtime, lasttw_end_time), 0, 4)
                    twid = lasttwid
                elif lasttw_end_time <= flowtime:
                    # The flow was not in the last TW, its NEWER than it
                    self.print("The flow ({}) is NOT on the last time window ({}). Its newer".format(flowtime, lasttw_end_time), 0, 4)
                    amount_of_new_tw = int((flowtime - lasttw_end_time) / self.width)
                    self.print("We have to create {} empty TWs in the midle.".format(amount_of_new_tw), 0, 4)
                    temp_end = lasttw_end_time
                    for id in range(0, amount_of_new_tw + 1):
                        new_start = temp_end
                        twid = __database__.addNewTW(profileid, new_start)
                        self.print("Creating the TW id {}. Start: {}.".format(twid, new_start), 0, 4)
                        temp_end = new_start + self.width
                    # Now get the id of the last TW so we can return it
                elif lasttw_start_time > flowtime:
                    # The flow was not in the last TW, its OLDER that it
                    self.print("The flow ({}) is NOT on the last time window ({}). Its older".format(flowtime, lasttw_end_time), 0, 4)
                    # Find out if we already have this TW in the past
                    data = __database__.getTWforScore(profileid, flowtime)
                    if data:
                        # We found a TW where this flow belongs to
                        (twid, tw_start_time) = data
                        return twid
                    else:
                        # There was no TW that included the time of this flow, so create them in the past
                        # How many new TW we need in the past?
                        # amount_of_new_tw is the total amount of tw we should have under the new situation
                        amount_of_new_tw = int((lasttw_end_time - flowtime) / self.width)
                        # amount_of_current_tw is the real amount of tw we have now
                        amount_of_current_tw = __database__.getamountTWsfromProfile(profileid)
                        # diff is the new ones we should add in the past. (Yes, we could have computed this differently)
                        diff = amount_of_new_tw - amount_of_current_tw
                        self.print("We need to create {} TW before the first".format(diff + 1), 0, 5)
                        # Get the first TW
                        [(firsttwid, firsttw_start_time)] = __database__.getFirstTWforProfile(profileid)
                        firsttw_start_time = float(firsttw_start_time)
                        # The start of the new older TW should be the first - the width
                        temp_start = firsttw_start_time - self.width
                        for id in range(0, diff + 1):
                            new_start = temp_start
                            # The method to add an older TW is the same as to add a new one, just the starttime changes
                            twid = __database__.addNewOlderTW(profileid, new_start)
                            self.print("Creating the new older TW id {}. Start: {}.".format(twid, new_start), 0, 2)
                            temp_start = new_start - self.width
            except ValueError:
                # There is no last tw. So create the first TW
                # If the option for only-one-tw was selected, we should create the TW at least 100 years before the flowtime, to cover for
                # 'flows in the past'. Which means we should cover for any flow that is coming later with time before the first flow
                if self.width == 9999999999:
                    # Seconds in 1 year = 31536000
                    startoftw = float(flowtime - (31536000 * 100))
                else:
                    startoftw = float(flowtime)
                # Add this TW, of this profile, to the DB
                twid = __database__.addNewTW(profileid, startoftw)
                #self.print("First TW ({}) created for profile {}.".format(twid, profileid), 0, 1)
            return twid
        except Exception as e:
            self.print("Error in get_timewindow().", 0, 1)
            self.print("{}".format(e), 0, 1)

    def run(self):
        # Main loop function
        try:
            rec_lines = 0
            while True:
                line = self.inputqueue.get()
                if 'stop' == line:
                    self.print("Stopping Profiler Process. Received {} lines ({})".format(rec_lines, datetime.now().strftime('%Y-%m-%d--%H:%M:%S')), 0, 2)
                    return True
                # if timewindows are not updated for a long time (see at logsProcess.py), we will stop slips automatically.The 'stop_process' line is sent from logsProcess.py.
                elif 'stop_process' in line:
                    self.print("Stopping Profiler Process. Received {} lines ({})", 0, 2)
                    return True
                else:
                    # Received new input data
                    # Extract the columns smartly
                    self.print("< Received Line: {}".format(line), 0, 3)
                    rec_lines += 1
                    if not self.input_type:
                        # Find the type of input received
                        # This line will be discarded because
                        self.define_type(line)
                        # We should do this before checking the type of input so we don't lose the first line of input

                    # What type of input do we have?
                    if self.input_type == 'zeek':
                        # self.print('Zeek line')
                        self.process_zeek_input(line)
                        # Add the flow to the profile
                        self.add_flow_to_profile()
                    elif self.input_type == 'argus':
                        # self.print('Argus line')
                        # Argus puts the definition of the columns on the first line only
                        # So read the first line and define the columns
                        try:
                            # Are the columns defined? Just try to access them
                            _ = self.column_idx['starttime']
                            # Yes
                            # Quickly process all lines
                            self.process_argus_input(line)
                            # Add the flow to the profile
                            self.add_flow_to_profile()
                        except AttributeError:
                            # No. Define columns. Do not add this line to profile, its only headers
                            self.define_columns(line)
                        except KeyError:
                            # When the columns are not there. Not sure if it works
                            self.define_columns(line)

                    elif self.input_type == 'suricata':
                        # self.print('Suricata line')
                        self.process_suricata_input(line)
                        # Add the flow to the profile
                        self.add_flow_to_profile()

                    elif self.input_type == 'zeek-tabs':
                        # self.print('Zeek-tabs line')
                        self.process_zeek_tabs_input(line)
                        # Add the flow to the profile
                        self.add_flow_to_profile()
                    elif self.input_type == 'nfdump':
                        self.process_nfdump_input(line)
                        self.add_flow_to_profile()
        except KeyboardInterrupt:
            self.print("Received {} lines.".format(rec_lines), 0, 1)
            return True
        except Exception as inst:
            self.print("Error. Stopped Profiler Process. Received {} lines".format(rec_lines), 0, 1)
            self.print("\tProblem with Profiler Process.", 0, 1)
            self.print(str(type(inst)), 0, 1)
            self.print(str(inst.args), 0, 1)
            self.print(str(inst), 0, 1)
            self.print(traceback.format_exc())
            return True<|MERGE_RESOLUTION|>--- conflicted
+++ resolved
@@ -28,11 +28,8 @@
 import os
 import binascii
 import base64
-<<<<<<< HEAD
 from re import split
-=======
 from tzlocal import get_localzone
->>>>>>> bbbe1fc5
 
 def timeit(method):
     def timed(*args, **kw):
