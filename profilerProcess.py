# Stratosphere Linux IPS. A machine-learning Intrusion Detection System
# Copyright (C) 2021 Sebastian Garcia

# This program is free software; you can redistribute it and/or
# modify it under the terms of the GNU General Public License
# as published by the Free Software Foundation; either version 2
# of the License, or (at your option) any later version.

# This program is distributed in the hope that it will be useful,
# but WITHOUT ANY WARRANTY; without even the implied warranty of
# MERCHANTABILITY or FITNESS FOR A PARTICULAR PURPOSE.  See the
# GNU General Public License for more details.

# You should have received a copy of the GNU General Public License
# along with this program; if not, write to the Free Software
# Foundation, Inc., 51 Franklin Street, Fifth Floor, Boston, MA  02110-1301, USA.
# Contact: eldraco@gmail.com, sebastian.garcia@agents.fel.cvut.cz, stratosphere@aic.fel.cvut.cz
import multiprocessing
import json
from datetime import datetime
from datetime import timedelta
import sys
import configparser
from slips_files.core.database import __database__
import time
import ipaddress
import traceback
import os
import binascii
import base64
import subprocess
from re import split
from tzlocal import get_localzone
import validators
import socket

def timeit(method):
    def timed(*args, **kw):
        ts = time.time()
        result = method(*args, **kw)
        te = time.time()
        if 'log_time' in kw:
            name = kw.get('log_name', method.__name__.upper())
            kw['log_time'][name] = int((te - ts) * 1000)
        else:
            print(f'\t\033[1;32;40mFunction {method.__name__}() took {(te - ts) * 1000:2.2f}ms\033[00m')
        return result
    return timed

# Profiler Process
class ProfilerProcess(multiprocessing.Process):
    """ A class to create the profiles for IPs and the rest of data """
    def __init__(self, inputqueue, outputqueue, verbose, debug, config):
        self.name = 'Profiler'
        multiprocessing.Process.__init__(self)
        self.inputqueue = inputqueue
        self.outputqueue = outputqueue
        self.config = config
        self.columns_defined = False
        self.timeformat = None
        self.input_type = False
        # Read the configuration
        self.read_configuration()
        # Read the whitelist
        # anything in this list will be ignored
        self.read_whitelist()
        # Start the DB
        __database__.start(self.config)
        # Set the database output queue
        __database__.setOutputQueue(self.outputqueue)
        # 1st. Get the data from the interpreted columns
        self.id_separator = __database__.getFieldSeparator()
        # get the user's local timezone
        self.local_timezone = get_localzone()
        self.verbose = verbose
        self.debug = debug
<<<<<<< HEAD
        # there has to be a timeout or it will wait forever and never receive a new line
        self.timeout = 0.00001
        self.c1 = __database__.subscribe('reload_whitelist')
=======
>>>>>>> 4eeee441

    def print(self, text, verbose=1, debug=0):
        """
        Function to use to print text using the outputqueue of slips.
        Slips then decides how, when and where to print this text by taking all the prcocesses into account

        Input
         verbose: is the minimum verbosity level required for this text to be printed
         debug: is the minimum debugging level required for this text to be printed
         text: text to print. Can include format like 'Test {}'.format('here')

        If not specified, the minimum verbosity level required is 1, and the minimum debugging level is 0
        """

        vd_text = str(int(verbose) * 10 + int(debug))
        self.outputqueue.put(vd_text + '|' + self.name + '|[' + self.name + '] ' + str(text))

    def read_configuration(self):
        """ Read the configuration file for what we need """
        # Get the home net if we have one from the config
        try:
            self.home_net = ipaddress.ip_network(self.config.get('parameters', 'home_network'))
        except (configparser.NoOptionError, configparser.NoSectionError, NameError):
            # There is a conf, but there is no option, or no section or no
            # configuration file specified
            self.home_net = False
        try:
            self.whitelist_path = self.config.get('parameters', 'whitelist_path')
        except (configparser.NoOptionError, configparser.NoSectionError, NameError):
            self.whitelist_path = 'whitelist.conf'

        # Get the time window width, if it was not specified as a parameter
        try:
            data = self.config.get('parameters', 'time_window_width')
            self.width = float(data)
        except ValueError:
            # Its not a float
            if 'only_one_tw' in data:
                # Only one tw. Width is 10 9s, wich is ~11,500 days, ~311 years
                self.width = 9999999999
        except configparser.NoOptionError:
            # By default we use 3600 seconds, 1hs
            self.width = 3600
        except (configparser.NoOptionError, configparser.NoSectionError, NameError):
            # There is a conf, but there is no option, or no section or no
            # configuration file specified
            self.width = 3600

        # Report the time window width
        if self.width == 9999999999:
            self.print(f'Time Windows Width used: {self.width} seconds. Only 1 time windows. Dates in the names of files are 100 years in the past.', 4, 0)
        else:
            self.print(f'Time Windows Width used: {self.width} seconds.', 4, 0)

        # Get the format of the time in the flows
        try:
            self.timeformat = self.config.get('timestamp', 'format')
        except (configparser.NoOptionError, configparser.NoSectionError, NameError):
            # There is a conf, but there is no option, or no section or no configuration file specified
            # This has to be None, beacause we try to detect the time format below, if it is None.
            self.timeformat = None
        ##
        # Get the direction of analysis
        try:
            self.analysis_direction = self.config.get('parameters', 'analysis_direction')
        except (configparser.NoOptionError, configparser.NoSectionError, NameError):
            # There is a conf, but there is no option, or no section or no configuration file specified
            # By default
            self.analysis_direction = 'all'
        # Get the default label for all this flow. Used during training usually
        try:
            self.label = self.config.get('parameters', 'label')
        except (configparser.NoOptionError, configparser.NoSectionError, NameError):
            # There is a conf, but there is no option, or no section or no configuration file specified
            # By default
            self.label = 'unknown'

    def read_whitelist(self):
        """ Reads the content of whitelist.conf and stores information about each ip/org/domain in the database """

<<<<<<< HEAD
        # since this function can be run when the user modifies whitelist.conf
        # we need to check if the dicts are already there
        if not hasattr(self,'whitelisted_IPs'):
            self.whitelisted_IPs = {}
        if not hasattr(self,'whitelisted_domains'):
            self.whitelisted_domains = {}
        if not hasattr(self,'whitelisted_orgs'):
            self.whitelisted_orgs = {}

        try:
            with open(self.whitelist_path) as whitelist:
                # Process lines after comments
                line_number = 0
                line = whitelist.readline()
                while line:
                    line_number+=1
                    if line.startswith('"IoCType"'):
                        line = whitelist.readline()
                        continue
                    # ignore comments
                    if line.startswith('#'):
                        # check if the user commented an org, ip or domain that was whitelisted
                        if hasattr(self,'whitelisted_IPs'):
                            for ip in list(self.whitelisted_IPs):
                                # make sure the user commmented the line they added exactly
                                if ip in line and self.whitelisted_IPs[ip]['from'] in line and self.whitelisted_IPs[ip]['what_to_ignore'] in line:
                                    # remove that entry from whitelisted_ips
                                    self.whitelisted_IPs.pop(ip)

                        if hasattr(self,'whitelisted_domains'):
                            for domain in list(self.whitelisted_domains):
                                # make sure the user commmented the line they added exactly
                                if domain in line and self.whitelisted_domains[domain]['from'] in line and self.whitelisted_domains[domain]['what_to_ignore'] in line:
                                    # remove that entry from whitelisted_ips
                                    self.whitelisted_domains.pop(domain)

                        if hasattr(self,'whitelisted_orgs'):
                            for org in list(self.whitelisted_orgs):
                                # make sure the user commmented the line they added exactly
                                if org in line and self.whitelisted_orgs[org]['from'] in line and self.whitelisted_orgs[org]['what_to_ignore'] in line:
                                    # remove that entry from whitelisted_ips
                                    self.whitelisted_orgs.pop(org)
                                    # todo if the user commented organization,facebook,both,both
                                    # todo and added organization,facebook,src,src , the asn, domain and ips info about fb will be deleted and then reloaded again!!
=======
        self.whitelisted_IPs = {}
        self.whitelisted_domains = {}
        self.whitelisted_orgs = {}
        try:
            with open(self.whitelist_path) as whitelist:
                # Ignore comments
                while True:
                    line = whitelist.readline()
                    # break while statement if it is not a comment line
                    # i.e. does not startwith #
                    if not line.startswith('#') and not line.startswith('"IoCType"'):
                        break
                # Process lines after comments
                line_number = 0
                while line:
                    line_number+=1
                    # ignore comments
                    if line.startswith('#'):
>>>>>>> 4eeee441
                        line = whitelist.readline()
                        continue
                    # line should be: ["type","domain/ip/organization","from","what_to_ignore"]
                    line = line.replace("\n","").replace(" ","").split(",")
                    try:
                        type_ , data, from_ , what_to_ignore = line[0], line[1], line[2], line[3]
                    except IndexError:
                        # line is missing a column, ignore it.
                        self.print(f"Line {line_number} in whitelist.conf is missing a column. Skipping.")
                        line = whitelist.readline()
                        continue
<<<<<<< HEAD

=======
>>>>>>> 4eeee441
                    # Validate the type before processing
                    try:
                        if ('ip' in type_ and
                            (validators.ip_address.ipv6(data) or validators.ip_address.ipv4(data))):
                            self.whitelisted_IPs[data] = {'from': from_, 'what_to_ignore': what_to_ignore}
                        elif 'domain' in type_ and validators.domain(data):
                            self.whitelisted_domains[data] = {'from': from_, 'what_to_ignore': what_to_ignore}
                        elif 'org' in type_:
                            #organizations dicts look something like this:
                            #  {'google': {'from':'dst',
                            #               'what_to_ignore': 'alerts'
                            #               'IPs': {'34.64.0.0/10': subnet}}
<<<<<<< HEAD
                            try:
                                # if we already have this org ips and domains loaded, just update the from and what_to_ignore keys if the user changed them
                                self.whitelisted_orgs[data].update({'from' : from_, 'what_to_ignore' : what_to_ignore})
                            except KeyError:
                                # we don't have loaded info about this org, add new keys
                                self.whitelisted_orgs[data] = {'from' : from_, 'what_to_ignore' : what_to_ignore}

=======
                            self.whitelisted_orgs[data] = {'from': from_,
                                                           'what_to_ignore': what_to_ignore}
>>>>>>> 4eeee441
                        else:
                            self.print(f"{data} is not a valid {type_}.",1,0)
                    except:
                        self.print(f"Line {line_number} in whitelist.conf is invalid. Skipping.")
                    line = whitelist.readline()
        except FileNotFoundError:
            self.print(f"Can't find {self.whitelisted_path}, using slips default whitelist.conf instead")
            self.whitelisted_path = 'whitelist.conf'
            self.read_whitelist()

<<<<<<< HEAD
        # after we're done reading the file, process organizations info
        # If the user specified an org in the whitelist, load the info about it only to the db and to memory
        for org in self.whitelisted_orgs:
            # make sure you only load IPs, asn and domains of an org once
            if not 'domains' in self.whitelisted_orgs[org]:
                org_domains = self.load_org_domains(org)
                if org_domains:
                    # Store the ASN of this org
                    self.whitelisted_orgs[org].update({'domains' : json.dumps(org_domains)})

            if not 'IPs' in self.whitelisted_orgs[org]:
                # Store the IPs of this org in the db
                org_subnets = self.load_org_IPs(org)
                if org_subnets:
                    # Store the IPs of this org
                    self.whitelisted_orgs[org].update({'IPs' : json.dumps(org_subnets)})

            if not 'asn' in self.whitelisted_orgs[org]:
                org_asn = self.load_org_asn(org)
                if org_asn:
                    # Store the ASN of this org
                    self.whitelisted_orgs[org].update({'asn' : json.dumps(org_asn)})

=======

        # after we're done reading the file, process organizations info
        # If the user specified an org in the whitelist, load the info about it only to the db and to memory
        for org in self.whitelisted_orgs:
            # Store the IPs of this org in the db
            org_subnets = self.load_org_IPs(org)
            org_asn = self.load_org_asn(org)
            if org_subnets:
                # Store the IPs of this org
                self.whitelisted_orgs[org].update({'IPs' : json.dumps(org_subnets)})
            if org_asn:
                # Store the ASN of this org
                self.whitelisted_orgs[org].update({'asn' : json.dumps(org_asn)})
>>>>>>> 4eeee441
        # store everything in the db because we'll be needing this info in the evidenceProcess
        __database__.set_whitelist(self.whitelisted_IPs,
                                   self.whitelisted_domains,
                                   self.whitelisted_orgs)
        return line_number

    def load_org_asn(self, org) -> list :
        """
        Reads the specified org's asn from slips/organizations_info and stores the info in the database
        org: 'google', 'facebook', 'twitter', etc...
        returns a list containing the org's asn
        """
        try:
            # Each file is named after the organization's name followed by _asn
            org_asn =[]
            file = f'slips_files/organizations_info/{org}_asn'
            with open(file,'r') as f:
                line = f.readline()
                while line:
                    # each line will be something like this: 34.64.0.0/10
                    line = line.replace("\n","").strip()
                    org_asn.append(line)
                    line = f.readline()
            return org_asn
        except (FileNotFoundError, IOError):
            self.print(f"Can't read slips/organizations_info/{org}_asn ... Aborting.",2,2)
            return False

<<<<<<< HEAD
    def load_org_domains(self, org) -> list :
        """
        Reads the specified org's domains from slips/organizations_info and stores the info in the database
        org: 'google', 'facebook', 'twitter', etc...
        returns a list containing the org's domains
        """
        try:
            # Each file is named after the organization's name followed by _asn
            domains =[]
            file = f'slips/organizations_info/{org}_domains'
            with open(file,'r') as f:
                line = f.readline()
                while line:
                    # each line will be something like this: 34.64.0.0/10
                    line = line.replace("\n","").strip()
                    domains.append(line)
                    line = f.readline()
            return domains
        except (FileNotFoundError, IOError):
            return False

=======
>>>>>>> 4eeee441
    def load_org_IPs(self, org) -> list :
        """
        Reads the specified org's info from slips/organizations_info and stores the info in the database
        org: 'google', 'facebook', 'twitter', etc...
        returns a list of this organization's subnets
        """
        try:
            # Each file is named after the organization's name
            # Each line of the file containes an ip range, for example: 34.64.0.0/10
            org_subnets = []
            file = f'slips_files/organizations_info/{org}'
            with open(file,'r') as f:
                line = f.readline()
                while line:
                    # each line will be something like this: 34.64.0.0/10
                    line = line.replace("\n","").strip()
                    try:
                        # make sure this line is a valid network
                        is_valid_line = ipaddress.ip_network(line)
                        org_subnets.append(line)
                    except ValueError:
                        # not a valid line, ignore it
                        pass
                    line = f.readline()
            # Store them in the db as str
            return org_subnets
        except (FileNotFoundError, IOError):
            self.print(f"Can't read slips/organizations_info/{org} ... Aborting.",2,2)
            return False

    def define_type(self, line):
        """
        Try to define very fast the type of input
        Heuristic detection: dict (zeek from pcap of int), json (suricata), or csv (argus), or TAB separated (conn.log only from zeek)?
        Bro actually gives us json, but it was already coverted into a dict
        in inputProcess
        Outputs can be: zeek, suricata, argus, zeek-tabs
        """
        try:
            # All lines come as a dict, specifying the name of file and data.
            # Take the data
            try:
                # Did data came with the json format?
                data = line['data']
                file_type = line['type']
                # Yes
            except KeyError:
                # No
                data = line
                file_type = ''
                self.print('\tData did not arrived in json format from the input', 0, 1)
                self.print('\tProblem in define_type()', 0, 1)
                return False
            # In the case of Zeek from an interface or pcap,
            # the structure is a JSON
            # So try to convert into a dict
            if type(data) == dict:
                try:
                    _ = data['data']
                    self.separator = '	'
                    self.input_type = 'zeek-tabs'
                except KeyError:
                    self.input_type = 'zeek'
                return self.input_type
            else:
                # data is a str
                try:
                    # data is a serialized json dict
                    # suricata lines have 'event_type' key, either flow, dns, etc..
                    data = json.loads(data)
                    if data['event_type']:
                        # found the key, is suricata
                        self.input_type = 'suricata'
                except ValueError:
                    # not suricata, data is a tab or comma separated str
                    nr_commas = len(data.split(','))
                    nr_tabs = len(data.split('   '))
                    if nr_commas > nr_tabs:
                        # Commas is the separator
                        self.separator = ','
                        if nr_commas > 40:
                            self.input_type = 'nfdump'
                        else:
                            # comma separated argus file
                            self.input_type = 'argus'
<<<<<<< HEAD
=======

>>>>>>> 4eeee441
                    elif nr_tabs >= nr_commas:
                        # Tabs is the separator
                        # Probably a conn.log file alone from zeek
                        # probably a zeek tab file or a binetflow tab file
                        if '->' in data or 'StartTime' in data:
                            self.separator = '\t'
                            self.input_type = 'argus-tabs'
                        else:
                            self.separator = '	'
                            self.input_type = 'zeek-tabs'

                return self.input_type
        except Exception as inst:
            self.print('\tProblem in define_type()', 0, 1)
            self.print(str(type(inst)), 0, 1)
            self.print(str(inst), 0, 1)
            sys.exit(1)

    def define_columns(self, new_line):
        """ Define the columns for Argus and Zeek-tabs from the line received """
        # These are the indexes for later fast processing
        line = new_line['data']
        self.column_idx = {}
        self.column_idx['starttime'] = False
        self.column_idx['endtime'] = False
        self.column_idx['dur'] = False
        self.column_idx['proto'] = False
        self.column_idx['appproto'] = False
        self.column_idx['saddr'] = False
        self.column_idx['sport'] = False
        self.column_idx['dir'] = False
        self.column_idx['daddr'] = False
        self.column_idx['dport'] = False
        self.column_idx['state'] = False
        self.column_idx['pkts'] = False
        self.column_idx['spkts'] = False
        self.column_idx['dpkts'] = False
        self.column_idx['bytes'] = False
        self.column_idx['sbytes'] = False
        self.column_idx['dbytes'] = False

        try:
            nline = line.strip().split(self.separator)
            for field in nline:
                if 'time' in field.lower():
                    self.column_idx['starttime'] = nline.index(field)
                elif 'dur' in field.lower():
                    self.column_idx['dur'] = nline.index(field)
                elif 'proto' in field.lower():
                    self.column_idx['proto'] = nline.index(field)
                elif 'srca' in field.lower():
                    self.column_idx['saddr'] = nline.index(field)
                elif 'sport' in field.lower():
                    self.column_idx['sport'] = nline.index(field)
                elif 'dir' in field.lower():
                    self.column_idx['dir'] = nline.index(field)
                elif 'dsta' in field.lower():
                    self.column_idx['daddr'] = nline.index(field)
                elif 'dport' in field.lower():
                    self.column_idx['dport'] = nline.index(field)
                elif 'state' in field.lower():
                    self.column_idx['state'] = nline.index(field)
                elif 'totpkts' in field.lower():
                    self.column_idx['pkts'] = nline.index(field)
                elif 'totbytes' in field.lower():
                    self.column_idx['bytes'] = nline.index(field)
                elif 'srcbytes' in field.lower():
                    self.column_idx['sbytes'] = nline.index(field)
            # Some of the fields were not found probably,
            # so just delete them from the index if their value is False.
            # If not we will believe that we have data on them
            # We need a temp dict because we can not change the size of dict while analyzing it
            temp_dict = {}
            for i in self.column_idx:
                if type(self.column_idx[i]) == bool and self.column_idx[i] == False:
                    continue
                temp_dict[i] = self.column_idx[i]
            self.column_idx = temp_dict
            return self.column_idx
        except Exception as inst:
            self.print('\tProblem in define_columns()', 0, 1)
            self.print(str(type(inst)), 0, 1)
            self.print(str(inst), 0, 1)
            sys.exit(1)

    def define_time_format(self, time: str) -> str:
        time_format: str = None
        try:
            # Try unix timestamp in seconds.
            datetime.fromtimestamp(float(time))
            time_format = 'unixtimestamp'
        except ValueError:
            try:
                # Try the default time format for suricata.
                datetime.strptime(time, '%Y-%m-%dT%H:%M:%S.%f%z')
                time_format = '%Y-%m-%dT%H:%M:%S.%f%z'
            except ValueError:
                # Let's try the classic time format "'%Y-%m-%d %H:%M:%S.%f'"
                try:
                    datetime.strptime(time, '%Y-%m-%d %H:%M:%S.%f')
                    time_format = '%Y-%m-%d %H:%M:%S.%f'
                except ValueError:
                    try:
                        datetime.strptime(time, '%Y-%m-%d %H:%M:%S')
                        time_format = '%Y-%m-%d %H:%M:%S'
                    except ValueError:
                        try:
                            datetime.strptime(time, '%Y/%m/%d %H:%M:%S.%f')
                            time_format = '%Y/%m/%d %H:%M:%S.%f'
                        except ValueError:
                            # We did not find the right time format.
                            self.outputqueue.put("01|profiler|[Profile] We did not find right time format. Please set the time format in the configuration file.")
        return time_format

    def get_time(self, time: str) -> datetime:
        """
        Take time in string and return datetime object.
        The format of time can be completely different. It can be seconds, or dates with specific formats.
        If user does not define the time format in configuration file, we have to try most frequent cases of time formats.
        :param time: epoch time
        """

        if not self.timeformat:
            # The time format was not defined from configuration file neither from last flows.
            self.timeformat = self.define_time_format(time)

        defined_datetime: datetime = None
        if self.timeformat:
            if self.timeformat == 'unixtimestamp':
                # The format of time is in epoch unix timestamp.
                # Correct datetime according to the current timezone
                defined_datetime = datetime.fromtimestamp(float(time), self.local_timezone)
            else:
                try:
                    # The format of time is a complete date.
                    # Dont modify it, since
                    # 1) The time is a string, so we dont know the original timezone
                    # 2) the python call datetime.fromtimestamp uses by default
                    # the local zone when nothing is specified.
                    # https://docs.python.org/3/library/datetime.html#datetime.timezone
                    # convert epoch to datetime obj and use the current timezone
                    #self.print(time)
                    #self.print(self.local_timezone)
                    #defined_datetime = datetime.strptime(time, self.timeformat)#.astimezone(self.local_timezone)
                    #defined_datetime = datetime.fromtimestamp(float(time), self.local_timezone)
                    #defined_datetime = datetime.fromtimestamp(float(time), self.local_timezone)
                    # convert dt obj to user specified tiemformat
                    #defined_datetime = defined_datetime.strftime(self.timeformat)
                    defined_datetime = time
                except ValueError:
                    defined_datetime = None
        else:
            # We do not know the time format so we can not read it.
            self.outputqueue.put(
                "01|profiler|[Profile] We did not find right time format. Please set the time format in the configuration file.")

        # if defined_datetime is None and self.timeformat:
            # There is suricata issue with invalid timestamp for examaple: "1900-01-00T00:00:08.511802+0000"
            # pass
        return defined_datetime

    def process_zeek_tabs_input(self, new_line: str) -> None:
        """
        Process the tab line from zeek.
        """
        line = new_line['data']
        line = line.rstrip('\n')
        # the data is either \t separated or space separated
        if '\t' in line:
            line = line.split('\t')
        else:
            # zeek files that are space separated are either separated by 2 or 3 spaces so we can't use python's split()
            # using regex split, split line when you encounter more than 2 spaces in a row
            line = split(r'\s{2,}', line)

        # Generic fields in Zeek
        self.column_values: dict = {}
        # We need to set it to empty at the beginning so any new flow has
        # the key 'type'
        self.column_values['type'] = ''
        try:
            self.column_values['starttime'] = self.get_time(line[0])
        except IndexError:
            self.column_values['starttime'] = ''
        try:
            self.column_values['uid'] = line[1]
        except IndexError:
            self.column_values['uid'] = False
        try:
            self.column_values['saddr'] = line[2]
        except IndexError:
            self.column_values['saddr'] = ''
        try:
            self.column_values['daddr'] = line[4]
        except IndexError:
            self.column_values['daddr'] = ''

        if 'conn' in new_line['type']:
            self.column_values['type'] = 'conn'
            try:
                self.column_values['dur'] = float(line[8])
            except (IndexError, ValueError):
                self.column_values['dur'] = 0
            self.column_values['endtime'] = str(self.column_values['starttime']) + str(timedelta(
                seconds=self.column_values['dur']))
            self.column_values['proto'] = line[6]
            try:
                self.column_values['appproto'] = line[7]
            except IndexError:
                # no service recognized
                self.column_values['appproto'] = ''
            try:
                self.column_values['sport'] = line[3]
            except IndexError:
                self.column_values['sport'] = ''
            self.column_values['dir'] = '->'
            try:
                self.column_values['dport'] = line[5]
            except IndexError:
                self.column_values['dport'] = ''
            try:
                self.column_values['state'] = line[11]
            except IndexError:
                self.column_values['state'] = ''
            try:
                self.column_values['spkts'] = float(line[16])
            except (IndexError, ValueError):
                self.column_values['spkts'] = 0
            try:
                self.column_values['dpkts'] = float(line[18])
            except (IndexError, ValueError):
                self.column_values['dpkts'] = 0
            self.column_values['pkts'] = self.column_values['spkts'] + self.column_values['dpkts']
            try:
                self.column_values['sbytes'] = float(line[9])
            except (IndexError, ValueError):
                self.column_values['sbytes'] = 0
            try:
                self.column_values['dbytes'] = float(line[10])
            except (IndexError, ValueError):
                self.column_values['dbytes'] = 0
            self.column_values['bytes'] = self.column_values['sbytes'] + self.column_values['dbytes']
            try:
                self.column_values['state_hist'] = line[15]
            except IndexError:
                self.column_values['state_hist'] = self.column_values['state']
            # We do not know the indexes of MACs.
            self.column_values['smac'] = ''
            self.column_values['dmac'] = ''
        elif 'dns' in new_line['type']:
            self.column_values['type'] = 'dns'
            try:
                self.column_values['query'] = line[9]
            except IndexError:
                self.column_values['query'] = ''
            try:
                self.column_values['qclass_name'] = line[11]
            except IndexError:
                self.column_values['qclass_name'] = ''
            try:
                self.column_values['qtype_name'] = line[13]
            except IndexError:
                self.column_values['qtype_name'] = ''
            try:
                self.column_values['rcode_name'] = line[15]
            except IndexError:
                self.column_values['rcode_name'] = ''
            try:
                self.column_values['answers'] = line[21]
            except IndexError:
                self.column_values['answers'] = ''
            try:
                self.column_values['TTLs'] = line[22]
            except IndexError:
                self.column_values['TTLs'] = ''
        elif 'http' in new_line['type']:
            self.column_values['type'] = 'http'
            try:
                self.column_values['method'] = line[7]
            except IndexError:
                self.column_values['method'] = ''
            try:
                self.column_values['host'] = line[8]
            except IndexError:
                self.column_values['host'] = ''
            try:
                self.column_values['uri'] = line[9]
            except IndexError:
                self.column_values['uri'] = ''
            try:
                self.column_values['httpversion'] = line[11]
            except IndexError:
                self.column_values['httpversion'] = ''
            try:
                self.column_values['user_agent'] = line[12]
            except IndexError:
                self.column_values['user_agent'] = ''
            try:
                self.column_values['request_body_len'] = line[13]
            except IndexError:
                self.column_values['request_body_len'] = 0
            try:
                self.column_values['response_body_len'] = line[14]
            except IndexError:
                self.column_values['response_body_len'] = 0
            try:
                self.column_values['status_code'] = line[15]
            except IndexError:
                self.column_values['status_code'] = ''
            try:
                self.column_values['status_msg'] = line[16]
            except IndexError:
                self.column_values['status_msg'] = ''
            try:
                self.column_values['resp_mime_types'] = line[28]
            except IndexError:
                self.column_values['resp_mime_types'] = ''
            try:
                self.column_values['resp_fuids'] = line[26]
            except IndexError:
                self.column_values['resp_fuids'] = ''
        elif 'ssl' in new_line['type']:
            self.column_values['type'] = 'ssl'
            try:
                self.column_values['sport'] = line[3]
            except IndexError:
                self.column_values['sport'] = ''
            try:
                self.column_values['dport'] = line[5]
            except IndexError:
                self.column_values['dport'] = ''
            try:
                self.column_values['sslversion'] = line[6]
            except IndexError:
                self.column_values['sslversion'] = ''
            try:
                self.column_values['cipher'] = line[7]
            except IndexError:
                self.column_values['cipher'] = ''
            try:
                self.column_values['resumed'] = line[10]
            except IndexError:
                self.column_values['resumed'] = ''
            try:
                self.column_values['established'] = line[13]
            except IndexError:
                self.column_values['established'] = ''
            try:
                self.column_values['cert_chain_fuids'] = line[14]
            except IndexError:
                self.column_values['cert_chain_fuids'] = ''
            try:
                self.column_values['client_cert_chain_fuids'] = line[15]
            except IndexError:
                self.column_values['client_cert_chain_fuids'] = ''
            try:
                self.column_values['subject'] = line[16]
            except IndexError:
                self.column_values['subject'] = ''
            try:
                self.column_values['issuer'] = line[17]
            except IndexError:
                self.column_values['issuer'] = ''
            self.column_values['validation_status'] = ''
            try:
                self.column_values['curve'] = line[8]
            except IndexError:
                self.column_values['curve'] = ''
            try:
                self.column_values['server_name'] = line[9]
            except IndexError:
                self.column_values['server_name'] = ''
        elif 'ssh' in new_line['type']:
            self.column_values['type'] = 'ssh'
            try:
                self.column_values['version'] = line[6]
            except IndexError:
                self.column_values['version'] = ''
            # Zeek can put in column 7 the auth success if it has one
            # or the auth attempts only. However if the auth
            # success is there, the auth attempts are too.
            if 'success' in line[7]:
                try:
                    self.column_values['auth_success'] = line[7]
                except IndexError:
                    self.column_values['auth_success'] = ''
                try:
                    self.column_values['auth_attempts'] = line[8]
                except IndexError:
                    self.column_values['auth_attempts'] = ''
                try:
                    self.column_values['client'] = line[10]
                except IndexError:
                    self.column_values['client'] = ''
                try:
                    self.column_values['server'] = line[11]
                except IndexError:
                    self.column_values['server'] = ''
                try:
                    self.column_values['cipher_alg'] = line[12]
                except IndexError:
                    self.column_values['cipher_alg'] = ''
                try:
                    self.column_values['mac_alg'] = line[13]
                except IndexError:
                    self.column_values['mac_alg'] = ''
                try:
                    self.column_values['compression_alg'] = line[14]
                except IndexError:
                    self.column_values['compression_alg'] = ''
                try:
                    self.column_values['kex_alg'] = line[15]
                except IndexError:
                    self.column_values['kex_alg'] = ''
                try:
                    self.column_values['host_key_alg'] = line[16]
                except IndexError:
                    self.column_values['host_key_alg'] = ''
                try:
                    self.column_values['host_key'] = line[17]
                except IndexError:
                    self.column_values['host_key'] = ''
            elif 'success' not in line[7]:
                self.column_values['auth_success'] = ''
                try:
                    self.column_values['auth_attempts'] = line[7]
                except IndexError:
                    self.column_values['auth_attempts'] = ''
                try:
                    self.column_values['client'] = line[9]
                except IndexError:
                    self.column_values['client'] = ''
                try:
                    self.column_values['server'] = line[10]
                except IndexError:
                    self.column_values['server'] = ''
                try:
                    self.column_values['cipher_alg'] = line[11]
                except IndexError:
                    self.column_values['cipher_alg'] = ''
                try:
                    self.column_values['mac_alg'] = line[12]
                except IndexError:
                    self.column_values['mac_alg'] = ''
                try:
                    self.column_values['compression_alg'] = line[13]
                except IndexError:
                    self.column_values['compression_alg'] = ''
                try:
                    self.column_values['kex_alg'] = line[14]
                except IndexError:
                    self.column_values['kex_alg'] = ''
                try:
                    self.column_values['host_key_alg'] = line[15]
                except IndexError:
                    self.column_values['host_key_alg'] = ''
                try:
                    self.column_values['host_key'] = line[16]
                except IndexError:
                    self.column_values['host_key'] = ''
        elif 'irc' in new_line['type']:
            self.column_values['type'] = 'irc'
        elif 'long' in new_line['type']:
            self.column_values['type'] = 'long'
        elif 'dhcp' in new_line['type']:
            self.column_values['type'] = 'dhcp'
        elif 'dce_rpc' in new_line['type']:
            self.column_values['type'] = 'dce_rpc'
        elif 'dnp3' in new_line['type']:
            self.column_values['type'] = 'dnp3'
        elif 'ftp' in new_line['type']:
            self.column_values['type'] = 'ftp'
        elif 'kerberos' in new_line['type']:
            self.column_values['type'] = 'kerberos'
        elif 'mysql' in new_line['type']:
            self.column_values['type'] = 'mysql'
        elif 'modbus' in new_line['type']:
            self.column_values['type'] = 'modbus'
        elif 'ntlm' in new_line['type']:
            self.column_values['type'] = 'ntlm'
        elif 'rdp' in new_line['type']:
            self.column_values['type'] = 'rdp'
        elif 'sip' in new_line['type']:
            self.column_values['type'] = 'sip'
        elif 'smb_cmd' in new_line['type']:
            self.column_values['type'] = 'smb_cmd'
        elif 'smb_files' in new_line['type']:
            self.column_values['type'] = 'smb_files'
        elif 'smb_mapping' in new_line['type']:
            self.column_values['type'] = 'smb_mapping'
        elif 'smtp' in new_line['type']:
            self.column_values['type'] = 'smtp'
        elif 'socks' in new_line['type']:
            self.column_values['type'] = 'socks'
        elif 'syslog' in new_line['type']:
            self.column_values['type'] = 'syslog'
        elif 'tunnel' in new_line['type']:
            self.column_values['type'] = 'tunnel'
        elif 'notice' in new_line['type']:
            #fields	ts	uid	id.orig_h	id.orig_p	id.resp_h	id.resp_p	fuid	file_mime_type	file_desc
            # proto	note	msg	sub	src	dst	p	n	peer_descr	actions	suppress_for
            self.column_values['type'] = 'notice'
            # portscan notices don't have id.orig_h or id.resp_h fields, instead they have src and dst
            if self.column_values['saddr'] is '-' :
                try:
                    self.column_values['saddr'] = line[13] #  src field
                except IndexError:
                    # line doesn't have a p field
                    # keep it - as it is
                    pass

            if self.column_values['daddr'] is '-':
                self.column_values['daddr'] = line[14]  #  dst field
                if self.column_values['daddr'] is '-':
                    self.column_values['daddr'] = self.column_values['saddr']

            self.column_values['dport'] = line[5] # id.orig_p
            if self.column_values['dport'] is '-':
                try:
                    self.column_values['dport'] = line[15] # p field
                except IndexError:
                    # line doesn't have a p field
                    # keep it - as it is
                    pass
            self.column_values['sport'] = line[3]
            self.column_values['note'] = line[10]
            self.column_values['scanning_ip'] = self.column_values['saddr']
            self.column_values['scanned_port'] =  self.column_values['dport']
            self.column_values['msg'] = line[11] # we're looking for self signed certs in this field
        elif '/files' in new_line['type']:
            self.column_values['type'] = 'files'
            self.column_values['uid'] = line[4]
            self.column_values['saddr'] = line[2]
            self.column_values['daddr'] = line[3] #rx_hosts
            self.column_values['size'] = line[13]
            self.column_values['md5'] = line[19]

    def process_zeek_input(self, new_line: dict):
        """
        Process one zeek line(new_line) and extract columns
        (parse them into column_values dict) to send to the database
        """
        line = new_line['data']
        file_type = new_line['type']
        # Generic fields in Zeek
        self.column_values = {}
        # We need to set it to empty at the beggining so any new flow has the key 'type'
        self.column_values['type'] = ''

        # to set the default value to '' if ts isn't found
        ts = line.get('ts','')
        if ts:
            self.column_values['starttime'] = self.get_time(ts)
        else:
            self.column_values['starttime'] = ''

        self.column_values['uid'] = line.get('uid',False)
        self.column_values['saddr'] = line.get('id.orig_h','')
        self.column_values['daddr'] = line.get('id.resp_h','')

        # Handle each zeek file type separately
        if 'conn' in file_type:
            # {'ts': 1538080852.403669, 'uid': 'Cewh6D2USNVtfcLxZe', 'id.orig_h': '192.168.2.12', 'id.orig_p': 56343,
            # 'id.resp_h': '192.168.2.1', 'id.resp_p': 53, 'proto': 'udp', 'service': 'dns', 'duration': 0.008364,
            # 'orig_bytes': 30, 'resp_bytes': 94, 'conn_state': 'SF', 'missed_bytes': 0, 'history': 'Dd', 'orig_pkts': 1,
            # 'orig_ip_bytes': 58, 'resp_pkts': 1, 'resp_ip_bytes': 122, 'orig_l2_addr': 'b8:27:eb:6a:47:b8',
            # 'resp_l2_addr': 'a6:d1:8c:1f:ce:64', 'type': './zeek_files/conn'}
            self.column_values['type'] = 'conn'
            try:
                self.column_values['dur'] = float(line['duration'])
            except KeyError:
                self.column_values['dur'] = 0
            self.column_values['endtime'] = str(self.column_values['starttime']) + str(timedelta(seconds=self.column_values['dur']))
            self.column_values['proto'] = line['proto']

            self.column_values['appproto'] = line.get('service','')
            self.column_values['sport'] = line.get('id.orig_p','')
            self.column_values['dport'] = line.get('id.resp_p','')
            self.column_values['state'] = line.get('conn_state','')
            self.column_values['dir'] = '->'
            self.column_values['spkts'] = line.get('orig_pkts',0)
            self.column_values['dpkts'] = line.get('resp_pkts',0)
            self.column_values['sbytes'] = line.get('orig_bytes',0)
            self.column_values['dbytes'] = line.get('resp_bytes',0)
            self.column_values['pkts'] = self.column_values['spkts'] + self.column_values['dpkts']
            self.column_values['bytes'] = self.column_values['sbytes'] + self.column_values['dbytes']
            self.column_values['state_hist'] = line.get('history',self.column_values['state'])
            self.column_values['smac'] = line.get('orig_l2_addr','')
            self.column_values['dmac'] = line.get('resp_l2_addr','')

        elif 'dns' in file_type:
            #{"ts":1538080852.403669,"uid":"CtahLT38vq7vKJVBC3","id.orig_h":"192.168.2.12","id.orig_p":56343,"id.resp_h":"192.168.2.1","id.resp_p":53,"proto":"udp","trans_id":2,"rtt":0.008364,"query":"pool.ntp.org","qclass":1,"qclass_name":"C_INTERNET","qtype":1,"qtype_name":"A","rcode":0,"rcode_name":"NOERROR","AA":false,"TC":false,"RD":true,"RA":true,"Z":0,"answers":["185.117.82.70","212.237.100.250","213.251.52.107","183.177.72.201"],"TTLs":[42.0,42.0,42.0,42.0],"rejected":false}
            self.column_values['type'] = 'dns'
            self.column_values['query'] = line.get('query','')
            self.column_values['qclass_name'] = line.get('qclass_name','')
            self.column_values['qtype_name'] = line.get('qtype_name','')
            self.column_values['rcode_name'] = line.get('rcode_name','')
            self.column_values['answers'] = line.get('answers','')
            self.column_values['TTLs'] = line.get('TTLs','')

        elif 'http' in  file_type:
            # {"ts":158.957403,"uid":"CnNLbE2dyfy5KyqEhh","id.orig_h":"10.0.2.105","id.orig_p":49158,"id.resp_h":"64.182.208.181","id.resp_p":80,"trans_depth":1,"method":"GET","host":"icanhazip.com","uri":"/","version":"1.1","user_agent":"Mozilla/5.0 (Windows NT 6.1; WOW64) AppleWebKit/537.38 (KHTML, like Gecko) Chrome/45.0.2456.99 Safari/537.38","request_body_len":0,"response_body_len":13,"status_code":200,"status_msg":"OK","tags":[],"resp_fuids":["FwraVxIOACcjkaGi3"],"resp_mime_types":["text/plain"]}
            self.column_values['type'] = 'http'
            self.column_values['method'] = line.get('method','')
            self.column_values['host'] = line.get('host','')
            self.column_values['uri'] = line.get('uri','')
            self.column_values['httpversion'] = line.get('version',0)
            self.column_values['user_agent'] = line.get('user_agent','')
            self.column_values['request_body_len'] = line.get('request_body_len',0)
            self.column_values['response_body_len'] = line.get('response_body_len',0)
            self.column_values['status_code'] = line.get('status_code','')
            self.column_values['status_msg'] = line.get('status_msg','')
            self.column_values['resp_mime_types'] = line.get('resp_mime_types','')
            self.column_values['resp_fuids'] = line.get('resp_fuids','')

        elif 'ssl' in file_type:
            # {"ts":12087.045499,"uid":"CdoFDp4iW79I5ZmsT7","id.orig_h":"10.0.2.105","id.orig_p":49704,"id.resp_h":"195.211.240.166","id.resp_p":443,"version":"SSLv3","cipher":"TLS_RSA_WITH_RC4_128_SHA","resumed":false,"established":true,"cert_chain_fuids":["FhGp1L3yZXuURiPqq7"],"client_cert_chain_fuids":[],"subject":"OU=DAHUATECH,O=DAHUA,L=HANGZHOU,ST=ZHEJIANG,C=CN,CN=192.168.1.108","issuer":"O=DahuaTech,L=HangZhou,ST=ZheJiang,C=CN,CN=Product Root CA","validation_status":"unable to get local issuer certificate"}
            # {"ts":1382354909.915615,"uid":"C7W6ZA4vI8FxJ9J0bh","id.orig_h":"147.32.83.53","id.orig_p":36567,"id.resp_h":"195.113.214.241","id.resp_p":443,"version":"TLSv12","cipher":"TLS_ECDHE_ECDSA_WITH_RC4_128_SHA","curve":"secp256r1","server_name":"id.google.com.ar","resumed":false,"established":true,"cert_chain_fuids":["FnomJz1vghKIOHtytf","FSvQff1KsaDkRtKXo4","Fif2PF48bytqq6xMDb"],"client_cert_chain_fuids":[],"subject":"CN=*.google.com,O=Google Inc,L=Mountain View,ST=California,C=US","issuer":"CN=Google Internet Authority G2,O=Google Inc,C=US","validation_status":"ok"}
            self.column_values['type'] = 'ssl'
            self.column_values['sslversion'] = line.get('version','')
            self.column_values['sport'] = line.get('id.orig_p','')
            self.column_values['dport'] = line.get('id.resp_p','')
            self.column_values['cipher'] = line.get('cipher','')
            self.column_values['resumed'] = line.get('resumed','')
            self.column_values['established'] = line.get('established','')
            self.column_values['cert_chain_fuids'] = line.get('cert_chain_fuids','')
            self.column_values['client_cert_chain_fuids'] = line.get('client_cert_chain_fuids','')
            self.column_values['subject'] = line.get('subject','')
            self.column_values['issuer'] = line.get('issuer','')
            self.column_values['validation_status'] = line.get('validation_status','')
            self.column_values['curve'] = line.get('curve','')
            self.column_values['server_name'] = line.get('server_name','')

        elif 'ssh' in file_type:
            self.column_values['type'] = 'ssh'
            self.column_values['version'] = line.get('version','')
            self.column_values['auth_success'] = line.get('auth_success','')
            self.column_values['auth_attempts'] = line.get('auth_attempts','')
            self.column_values['client'] = line.get('client','')
            self.column_values['server'] = line.get('server','')
            self.column_values['cipher_alg'] = line.get('cipher_alg','')
            self.column_values['mac_alg'] = line.get('mac_alg','')
            self.column_values['compression_alg'] = line.get('compression_alg','')
            self.column_values['kex_alg'] = line.get('kex_alg','')
            self.column_values['host_key_alg'] = line.get('host_key_alg','')
            self.column_values['host_key'] = line.get('host_key','')

        elif 'irc' in file_type:
            self.column_values['type'] = 'irc'
        elif 'long' in file_type:
            self.column_values['type'] = 'long'
        elif 'dhcp' in file_type:
            """ Parse the fields we're interested in in zeek's dhcp.log file """

            self.column_values['type'] = 'dhcp'
            self.column_values['client_addr'] = line.get('client_addr','')
            # self.column_values['server_addr'] = line.get('server_addr','')
            # self.column_values['host_name'] = line.get('host_name','')
            self.column_values['mac'] = line.get('mac','')
            # self.column_values['domain'] = line.get('domain','')
            # self.column_values['assigned_addr'] = line.get('assigned_addr','')
        elif 'dce_rpc' in file_type:
            self.column_values['type'] = 'dce_rpc'
        elif 'dnp3' in file_type:
            self.column_values['type'] = 'dnp3'
        elif 'ftp' in file_type:
            self.column_values['type'] = 'ftp'
        elif 'kerberos' in file_type:
            self.column_values['type'] = 'kerberos'
        elif 'mysql' in file_type:
            self.column_values['type'] = 'mysql'
        elif 'modbus' in file_type:
            self.column_values['type'] = 'modbus'
        elif 'ntlm' in file_type:
            self.column_values['type'] = 'ntlm'
        elif 'rdp' in file_type:
            self.column_values['type'] = 'rdp'
        elif 'sip' in file_type:
            self.column_values['type'] = 'sip'
        elif 'smb_cmd' in file_type:
            self.column_values['type'] = 'smb_cmd'
        elif 'smb_files' in file_type:
            self.column_values['type'] = 'smb_files'
        elif 'smb_mapping' in file_type:
            self.column_values['type'] = 'smb_mapping'
        elif 'smtp' in file_type:
            self.column_values['type'] = 'smtp'
        elif 'socks' in file_type:
            self.column_values['type'] = 'socks'
        elif 'syslog' in file_type:
            self.column_values['type'] = 'syslog'
        elif 'tunnel' in file_type:
            self.column_values['type'] = 'tunnel'
        elif 'notice' in file_type:
            """ Parse the fields we're interested in in the notice.log file """
            # notice fields: ts - uid id.orig_h(saddr) - id.orig_p(sport) - id.resp_h(daddr) - id.resp_p(dport) - note - msg
            self.column_values['type'] = 'notice'
            # portscan notices don't have id.orig_h or id.resp_h fields, instead they have src and dst
            if self.column_values['saddr'] is '' :
                self.column_values['saddr'] = line.get('src','' )
            if self.column_values['daddr'] is '':
                # set daddr to src for now because the notice that contains portscan doesn't have a dst field and slips needs it to work
                self.column_values['daddr'] = line.get('dst', self.column_values['saddr'] )
            self.column_values['sport'] = line.get('id.orig_p', '')
            self.column_values['dport'] = line.get('id.resp_p', '')
            # self.column_values['scanned_ip'] = line.get('dst', '')
            self.column_values['note'] = line.get('note', '')
            self.column_values['msg'] = line.get('msg', '') # we're looking for self signed certs in this field
            self.column_values['scanned_port'] = line.get('p', '')
            self.column_values['scanning_ip'] = line.get('src', '')
        elif '/files' in file_type:
            """ Parse the fields we're interested in in the files.log file """
            # the slash before files to distinguish between 'files' in the dir name and file.log
            self.column_values['type'] = 'files'
            self.column_values['uid'] = line.get('conn_uids',[''])[0]
            self.column_values['saddr'] = line.get('tx_hosts',[''])[0]
            self.column_values['daddr'] = line.get('rx_hosts',[''])[0]
            self.column_values['size'] = line.get('total_bytes', '') # downloaded file size
            self.column_values['md5'] = line.get('md5', '')
            # self.column_values['sha1'] = line.get('sha1','')
            #todo process zeek tabs files.log
<<<<<<< HEAD
        elif 'known_services' in file_type:
            self.column_values['type'] = 'known_services'
            self.column_values['saddr'] = line.get('host', '')
            # this file doesn't have a daddr field, but we need it in add_flow_to_profile
            self.column_values['daddr'] = '0.0.0.0'
            self.column_values['port_num'] = line.get('port_num', '')
            self.column_values['port_proto'] = line.get('port_proto', '')
            self.column_values['service'] = line.get('service', '')

        else:
            return False
=======
>>>>>>> 4eeee441
        return True

    def process_argus_input(self, new_line):
        """
        Process the line and extract columns for argus
        """
        line = new_line['data']
        self.column_values = {}
        self.column_values['starttime'] = False
        self.column_values['endtime'] = False
        self.column_values['dur'] = False
        self.column_values['proto'] = False
        self.column_values['appproto'] = False
        self.column_values['saddr'] = False
        self.column_values['sport'] = False
        self.column_values['dir'] = False
        self.column_values['daddr'] = False
        self.column_values['dport'] = False
        self.column_values['state'] = False
        self.column_values['pkts'] = False
        self.column_values['spkts'] = False
        self.column_values['dpkts'] = False
        self.column_values['bytes'] = False
        self.column_values['sbytes'] = False
        self.column_values['dbytes'] = False
        self.column_values['type'] = 'argus'

        # Read the lines fast
        nline = line.strip().split(self.separator)
        try:
            self.column_values['starttime'] = self.get_time(nline[self.column_idx['starttime']])
        except KeyError:
            pass
        try:
            self.column_values['endtime'] = nline[self.column_idx['endtime']]
        except KeyError:
            pass
        try:
            self.column_values['dur'] = nline[self.column_idx['dur']]
        except KeyError:
            pass
        try:
            self.column_values['proto'] = nline[self.column_idx['proto']]
        except KeyError:
            pass
        try:
            self.column_values['appproto'] = nline[self.column_idx['appproto']]
        except KeyError:
            pass
        try:
            self.column_values['saddr'] = nline[self.column_idx['saddr']]
        except KeyError:
            pass
        try:
            self.column_values['sport'] = nline[self.column_idx['sport']]
        except KeyError:
            pass
        try:
            self.column_values['dir'] = nline[self.column_idx['dir']]
        except KeyError:
            pass
        try:
            self.column_values['daddr'] = nline[self.column_idx['daddr']]
        except KeyError:
            pass
        try:
            self.column_values['dport'] = nline[self.column_idx['dport']]
        except KeyError:
            pass
        try:
            self.column_values['state'] = nline[self.column_idx['state']]
        except KeyError:
            pass
        try:
            self.column_values['pkts'] = int(nline[self.column_idx['pkts']])
        except KeyError:
            pass
        try:
            self.column_values['spkts'] = int(nline[self.column_idx['spkts']])
        except KeyError:
            pass
        try:
            self.column_values['dpkts'] = int(nline[self.column_idx['dpkts']])
        except KeyError:
            pass
        try:
            self.column_values['bytes'] = int(nline[self.column_idx['bytes']])
        except KeyError:
            pass
        try:
            self.column_values['sbytes'] = int(nline[self.column_idx['sbytes']])
        except KeyError:
            pass
        try:
            self.column_values['dbytes'] = int(nline[self.column_idx['dbytes']])
        except KeyError:
            pass

    def process_nfdump_input(self, new_line):
        """
        Process the line and extract columns for nfdump
        """
        self.column_values = {}
        self.column_values['starttime'] = False
        self.column_values['endtime'] = False
        self.column_values['dur'] = False
        self.column_values['proto'] = False
        self.column_values['appproto'] = False
        self.column_values['saddr'] = False
        self.column_values['sport'] = False
        self.column_values['dir'] = False
        self.column_values['daddr'] = False
        self.column_values['dport'] = False
        self.column_values['state'] = False
        self.column_values['pkts'] = False
        self.column_values['spkts'] = False
        self.column_values['dpkts'] = False
        self.column_values['bytes'] = False
        self.column_values['sbytes'] = False
        self.column_values['dbytes'] = False
        self.column_values['type'] = 'nfdump'
        # Read the lines fast
        line = new_line['data']
        nline = line.strip().split(self.separator)
        try:
            self.column_values['starttime'] = self.get_time(nline[0])
        except IndexError:
            pass
        try:
            self.column_values['endtime'] = self.get_time(nline[1])
        except IndexError:
            pass
        try:
            self.column_values['dur'] = nline[2]
        except IndexError:
            pass
        try:
            self.column_values['proto'] = nline[7]
        except IndexError:
            pass
        try:
            self.column_values['saddr'] = nline[3]
        except IndexError:
            pass
        try:
            self.column_values['sport'] = nline[5]
        except IndexError:
            pass
        try:
            # Direction: ingress=0, egress=1
            self.column_values['dir'] = nline[22]
        except IndexError:
            pass
        try:
            self.column_values['daddr'] = nline[4]
        except IndexError:
            pass
        try:
            self.column_values['dport'] = nline[6]
        except IndexError:
            pass
        try:
            self.column_values['state'] = nline[8]
        except IndexError:
            pass
        try:
            self.column_values['spkts'] = nline[11]
        except IndexError:
            pass
        try:
            self.column_values['dpkts'] = nline[13]
        except IndexError:
            pass
        try:
            self.column_values['pkts'] = self.column_values['spkts'] + self.column_values['dpkts']
        except IndexError:
            pass
        try:
            self.column_values['sbytes'] = nline[12]
        except IndexError:
            pass
        try:
            self.column_values['dbytes'] = nline[14]
        except IndexError:
            pass
        try:
            self.column_values['bytes'] = self.column_values['sbytes'] + self.column_values['dbytes']
        except IndexError:
            pass

    def process_suricata_input(self, line) -> None:
        """ Read suricata json input """

        # convert to dict if it's not a dict already
        if type(line)== str:
            # lien is the actual data
            line = json.loads(line)
        else:
            # line is a dict with data and type as keys
            try:
                line = json.loads(line['data'])
            except KeyError:
                # can't find the line!
                return True


        self.column_values: dict = {}
        try:
            self.column_values['starttime'] = self.get_time(line['timestamp'])
        # except (KeyError, ValueError):
        except ValueError:
            # Reason for catching ValueError:
            # "ValueError: time data '1900-01-00T00:00:08.511802+0000' does not match format '%Y-%m-%dT%H:%M:%S.%f%z'"
            # It means some flow do not have valid timestamp. It seems to me if suricata does not know the timestamp, it put
            # there this not valid time.
            self.column_values['starttime'] = False
        self.column_values['endtime'] = False
        self.column_values['dur'] = 0
        self.column_values['flow_id'] = line.get('flow_id',False)
        self.column_values['saddr'] = line.get('src_ip',False)
        self.column_values['sport'] = line.get('src_port',False)
        self.column_values['daddr'] = line.get('dest_ip',False)
        self.column_values['dport'] = line.get('dest_port',False)
        self.column_values['proto'] = line.get('proto',False)
        self.column_values['type'] = line.get('event_type',False)
        self.column_values['dir'] = '->'
        self.column_values['appproto'] = line.get('app_proto',False)

        if self.column_values['type']:
            """
            event_type: 
            -flow
            -tls
            -http
            -dns
            -alert
            -fileinfo
            -stats (only one line - it is conclusion of entire capture)
            """
            if self.column_values['type'] == 'flow':
                # A suricata line of flow type usually has 2 components.
                # 1. flow information
                # 2. tcp information
                if line.get('flow', None):
                    try:
                        # Define time again, because this is line of flow type and
                        # we do not want timestamp but start time.
                        self.column_values['starttime'] = self.get_time(line['flow']['start'])
                    except KeyError:
                        self.column_values['starttime'] = False
                    try:
                        self.column_values['endtime'] = self.get_time(line['flow']['end'])
                    except KeyError:
                        self.column_values['endtime'] = False

                    try:
                        self.column_values['dur'] = (
                            self.column_values['endtime'] - self.column_values['starttime']).total_seconds()
                    except (KeyError, TypeError):
                        self.column_values['dur'] = 0
                    try:
                        self.column_values['spkts'] = line['flow']['pkts_toserver']
                    except KeyError:
                        self.column_values['spkts'] = 0
                    try:
                        self.column_values['dpkts'] = line['flow']['pkts_toclient']
                    except KeyError:
                        self.column_values['dpkts'] = 0

                    self.column_values['pkts'] = self.column_values['dpkts'] + self.column_values['spkts']

                    try:
                        self.column_values['sbytes'] = line['flow']['bytes_toserver']
                    except KeyError:
                        self.column_values['sbytes'] = 0

                    try:
                        self.column_values['dbytes'] = line['flow']['bytes_toclient']
                    except KeyError:
                        self.column_values['dbytes'] = 0

                    self.column_values['bytes'] = self.column_values['dbytes'] + self.column_values['sbytes']

                    try:
                        """
                        There are different states in which a flow can be. 
                        Suricata distinguishes three flow-states for TCP and two for UDP. For TCP, 
                        these are: New, Established and Closed,for UDP only new and established.
                        For each of these states Suricata can employ different timeouts. 
                        """
                        self.column_values['state'] = line['flow']['state']
                    except KeyError:
                        self.column_values['state'] = ''
            elif self.column_values['type'] == 'http':
                if line.get('http', None):
                    try:
                        self.column_values['method'] = line['http']['http_method']
                    except KeyError:
                        self.column_values['method'] = ''
                    try:
                        self.column_values['host'] = line['http']['hostname']
                    except KeyError:
                        self.column_values['host'] = ''
                    try:
                        self.column_values['uri'] = line['http']['url']
                    except KeyError:
                        self.column_values['uri'] = ''
                    try:
                        self.column_values['user_agent'] = line['http']['http_user_agent']
                    except KeyError:
                        self.column_values['user_agent'] = ''
                    try:
                        self.column_values['status_code'] = line['http']['status']
                    except KeyError:
                        self.column_values['status_code'] = ''
                    try:
                        self.column_values['httpversion'] = line['http']['protocol']
                    except KeyError:
                        self.column_values['httpversion'] = ''
                    try:
                        self.column_values['response_body_len'] = line['http']['length']
                    except KeyError:
                        self.column_values['response_body_len'] = 0
                    try:
                        self.column_values['request_body_len'] = line['http']['request_body_len']
                    except KeyError:
                        self.column_values['request_body_len'] = 0
                    self.column_values['status_msg'] = ''
                    self.column_values['resp_mime_types'] = ''
                    self.column_values['resp_fuids'] = ''

            elif self.column_values['type'] == 'dns':
                if line.get('dns', None):
                    try:
                        self.column_values['query'] = line['dns']['rdata']
                    except KeyError:
                        self.column_values['query'] = ''
                    try:
                        self.column_values['TTLs'] = line['dns']['ttl']
                    except KeyError:
                        self.column_values['TTLs'] = ''

                    try:
                        self.column_values['qtype_name'] = line['dns']['rrtype']
                    except KeyError:
                        self.column_values['qtype_name'] = ''
                    # can not find in eve.json:
                    self.column_values['qclass_name'] = ''
                    self.column_values['rcode_name'] = ''
                    self.column_values['answers'] = ''
            elif self.column_values['type'] == 'tls':
                if line.get('tls', None):
                    try:
                        self.column_values['sslversion'] = line['tls']['version']
                    except KeyError:
                        self.column_values['sslversion'] = ''
                    try:
                        self.column_values['subject'] = line['tls']['subject']
                    except KeyError:
                        self.column_values['subject'] = ''
                    try:
                        self.column_values['issuer'] = line['tls']['issuerdn']
                    except KeyError:
                        self.column_values['issuer'] = ''
                    try:
                        self.column_values['server_name'] = line['tls']['sni']
                    except KeyError:
                        self.column_values['server_name'] = ''

                    try:
                        self.column_values['notbefore'] = datetime.strptime((line['tls']['notbefore']), '%Y-%m-%dT%H:%M:%S')
                    except KeyError:
                        self.column_values['notbefore'] = ''

                    try:
                        self.column_values['notafter'] = datetime.strptime((line['tls']['notafter']), '%Y-%m-%dT%H:%M:%S')
                    except KeyError:
                        self.column_values['notafter'] = ''
            elif self.column_values['type'] == 'alert':
                if line.get('alert', None):
                    try:
                        self.column_values['signature'] = line['alert']['signature']
                    except KeyError:
                        self.column_values['signature'] = ''
                    try:
                        self.column_values['category'] = line['alert']['category']
                    except KeyError:
                        self.column_values['category'] = ''
                    try:
                        self.column_values['severity'] = line['alert']['severity']
                    except KeyError:
                        self.column_values['severity'] = ''
            elif self.column_values['type'] == 'fileinfo':
                try:
                    self.column_values['filesize'] = line['fileinfo']['size']
                except KeyError:
                    self.column_values['filesize'] = ''

<<<<<<< HEAD
    def get_domains_of_flow(self):
        """ Returns the domains of each ip (src and dst) that appeard in this flow """
        # These separate lists, hold the domains that we should only check if they are SRC or DST. Not both
        domains_to_check_src = []
        domains_to_check_dst = []
        try:
            #self.print(f"IPData of src IP {self.column_values['saddr']}: {__database__.getIPData(self.column_values['saddr'])}")
            ip_data = __database__.getIPData(self.column_values['saddr'])
            if ip_data:
                sni_info = ip_data.get('SNI',[{}])[0]
                if sni_info: domains_to_check_src.append(sni_info.get('server_name'))
        except (KeyError, TypeError):
            pass
        try:
            #self.print(f"DNS of src IP {self.column_values['saddr']}: {__database__.get_dns_resolution(self.column_values['saddr'])}")
            src_dns_domains = __database__.get_dns_resolution(self.column_values['saddr'])
            for dns_domain in src_dns_domains:
                domains_to_check_src.append(dns_domain)
        except (KeyError, TypeError):
            pass
        try:
            # self.print(f"IPData of dst IP {self.column_values['daddr']}: {__database__.getIPData(self.column_values['daddr'])}")
            ip_data = __database__.getIPData(self.column_values['daddr'])
            if ip_data:
                sni_info = ip_data.get('SNI',[{}])[0]
                if sni_info : domains_to_check_dst.append(sni_info.get('server_name'))
        except (KeyError, TypeError):
            pass
        return domains_to_check_dst, domains_to_check_src

=======
>>>>>>> 4eeee441
    def is_whitelisted(self) -> bool:
        """
        Checks if the src IP or dst IP or domain or organization of this flow is whitelisted.
        """

        #self.print(f'List of whitelist: Domains: {self.whitelisted_domains}, IPs: {self.whitelisted_IPs}, Orgs: {self.whitelisted_orgs}')

        # Check if the domain is whitelisted
        if self.whitelisted_domains:
            #self.print('Check the domains')
            # Domain names are stored in different zeek files using different names.

            # Try to get the domain from each file.
            domains_to_check = []
            ssl_domain = self.column_values.get('server_name','') # ssl.log
            domains_to_check.append(ssl_domain)
            http_domain = self.column_values.get('host','') # http.log
            domains_to_check.append(http_domain)
            notice_domain = self.column_values.get('sub','').replace("CN=","") # in notice.log
            domains_to_check.append(notice_domain)

<<<<<<< HEAD
            domains_to_check_dst, domains_to_check_src = self.get_domains_of_flow()

=======
            # These separate lists, hold the domains that we should only check if they are SRC or DST. Not both
            domains_to_check_src = []
            domains_to_check_dst = []
            try:
                #self.print(f"IPData of src IP {self.column_values['saddr']}: {__database__.getIPData(self.column_values['saddr'])}")
                domains_to_check_src.append(__database__.getIPData(self.column_values['saddr'])['SNI'])
            except (KeyError, TypeError):
                pass
            try:
                #self.print(f"DNS of src IP {self.column_values['saddr']}: {__database__.get_dns_resolution(self.column_values['saddr'])}")
                src_dns_domains = __database__.get_dns_resolution(self.column_values['saddr'])
                for dns_domain in src_dns_domains:
                    domains_to_check_src.append(dns_domain)
            except (KeyError, TypeError):
                pass
            try:
                #self.print(f"IPData of dst IP {self.column_values['daddr']}: {__database__.getIPData(self.column_values['daddr'])}")
                domains_to_check_dst.append(__database__.getIPData(self.column_values['daddr'])['SNI'])
            except (KeyError, TypeError):
                pass
>>>>>>> 4eeee441
            try:
                #self.print(f"DNS of dst IP {self.column_values['daddr']}: {__database__.get_dns_resolution(self.column_values['daddr'])}")
                dst_dns_domains = __database__.get_dns_resolution(self.column_values['daddr'])
                for dns_domain in dst_dns_domains:
                    domains_to_check_dst.append(dns_domain)
            except (KeyError, TypeError):
                pass

            #self.print(f'Domains to check from flow: {domains_to_check}, {domains_to_check_dst} {domains_to_check_src}')
            # Go through each whitelisted domain and check if what arrived is there
            for domain in list(self.whitelisted_domains.keys()):
                what_to_ignore = self.whitelisted_domains[domain]['what_to_ignore']
                # Here we iterate over all the domains to check so we can find
                # subdomains. If slack.com was whitelisted, then test.slack.com
                # should be ignored too. But not 'slack.com.test'
                for domain_to_check in domains_to_check:
                    main_domain = domain_to_check[-len(domain):]
                    if domain in main_domain:
                        # We can ignore flows or alerts, what is it?
                        if 'flows' in what_to_ignore or 'both' in what_to_ignore:
                            #self.print(f'Whitelisting the domain {domain_to_check} due to whitelist of {domain}')
                            return True

                # Now check the related domains of the src IP
                from_ = self.whitelisted_domains[domain]['from']
                if 'src' in from_ or 'both' in from_:
                    for domain_to_check in domains_to_check_src:
                        main_domain = domain_to_check[-len(domain):]
                        if domain in main_domain:
                            # We can ignore flows or alerts, what is it?
                            if 'flows' in what_to_ignore or 'both' in what_to_ignore:
                                #self.print(f"Whitelisting the domain {domain_to_check} because is related to domain {domain} of src IP {self.column_values['saddr']}")
                                return True
                # Now check the related domains of the dst IP
                if 'dst' in from_ or 'both' in from_:
                    for domain_to_check in domains_to_check_dst:
                        main_domain = domain_to_check[-len(domain):]
                        if domain in main_domain:
                            # We can ignore flows or alerts, what is it?
                            if 'flows' in what_to_ignore or 'both' in what_to_ignore:
<<<<<<< HEAD
                                # self.print(f"Whitelisting the domain {domain_to_check} because is related to domain {domain} of dst IP {self.column_values['daddr']}")
=======
                                #self.print(f"Whitelisting the domain {domain_to_check} because is related to domain {domain} of dst IP {self.column_values['daddr']}")
>>>>>>> 4eeee441
                                return True

        # Check if the IPs are whitelisted
        if self.whitelisted_IPs:
            #self.print('Check the IPs')

            ips_to_whitelist = list(self.whitelisted_IPs.keys())
            if self.column_values['saddr'] in ips_to_whitelist:
                # The flow has the src IP to whitelist
                from_ = self.whitelisted_IPs[self.column_values['saddr']]['from']
                what_to_ignore = self.whitelisted_IPs[self.column_values['saddr']]['what_to_ignore']
                if ('src' in from_ or 'both' in from_) and ('flows' in what_to_ignore or 'both' in what_to_ignore):
                    #self.print(f"Whitelisting the src IP {self.column_values['saddr']}")
                    return True
            if self.column_values['daddr'] in ips_to_whitelist: # should be if and not elif
                # The flow has the dst IP to whitelist
                from_ = self.whitelisted_IPs[self.column_values['daddr']]['from']
                what_to_ignore = self.whitelisted_IPs[self.column_values['daddr']]['what_to_ignore']
                if ('dst' in from_  or 'both' in from_) and ('flows' in what_to_ignore or 'both' in what_to_ignore):
                    #self.print(f"Whitelisting the dst IP {self.column_values['daddr']}")
                    return True

        # Check if the orgs are whitelisted
        if self.whitelisted_orgs:
            #self.print('Check if the organization is whitelisted')
            # Check if IP belongs to a whitelisted organization range
            # Check if the ASN of this IP is any of these organizations

            for org in self.whitelisted_orgs:
                from_ =  self.whitelisted_orgs[org]['from'] # src or dst or both
                what_to_ignore = self.whitelisted_orgs[org]['what_to_ignore'] # flows, alerts or both
                #self.print(f'Checking {org}, from:{from_} type {what_to_ignore}')

<<<<<<< HEAD
                # get the domains of this flow
                domains_to_check_dst, domains_to_check_src = self.get_domains_of_flow()
                if 'flows' in what_to_ignore or 'both' in what_to_ignore:
                    # We want to block flows from this org, continue
                    org_subnets = json.loads(self.whitelisted_orgs[org]['IPs'])
                    org_domains = json.loads(self.whitelisted_orgs[org]['domains'])
                    if 'both' in from_ : domains_to_check = domains_to_check_src + domains_to_check_dst
                    elif 'src' in from_: domains_to_check = domains_to_check_src
                    elif 'dst' in from_: domains_to_check = domains_to_check_dst


                    if 'src' in from_ or 'both' in from_:
                        # Method 1 Check if src IP belongs to a whitelisted organization range
                        for network in org_subnets:
                            try:
                                ip = ipaddress.ip_address(self.column_values['saddr'])
                                if ip in ipaddress.ip_network(network):
                                    #self.print(f"The src IP {self.column_values['saddr']} is in the range {network} or org {org}. Whitelisted.")
                                    return True
                            except ValueError:
                                # Some flows don't have IPs, but mac address or just - in some cases
                                return False


                        # Method 2 Check if the ASN of this src IP is any of these organizations
                        ip_data = __database__.getIPData(self.column_values['saddr'])
                        try:
                            ip_asn = ip_data['asn']['asnorg']
                            if ip_asn and ip_asn != 'Unknown' and (org.lower() in ip_asn.lower() or ip_asn in self.whitelisted_orgs[org]['asn']):
=======
                if 'flows' in what_to_ignore or 'both' in what_to_ignore:
                    # We want to block flows from this org, continue

                    org_subnets = json.loads(self.whitelisted_orgs[org]['IPs'])
                    if 'src' in from_ or 'both' in from_:

                        # Check if src IP belongs to a whitelisted organization range
                        for network in org_subnets:
                            try:
                                ip = ipaddress.ip_address(self.column_values['saddr'])
                            except ValueError:
                                # Some flows don't have IPs, but mac address or just - in some cases
                                return False
                            if ip in ipaddress.ip_network(network):
                                #self.print(f"The src IP {self.column_values['saddr']} is in the range {network} or org {org}. Whitelisted.")
                                return True
                        # Check if the ASN of this src IP is any of these organizations
                        ip_data = __database__.getIPData(self.column_values['saddr'])
                        try:
                            ip_asn = ip_data['asn']
                            if ip_asn and ip_asn != 'Unknown' and (org.lower() in ip_asn['asnorg'].lower() or ip_asn in self.whitelisted_orgs[org]['asn']):
>>>>>>> 4eeee441
                                # this ip belongs to a whitelisted org, ignore flow
                                #self.print(f"The ASN {ip_asn} of IP {self.column_values['saddr']} is in the values of org {org}. Whitelisted.")
                                return True
                        except (KeyError, TypeError):
                            # No asn data for src ip
                            pass

<<<<<<< HEAD
                        # Method 3 Check if the domains of this flow belong to this org
                        for domain in org_domains:
                            if domain in domains_to_check_src:
                                return True

                    if 'dst' in from_ or 'both' in from_:
                        # Method 1 Check if dst IP belongs to a whitelisted organization range
                        for network in org_subnets:
                            try:
                                ip = ipaddress.ip_address(self.column_values['daddr'])
                                if ip in ipaddress.ip_network(network):
                                    #self.print(f"The dst IP {self.column_values['daddr']} is in the range {network} or org {org}. Whitelisted.")
                                    return True
                            except ValueError:
                                # Some flows don't have IPs, but mac address or just - in some cases
                                return False
                        # Method 2 Check if the ASN of this dst IP is any of these organizations
                        ip_data = __database__.getIPData(self.column_values['daddr'])
                        try:
                            ip_asn = ip_data['asn']['asnorg']
                            if ip_asn and ip_asn != 'Unknown' and (org.lower() in ip_asn.lower() or ip_asn in self.whitelisted_orgs[org]['asn']):
=======
                    if 'dst' in from_ or 'both' in from_:
                        # Check if dst IP belongs to a whitelisted organization range
                        for network in org_subnets:
                            try:
                                ip = ipaddress.ip_address(self.column_values['daddr'])
                            except ValueError:
                                # Some flows don't have IPs, but mac address or just - in some cases
                                return False
                            if ip in ipaddress.ip_network(network):
                                #self.print(f"The dst IP {self.column_values['daddr']} is in the range {network} or org {org}. Whitelisted.")
                                return True
                        # Check if the ASN of this dst IP is any of these organizations
                        ip_data = __database__.getIPData(self.column_values['daddr'])
                        try:
                            ip_asn = ip_data['asn']
                            if ip_asn and ip_asn != 'Unknown' and (org.lower() in ip_asn['asnorg'].lower() or ip_asn in self.whitelisted_orgs[org]['asn']):
>>>>>>> 4eeee441
                                # this ip belongs to a whitelisted org, ignore flow
                                #self.print(f"The ASN {ip_asn} of IP {self.column_values['daddr']} is in the values of org {org}. Whitelisted.")
                                return True
                        except (KeyError, TypeError):
                            # No asn data for src ip
                            pass

<<<<<<< HEAD
                        # Method 3 Check if the domains of this flow belong to this org
                        for domain in org_domains:
                            # domains to check are usually 1 or 2 domains
                            for flow_domain in domains_to_check:
                                # match subdomains too
                                if domain in flow_domain:
                                    return True

=======
>>>>>>> 4eeee441
        return False

    def add_flow_to_profile(self):
        """
        This is the main function that takes the columns of a flow and does all the magic to convert it into a working data in our system.
        It includes checking if the profile exists and how to put the flow correctly.
        It interprets each column
        A flow has two IP addresses, so treat both of them correctly.
        """
        try:

            # Define which type of flows we are going to process

            if not self.column_values:
                return True
<<<<<<< HEAD
            elif self.column_values['type'] not in ('ssh','ssl','http','dns','conn','flow','argus','nfdump','notice', 'dhcp','files', 'known_services'):
=======
            elif self.column_values['type'] not in ('ssh','ssl','http','dns','conn','flow','argus','nfdump','notice', 'dhcp'):
>>>>>>> 4eeee441
                # Not a supported type
                return True
            elif self.column_values['starttime'] is None:
                # There is suricata issue with invalid timestamp for examaple: "1900-01-00T00:00:08.511802+0000"
                return True

            try:
                # seconds.
                # make sure starttime is a datetime obj (not a str) so we can get the timestamp
                if type(self.column_values['starttime']) == str:
                    datetime_obj = datetime.strptime( self.column_values['starttime'] , self.timeformat)
                    starttime = datetime_obj.timestamp()
                else:
                    starttime = self.column_values['starttime'].timestamp()
            except ValueError:
                # date
                try:
                    # This file format is very extended, but we should consider more options. Maybe we should detect the time format.
                    # Some times if there is no microseconds, the datatime object just give us '2018-12-18 14:00:00' instead of '2018-12-18 14:00:00.000000' so the format fails
                    try:
                        date_time = datetime.strptime(str(self.column_values['starttime']), '%Y-%m-%d %H:%M:%S.%f')
                    except ValueError:
                        date_time = datetime.strptime(str(self.column_values['starttime']) + '.000000', '%Y-%m-%d %H:%M:%S.%f')
                    starttime = date_time.timestamp()
                except ValueError as e:
                    self.print("We can not recognize time format.", 0, 1)
                    self.print("{}".format((type(e))), 0, 1)

            # This uid check is for when we read things that are not zeek
            try:
                uid = self.column_values['uid']
            except KeyError:
                # In the case of other tools that are not Zeek, there is no UID. So we generate a new one here
                # Zeeks uses human-readable strings in Base62 format, from 112 bits usually. We do base64 with some bits just because we need a fast unique way
                uid = base64.b64encode(binascii.b2a_hex(os.urandom(9))).decode('utf-8')
                self.column_values['uid'] = uid

            flow_type = self.column_values['type']
            self.saddr = self.column_values['saddr']
            self.daddr = self.column_values['daddr']
            profileid = 'profile' + self.id_separator + str(self.saddr)

            # Check if the flow is whitelisted and we should not process
            if self.is_whitelisted():
                return True

            def get_rev_profile(starttime, daddr_as_obj):
                # Compute the rev_profileid
                rev_profileid = __database__.getProfileIdFromIP(daddr_as_obj)
                if not rev_profileid:
                    self.print("The dstip profile was not here... create", 0, 7)
                    # Create a reverse profileid for managing the data going to the dstip.
                    rev_profileid = 'profile' + self.id_separator + str(daddr_as_obj)
                    __database__.addProfile(rev_profileid, starttime, self.width)
                    # Try again
                    rev_profileid = __database__.getProfileIdFromIP(daddr_as_obj)
                    # For the profile to the dstip, find the id in the database of the tw where the flow belongs.
                rev_twid = self.get_timewindow(starttime, rev_profileid)
                return rev_profileid, rev_twid

            if 'flow' in flow_type or 'conn' in flow_type or 'argus' in flow_type or 'nfdump' in flow_type:
                dur = self.column_values['dur']
                sport = self.column_values['sport']
                dport = self.column_values['dport']
                sport = self.column_values['sport']
                proto = self.column_values['proto']
                state = self.column_values['state']
                pkts = self.column_values['pkts']
                allbytes = self.column_values['bytes']
                spkts = self.column_values['spkts']
                sbytes = self.column_values['sbytes']
                endtime = self.column_values['endtime']
                appproto = self.column_values['appproto']
                direction = self.column_values['dir']
                dpkts = self.column_values['dpkts']
                dbytes = self.column_values['dbytes']

            elif 'dns' in flow_type:
                query = self.column_values['query']
                qclass_name = self.column_values['qclass_name']
                qtype_name = self.column_values['qtype_name']
                rcode_name = self.column_values['rcode_name']
                answers = self.column_values['answers']
                ttls = self.column_values['TTLs']
            elif 'dhcp' in flow_type:
                mac_addr = self.column_values['mac']
                client_addr = self.column_values['client_addr']
                profileid = get_rev_profile(starttime, client_addr)[0]
                MAC_info = {'MAC': mac_addr}
                oui = mac_addr[:8].upper()
                with open('databases/macaddress-db.json','r') as db:
                    line = db.readline()
                    while line:
                        if oui in line:
                            break
                        line = db.readline()
                    else:
                        # comes here if it doesn't find info about this mac addr
                        line = False
                if line:
                    line = json.loads(line)
                    vendor = line['companyName']
                    MAC_info.update({'Vendor': vendor})
                # Store info in the db
                MAC_info = json.dumps(MAC_info)
                __database__.add_mac_addr_to_profile(profileid, MAC_info)

<<<<<<< HEAD


=======
>>>>>>> 4eeee441
            # Create the objects of IPs
            try:
                saddr_as_obj = ipaddress.IPv4Address(self.saddr)
                daddr_as_obj = ipaddress.IPv4Address(self.daddr)
                # Is ipv4
            except ipaddress.AddressValueError:
                # Is it ipv6?
                try:
                    saddr_as_obj = ipaddress.IPv6Address(self.saddr)
                    daddr_as_obj = ipaddress.IPv6Address(self.daddr)
                except ipaddress.AddressValueError:
                    # Its a mac
                    return False

            ##############
            # 4th Define help functions for storing data
            def store_features_going_out(profileid, twid, starttime):
                """
                This is an internal function in the add_flow_to_profile function for adding the features going out of the profile
                """
                role = 'Client'
                # self.print(f'Storing features going out for profile {profileid} and tw {twid}')
                if 'flow' in flow_type or 'conn' in flow_type or 'argus' in flow_type or 'nfdump' in flow_type:
                    # Tuple
                    tupleid = str(daddr_as_obj) + ':' + str(dport) + ':' + proto
                    # Compute the symbol for this flow, for this TW, for this profile. The symbol is based on the 'letters' of the original Startosphere ips tool
                    symbol = self.compute_symbol(profileid, twid, tupleid, starttime, dur, allbytes, tuple_key='OutTuples')
                    # Change symbol for its internal data. Symbol is a tuple and is confusing if we ever change the API
                    # Add the out tuple
                    __database__.add_tuple(profileid, twid, tupleid, symbol, role, starttime, uid)
                    # Add the dstip
                    __database__.add_ips(profileid, twid, daddr_as_obj, self.column_values, role)
                    # Add the dstport
                    port_type = 'Dst'
                    __database__.add_port(profileid, twid, daddr_as_obj, self.column_values, role, port_type)
                    # Add the srcport
                    port_type = 'Src'
                    __database__.add_port(profileid, twid, daddr_as_obj, self.column_values, role, port_type)
                    # Add the flow with all the fields interpreted
                    __database__.add_flow(profileid=profileid, twid=twid, stime=starttime, dur=dur,
                                          saddr=str(saddr_as_obj), sport=sport, daddr=str(daddr_as_obj),
                                          dport=dport, proto=proto, state=state, pkts=pkts, allbytes=allbytes,
                                          spkts=spkts, sbytes=sbytes, appproto=appproto, uid=uid, label=self.label)
                elif 'dns' in flow_type:
                    __database__.add_out_dns(profileid, twid, starttime, flow_type, uid, query, qclass_name, qtype_name, rcode_name, answers, ttls)
                    # Add DNS resolution if there are answers for the query
                    if answers:
                        __database__.set_dns_resolution(query, answers)
                elif flow_type == 'http':
                    __database__.add_out_http(profileid, twid, starttime, flow_type, uid, self.column_values['method'],
                                              self.column_values['host'], self.column_values['uri'],
                                              self.column_values['httpversion'], self.column_values['user_agent'],
                                              self.column_values['request_body_len'], self.column_values['response_body_len'],
                                              self.column_values['status_code'], self.column_values['status_msg'],
                                              self.column_values['resp_mime_types'], self.column_values['resp_fuids'])
                elif flow_type == 'ssl':
                    __database__.add_out_ssl(profileid, twid, starttime, daddr_as_obj,self.column_values['dport'],
                                             flow_type, uid, self.column_values['sslversion'],
                                             self.column_values['cipher'], self.column_values['resumed'],
                                             self.column_values['established'], self.column_values['cert_chain_fuids'],
                                             self.column_values['client_cert_chain_fuids'], self.column_values['subject'],
                                             self.column_values['issuer'], self.column_values['validation_status'],
                                             self.column_values['curve'], self.column_values['server_name'])
                elif flow_type == 'ssh':
                    __database__.add_out_ssh(profileid, twid, starttime, flow_type, uid, self.column_values['version'],
                                             self.column_values['auth_attempts'], self.column_values['auth_success'],
                                             self.column_values['client'], self.column_values['server'],
                                             self.column_values['cipher_alg'], self.column_values['mac_alg'],
                                             self.column_values['compression_alg'], self.column_values['kex_alg'],
                                             self.column_values['host_key_alg'], self.column_values['host_key'])
                elif flow_type == 'notice':
                     __database__.add_out_notice(profileid,twid,\
                                                 starttime,\
                                                 self.column_values['daddr'],\
                                                 self.column_values['sport'],\
                                                 self.column_values['dport'],\
                                                 self.column_values['note'],\
                                                 self.column_values['msg'],\
                                                 self.column_values['scanned_port'],\
                                                 self.column_values['scanning_ip'],
                                                 self.column_values['uid']
                                                 )
                elif flow_type == 'files':
                    """" Send files.log data to new_downloaded_file channel in vt module to see if it's malicious """
                    to_send = {
                        'uid' : self.column_values['uid'],
                        'daddr': self.column_values['daddr'],
                        'saddr': self.column_values['saddr'],
                        'size' : self.column_values['size'],
                        'md5':  self.column_values['md5'],
                        'profileid' : profileid,
                        'twid' : twid,
                        'ts' : starttime
                    }
                    to_send = json.dumps(to_send)
                    __database__.publish('new_downloaded_file', to_send)
<<<<<<< HEAD
                elif flow_type == 'known_services':
                    # Send known_services.log data to new_service channel in flowalerts module
                    to_send = {
                        'uid' : self.column_values['uid'],
                        'saddr': self.column_values['saddr'],
                        'port_num' : self.column_values['port_num'],
                        'port_proto':  self.column_values['port_proto'],
                        'service':  self.column_values['service'],
                        'profileid' : profileid,
                        'twid' : twid,
                        'ts' : starttime
                    }
                    to_send = json.dumps(to_send)
                    __database__.publish("new_service",to_send)
=======
>>>>>>> 4eeee441

            def store_features_going_in(profileid, twid, starttime):
                """
                This is an internal function in the add_flow_to_profile function for adding the features going in of the profile
                """
                role = 'Server'
                # self.print(f'Storing features going in for profile {profileid} and tw {twid}')
                if 'flow' in flow_type or 'conn' in flow_type or 'argus' in flow_type or 'nfdump' in flow_type:
                    # Tuple. We use the src ip, but the dst port still!
                    tupleid = str(saddr_as_obj) + ':' + str(dport) + ':' + proto
                    # Compute symbols.
                    symbol = self.compute_symbol(profileid, twid, tupleid, starttime, dur, allbytes, tuple_key='InTuples')
                    # Add the src tuple
                    __database__.add_tuple(profileid, twid, tupleid, symbol, role, starttime, uid)
                    # Add the srcip
                    __database__.add_ips(profileid, twid, saddr_as_obj, self.column_values, role)
                    # Add the dstport
                    port_type = 'Dst'
                    __database__.add_port(profileid, twid, daddr_as_obj, self.column_values, role, port_type)
                    # Add the srcport
                    port_type = 'Src'
                    __database__.add_port(profileid, twid, daddr_as_obj, self.column_values, role, port_type)
                    # Add the flow with all the fields interpreted
                    __database__.add_flow(profileid=profileid, twid=twid, stime=starttime, dur=dur,
                                          saddr=str(saddr_as_obj), sport=sport, daddr=str(daddr_as_obj), dport=dport,
                                          proto=proto, state=state, pkts=pkts, allbytes=allbytes, spkts=spkts, sbytes=sbytes,
                                          appproto=appproto, uid=uid, label=self.label)
                    # No dns check going in. Probably ok.

            ##########################################
            # 5th. Store the data according to the paremeters
            # Now that we have the profileid and twid, add the data from the flow in this tw for this profile
            self.print("Storing data in the profile: {}".format(profileid), 0, 7)

            # For this 'forward' profile, find the id in the database of the tw where the flow belongs.
            twid = self.get_timewindow(starttime, profileid)

            if self.home_net:
                # Home. Create profiles for home IPs only
                if self.analysis_direction == 'out':
                    # Home and only out. Check if the src IP is in the home. If yes, store only out
                    if saddr_as_obj in self.home_net:
                        __database__.addProfile(profileid, starttime, self.width)
                        store_features_going_out(profileid, twid, starttime)
                elif self.analysis_direction == 'all':
                    # Home and all. Check if src IP or dst IP are in home. Store all
                    if saddr_as_obj in self.home_net:
                        __database__.addProfile(profileid, starttime, self.width)
                        store_features_going_out(profileid, twid, starttime)
                    if daddr_as_obj in self.home_net:
                        rev_profileid, rev_twid = get_rev_profile(starttime, daddr_as_obj)
                        store_features_going_in(rev_profileid, rev_twid, starttime)
            elif not self.home_net:
                # No home. Create profiles for everybody
                if self.analysis_direction == 'out':
                    # No home. Only store out
                    __database__.addProfile(profileid, starttime, self.width)
                    store_features_going_out(profileid, twid, starttime)
                elif self.analysis_direction == 'all':
                    # No home. Store all
                    __database__.addProfile(profileid, starttime, self.width)
                    rev_profileid, rev_twid = get_rev_profile(starttime, daddr_as_obj)
                    store_features_going_out(profileid, twid, starttime)
                    store_features_going_in(rev_profileid, rev_twid, starttime)

            """
            # 2nd. Check home network
            # Check if the ip received (src_ip) is part of our home network. We only crate profiles for our home network
            if self.home_net and saddr_as_obj in self.home_net:
                # Its in our Home network

                # The steps for adding a flow in a profile should be
                # 1. Add the profile to the DB. If it already exists, nothing happens. So now profileid is the id of the profile to work with.
                # The width is unique for all the timewindow in this profile.
                # Also we only need to pass the width for registration in the DB. Nothing operational
                __database__.addProfile(profileid, starttime, self.width)

                # 3. For this profile, find the id in the database of the tw where the flow belongs.
                twid = self.get_timewindow(starttime, profileid)

            elif self.home_net and saddr_as_obj not in self.home_net:
                # The src ip is not in our home net

                # Check that the dst IP is in our home net. Like the flow is 'going' to it.
                if daddr_as_obj in self.home_net:
                    self.print("Flow with dstip in homenet: srcip {}, dstip {}".format(saddr_as_obj, daddr_as_obj), 0, 7)
                    # The dst ip is in the home net. So register this as going to it
                    # 1. Get the profile of the dst ip.
                    rev_profileid = __database__.getProfileIdFromIP(daddr_as_obj)
                    if not rev_profileid:
                        # We do not have yet the profile of the dst ip that is in our home net
                        self.print("The dstip profile was not here... create", 0, 7)
                        # Create a reverse profileid for managing the data going to the dstip.
                        # With the rev_profileid we can now work with data in relation to the dst ip
                        rev_profileid = 'profile' + self.id_separator + str(daddr_as_obj)
                        __database__.addProfile(rev_profileid, starttime, self.width)
                        # Try again
                        rev_profileid = __database__.getProfileIdFromIP(daddr_as_obj)
                        # For the profile to the dstip, find the id in the database of the tw where the flow belongs.
                        rev_twid = self.get_timewindow(starttime, rev_profileid)
                        if not rev_profileid:
                            # Too many errors. We should not be here
                            return False
                    self.print("Profile for dstip {} : {}".format(daddr_as_obj, profileid), 0, 7)
                    # 2. For this profile, find the id in the databse of the tw where the flow belongs.
                    rev_twid = self.get_timewindow(starttime, profileid)
                elif daddr_as_obj not in self.home_net:
                    # The dst ip is also not part of our home net. So ignore completely
                    return False
            elif not self.home_net:
                # We don't have a home net, so create profiles for everyone. 

                # Add the profile for the srcip to the DB. If it already exists, nothing happens. So now profileid is the id of the profile to work with.
                __database__.addProfile(profileid, starttime, self.width)
                # Add the profile for the dstip to the DB. If it already exists, nothing happens. So now rev_profileid is the id of the profile to work with. 
                rev_profileid = 'profile' + self.id_separator + str(daddr_as_obj)
                __database__.addProfile(rev_profileid, starttime, self.width)

                # For the profile from the srcip , find the id in the database of the tw where the flow belongs.
                twid = self.get_timewindow(starttime, profileid)
                # For the profile to the dstip, find the id in the database of the tw where the flow belongs.
                rev_twid = self.get_timewindow(starttime, rev_profileid)

            # In which analysis mode are we?
            # Mode 'out'
            if self.analysis_direction == 'out':
                # Only take care of the stuff going out. Here we don't keep track of the stuff going in
                # If we have a home net and the flow comes from it, or if we don't have a home net and we are in out out.
                if (self.home_net and saddr_as_obj in self.home_net) or not self.home_net:
                    store_features_going_out(profileid, twid, starttime)

            # Mode 'all'
            elif self.analysis_direction == 'all':
                # Take care of both the stuff going out and in. In case the profile is for the srcip and for the dstip
                if not self.home_net:
                    # If we don't have a home net, just try to store everything coming OUT and IN to the IP
                    # Out features
                    store_features_going_out(profileid, twid, starttime)
                    # IN features
                    store_features_going_in(rev_profileid, rev_twid, starttime)
                else:
                    # The flow is going TO homenet or FROM homenet or BOTH together.
                    # If we have a home net and the flow comes from it. Only the features going out of the IP
                    if saddr_as_obj in self.home_net:
                        store_features_going_out(profileid, twid, starttime)
                    # If we have a home net and the flow comes to it. Only the features going in of the IP
                    elif daddr_as_obj in self.home_net:
                        # The dstip was in the homenet. Add the src info to the dst profile
                        self.print('Features going in')
                        store_features_going_in(rev_profileid, rev_twid, starttime)
                    # If the flow is going from homenet to homenet.
                    elif daddr_as_obj in self.home_net and saddr_as_obj in self.home_net:
                        store_features_going_out(profileid, twid, starttime)
                        self.print('Features going in')
                        store_features_going_in(rev_profileid, rev_twid, starttime)
            """
            return profileid,twid
        except Exception as inst:
            # For some reason we can not use the output queue here.. check
            self.print("Error in add_flow_to_profile profilerProcess. {}".format(traceback.format_exc()), 0, 1)
            self.print("{}".format((type(inst))), 0, 1)
            self.print("{}".format(inst), 0, 1)
            return False

    def compute_symbol(self, profileid, twid, tupleid, current_time, current_duration, current_size, tuple_key: str):
        """
        This function computes the new symbol for the tuple according to the
        original stratosphere ips model of letters
        Here we do not apply any detection model, we just create the letters
        as one more feature current_time is the starttime of the flow
        """
        try:
            current_duration = float(current_duration)
            current_size = int(current_size)
            now_ts = float(current_time)
            self.print("Starting compute symbol. Profileid: {}, Tupleid {}, time:{} ({}), dur:{}, size:{}".format(profileid, tupleid, current_time, type(current_time), current_duration, current_size), 0, 8)
            # Variables for computing the symbol of each tuple
            T2 = False
            TD = False
            # Thresholds learnt from Stratosphere ips first version
            # Timeout time, after 1hs
            tto = timedelta(seconds=3600)
            tt1 = float(1.05)
            tt2 = float(1.3)
            tt3 = float(5)
            td1 = float(0.1)
            td2 = float(10)
            ts1 = float(250)
            ts2 = float(1100)
            letter = ''
            symbol = ''
            timechar = ''

            # Get the time of the last flow in this tuple, and the last last
            # Implicitely this is converting what we stored as 'now' into 'last_ts' and what we stored as 'last_ts' as 'last_last_ts'
            (last_last_ts, last_ts) = __database__.getT2ForProfileTW(profileid, twid, tupleid, tuple_key)
            # self.print(f'Profileid: {profileid}. Data extracted from DB. last_ts: {last_ts}, last_last_ts: {last_last_ts}', 0, 5)

            def compute_periodicity(now_ts: float, last_ts: float, last_last_ts: float):
                """ Function to compute the periodicity """
                zeros = ''
                if last_last_ts is False or last_ts is False:
                    TD = -1
                    T1 = None
                    T2 = None
                else:
                    # Time diff between the past flow and the past-past flow.
                    T1 = last_ts - last_last_ts
                    # Time diff between the current flow and the past flow.
                    # We already computed this before, but we can do it here again just in case
                    T2 = now_ts - last_ts

                    # We have a time out of 1hs. After that, put 1 number 0 for each hs
                    # It should not happen that we also check T1... right?
                    if T2 >= tto.total_seconds():
                        t2_in_hours = T2 / tto.total_seconds()
                        # Shoud round it. Because we need the time to pass to really count it
                        # For example:
                        # 7100 / 3600 =~ 1.972  ->  int(1.972) = 1
                        for i in range(int(t2_in_hours)):
                            # Add the zeros to the symbol object
                            zeros += '0'

                    # Compute TD
                    try:
                        if T2 >= T1:
                            TD = T2 / T1
                        else:
                            TD = T1 / T2
                    except ZeroDivisionError:
                        TD = 1

                    # Decide the periodic based on TD and the thresholds
                    if TD <= tt1:
                        # Strongly periodicity
                        TD = 1
                    elif TD <= tt2:
                        # Weakly periodicity
                        TD = 2
                    elif TD <= tt3:
                        # Weakly not periodicity
                        TD = 3
                    elif TD > tt3:
                        # Strongly not periodicity
                        TD = 4
                self.print("Compute Periodicity: Profileid: {}, Tuple: {}, T1={}, T2={}, TD={}".format(profileid, tupleid, T1, T2, TD), 0, 5)
                return TD, zeros

            def compute_duration():
                """ Function to compute letter of the duration """
                if current_duration <= td1:
                    return 1
                elif current_duration > td1 and current_duration <= td2:
                    return 2
                elif current_duration > td2:
                    return 3

            def compute_size():
                """ Function to compute letter of the size """
                if current_size <= ts1:
                    return 1
                elif current_size > ts1 and current_size <= ts2:
                    return 2
                elif current_size > ts2:
                    return 3

            def compute_letter():
                """ Function to compute letter """
                if periodicity == -1:
                    if size == 1:
                        if duration == 1:
                            return '1'
                        elif duration == 2:
                            return '2'
                        elif duration == 3:
                            return '3'
                    elif size == 2:
                        if duration == 1:
                            return '4'
                        elif duration == 2:
                            return '5'
                        elif duration == 3:
                            return '6'
                    elif size == 3:
                        if duration == 1:
                            return '7'
                        elif duration == 2:
                            return '8'
                        elif duration == 3:
                            return '9'
                elif periodicity == 1:
                    if size == 1:
                        if duration == 1:
                            return 'a'
                        elif duration == 2:
                            return 'b'
                        elif duration == 3:
                            return 'c'
                    elif size == 2:
                        if duration == 1:
                            return 'd'
                        elif duration == 2:
                            return 'e'
                        elif duration == 3:
                            return 'f'
                    elif size == 3:
                        if duration == 1:
                            return 'g'
                        elif duration == 2:
                            return 'h'
                        elif duration == 3:
                            return 'i'
                elif periodicity == 2:
                    if size == 1:
                        if duration == 1:
                            return 'A'
                        elif duration == 2:
                            return 'B'
                        elif duration == 3:
                            return 'C'
                    elif size == 2:
                        if duration == 1:
                            return 'D'
                        elif duration == 2:
                            return 'E'
                        elif duration == 3:
                            return 'F'
                    elif size == 3:
                        if duration == 1:
                            return 'G'
                        elif duration == 2:
                            return 'H'
                        elif duration == 3:
                            return 'I'
                elif periodicity == 3:
                    if size == 1:
                        if duration == 1:
                            return 'r'
                        elif duration == 2:
                            return 's'
                        elif duration == 3:
                            return 't'
                    elif size == 2:
                        if duration == 1:
                            return 'u'
                        elif duration == 2:
                            return 'v'
                        elif duration == 3:
                            return 'w'
                    elif size == 3:
                        if duration == 1:
                            return 'x'
                        elif duration == 2:
                            return 'y'
                        elif duration == 3:
                            return 'z'
                elif periodicity == 4:
                    if size == 1:
                        if duration == 1:
                            return 'R'
                        elif duration == 2:
                            return 'S'
                        elif duration == 3:
                            return 'T'
                    elif size == 2:
                        if duration == 1:
                            return 'U'
                        elif duration == 2:
                            return 'V'
                        elif duration == 3:
                            return 'W'
                    elif size == 3:
                        if duration == 1:
                            return 'X'
                        elif duration == 2:
                            return 'Y'
                        elif duration == 3:
                            return 'Z'

            def compute_timechar():
                """ Function to compute the timechar """
                # self.print(f'Compute timechar. Profileid: {profileid} T2: {T2}', 0, 5)
                if not isinstance(T2, bool):
                    if T2 <= timedelta(seconds=5).total_seconds():
                        return '.'
                    elif T2 <= timedelta(seconds=60).total_seconds():
                        return ','
                    elif T2 <= timedelta(seconds=300).total_seconds():
                        return '+'
                    elif T2 <= timedelta(seconds=3600).total_seconds():
                        return '*'
                    else:
                        # Changed from 0 to ''
                        return ''
                else:
                    return ''

            # Here begins the function's code
            try:
                # Update value of T2
                if now_ts and last_ts:
                    T2 = now_ts - last_ts
                else:
                    T2 = False
                # Are flows sorted?
                if T2 < 0:
                    # Flows are not sorted!
                    # What is going on here when the flows are not ordered?? Are we losing flows?
                    # Put a warning
                    self.print("Warning: Coming flows are not sorted -> Some time diff are less than zero.", 0, 2)
                    pass
            except TypeError:
                T2 = False
            # self.print("T2:{}".format(T2), 0, 1)

            # Compute the rest
            periodicity, zeros = compute_periodicity(now_ts, last_ts, last_last_ts)
            duration = compute_duration()
            # self.print("Duration: {}".format(duration), 0, 1)
            size = compute_size()
            # self.print("Size: {}".format(size), 0, 1)
            letter = compute_letter()
            # self.print("Letter: {}".format(letter), 0, 1)
            timechar = compute_timechar()
            # self.print("TimeChar: {}".format(timechar), 0, 1)
            self.print("Profileid: {}, Tuple: {}, Periodicity: {}, Duration: {}, Size: {}, Letter: {}. TimeChar: {}".format(profileid, tupleid, periodicity, duration, size, letter, timechar), 0, 5)

            symbol = zeros + letter + timechar
            # Return the symbol, the current time of the flow and the T1 value
            return symbol, (last_ts, now_ts)
        except Exception as inst:
            # For some reason we can not use the output queue here.. check
            self.print("Error in compute_symbol in profilerProcess.", 0, 1)
            self.print("{}".format(type(inst)), 0, 1)
            self.print("{}".format(inst), 0, 1)
            self.print("{}".format(traceback.format_exc()), 0, 1)

    def get_timewindow(self, flowtime, profileid):
        """"
        This function should get the id of the TW in the database where the flow belong.
        If the TW is not there, we create as many tw as necessary in the future or past until we get the correct TW for this flow.
        - We use this function to avoid retrieving all the data from the DB for the complete profile. We use a separate table for the TW per profile.
        -- Returns the time window id
        THIS IS NOT WORKING:
        - The empty profiles in the middle are not being created!!!
        - The Dtp ips are stored in the first time win
        """
        try:
            # First check if we are not in the last TW. Since this will be the majority of cases
            try:
                [(lasttwid, lasttw_start_time)] = __database__.getLastTWforProfile(profileid)
                lasttw_start_time = float(lasttw_start_time)
                lasttw_end_time = lasttw_start_time + self.width
                flowtime = float(flowtime)
                self.print('The last TW id for profile {} was {}. Start:{}. End: {}'.format(profileid, lasttwid, lasttw_start_time, lasttw_end_time), 0, 4)
                # There was a last TW, so check if the current flow belongs here.
                if lasttw_end_time > flowtime and lasttw_start_time <= flowtime:
                    self.print("The flow ({}) is on the last time window ({})".format(flowtime, lasttw_end_time), 0, 4)
                    twid = lasttwid
                elif lasttw_end_time <= flowtime:
                    # The flow was not in the last TW, its NEWER than it
                    self.print("The flow ({}) is NOT on the last time window ({}). Its newer".format(flowtime, lasttw_end_time), 0, 4)
                    amount_of_new_tw = int((flowtime - lasttw_end_time) / self.width)
                    self.print("We have to create {} empty TWs in the midle.".format(amount_of_new_tw), 0, 4)
                    temp_end = lasttw_end_time
                    for id in range(0, amount_of_new_tw + 1):
                        new_start = temp_end
                        twid = __database__.addNewTW(profileid, new_start)
                        self.print("Creating the TW id {}. Start: {}.".format(twid, new_start), 0, 4)
                        temp_end = new_start + self.width
                    # Now get the id of the last TW so we can return it
                elif lasttw_start_time > flowtime:
                    # The flow was not in the last TW, its OLDER that it
                    self.print("The flow ({}) is NOT on the last time window ({}). Its older".format(flowtime, lasttw_end_time), 0, 4)
                    # Find out if we already have this TW in the past
                    data = __database__.getTWforScore(profileid, flowtime)
                    if data:
                        # We found a TW where this flow belongs to
                        (twid, tw_start_time) = data
                        return twid
                    else:
                        # There was no TW that included the time of this flow, so create them in the past
                        # How many new TW we need in the past?
                        # amount_of_new_tw is the total amount of tw we should have under the new situation
                        amount_of_new_tw = int((lasttw_end_time - flowtime) / self.width)
                        # amount_of_current_tw is the real amount of tw we have now
                        amount_of_current_tw = __database__.getamountTWsfromProfile(profileid)
                        # diff is the new ones we should add in the past. (Yes, we could have computed this differently)
                        diff = amount_of_new_tw - amount_of_current_tw
                        self.print("We need to create {} TW before the first".format(diff + 1), 0, 5)
                        # Get the first TW
                        [(firsttwid, firsttw_start_time)] = __database__.getFirstTWforProfile(profileid)
                        firsttw_start_time = float(firsttw_start_time)
                        # The start of the new older TW should be the first - the width
                        temp_start = firsttw_start_time - self.width
                        for id in range(0, diff + 1):
                            new_start = temp_start
                            # The method to add an older TW is the same as to add a new one, just the starttime changes
                            twid = __database__.addNewOlderTW(profileid, new_start)
                            self.print("Creating the new older TW id {}. Start: {}.".format(twid, new_start), 0, 2)
                            temp_start = new_start - self.width
            except ValueError:
                # There is no last tw. So create the first TW
                # If the option for only-one-tw was selected, we should create the TW at least 100 years before the flowtime, to cover for
                # 'flows in the past'. Which means we should cover for any flow that is coming later with time before the first flow
                if self.width == 9999999999:
                    # Seconds in 1 year = 31536000
                    startoftw = float(flowtime - (31536000 * 100))
                else:
                    startoftw = float(flowtime)
                # Add this TW, of this profile, to the DB
                twid = __database__.addNewTW(profileid, startoftw)
                #self.print("First TW ({}) created for profile {}.".format(twid, profileid), 0, 1)
            return twid
        except Exception as e:
            self.print("Error in get_timewindow().", 0, 1)
            self.print("{}".format(e), 0, 1)

    def run(self):
        # Main loop function
        try:
            rec_lines = 0
            while True:
                line = self.inputqueue.get()
                if 'stop' == line:
                    self.print("Stopping Profiler Process. Received {} lines ({})".format(rec_lines, datetime.now().strftime('%Y-%m-%d--%H:%M:%S')), 0, 2)
                    return True
                # if timewindows are not updated for a long time (see at logsProcess.py), we will stop slips automatically.The 'stop_process' line is sent from logsProcess.py.
                elif 'stop_process' in line:
                    self.print("Stopping Profiler Process. Received {} lines ({})", 0, 2)
                    return True
                else:
                    # Received new input data
                    # Extract the columns smartly
                    self.print("< Received Line: {}".format(line), 0, 3)
                    rec_lines += 1
                    if not self.input_type:
                        # Find the type of input received
                        # This line will be discarded because
                        self.define_type(line)
                        # We should do this before checking the type of input so we don't lose the first line of input
                    # What type of input do we have?
                    if not self.input_type:
                        # can't definee the type of input
                        self.print("Can't determine input type.",5,6)
                    elif self.input_type == 'zeek':
                        # self.print('Zeek line')
                        self.process_zeek_input(line)
                        # Add the flow to the profile
                        self.add_flow_to_profile()
                    elif self.input_type == 'argus' or self.input_type == 'argus-tabs':
                        # self.print('Argus line')
                        # Argus puts the definition of the columns on the first line only
                        # So read the first line and define the columns
                        try:
                            # Are the columns defined? Just try to access them
                            _ = self.column_idx['starttime']
                            # Yes
                            # Quickly process all lines
                            self.process_argus_input(line)
                            # Add the flow to the profile
                            self.add_flow_to_profile()
                        except AttributeError:
                            # No. Define columns. Do not add this line to profile, its only headers
                            self.define_columns(line)
                        except KeyError:
                            # When the columns are not there. Not sure if it works
                            self.define_columns(line)
                    elif self.input_type == 'suricata':
                        # self.print('Suricata line')
                        self.process_suricata_input(line)
                        # Add the flow to the profile
                        self.add_flow_to_profile()
                    elif self.input_type == 'zeek-tabs':
                        # self.print('Zeek-tabs line')
                        self.process_zeek_tabs_input(line)
                        # Add the flow to the profile
                        self.add_flow_to_profile()
                    elif self.input_type == 'nfdump':
                        self.process_nfdump_input(line)
                        self.add_flow_to_profile()
                    else:
                        self.print("Can't recognize input file type.")
<<<<<<< HEAD

                # listen on this channel in case whitelist.conf is changed, we need to process the new changes
                message = self.c1.get_message(timeout=self.timeout)
                if message and message['data'] == 'stop_process':
                    return True
                if message and message['channel'] == 'reload_whitelist' and type(message['data']) == str:
                    # if whitelist.conf is edited using pycharm
                    # a msg will be sent to this channel on every keypress, becausse pycharm saves file automatically
                    # otherwise this channel will get a msg only when whitelist.conf is modified and saved to disk
                    self.read_whitelist()


=======
>>>>>>> 4eeee441
        except KeyboardInterrupt:
            self.print("Received {} lines.".format(rec_lines), 0, 1)
            return True
        except Exception as inst:
            self.print("Error. Stopped Profiler Process. Received {} lines".format(rec_lines), 0, 1)
            self.print("\tProblem with Profiler Process.", 0, 1)
            self.print(str(type(inst)), 0, 1)
            self.print(str(inst.args), 0, 1)
            self.print(str(inst), 0, 1)
            self.print(traceback.format_exc())
            return True<|MERGE_RESOLUTION|>--- conflicted
+++ resolved
@@ -74,12 +74,9 @@
         self.local_timezone = get_localzone()
         self.verbose = verbose
         self.debug = debug
-<<<<<<< HEAD
         # there has to be a timeout or it will wait forever and never receive a new line
         self.timeout = 0.00001
         self.c1 = __database__.subscribe('reload_whitelist')
-=======
->>>>>>> 4eeee441
 
     def print(self, text, verbose=1, debug=0):
         """
@@ -160,7 +157,6 @@
     def read_whitelist(self):
         """ Reads the content of whitelist.conf and stores information about each ip/org/domain in the database """
 
-<<<<<<< HEAD
         # since this function can be run when the user modifies whitelist.conf
         # we need to check if the dicts are already there
         if not hasattr(self,'whitelisted_IPs'):
@@ -205,26 +201,6 @@
                                     self.whitelisted_orgs.pop(org)
                                     # todo if the user commented organization,facebook,both,both
                                     # todo and added organization,facebook,src,src , the asn, domain and ips info about fb will be deleted and then reloaded again!!
-=======
-        self.whitelisted_IPs = {}
-        self.whitelisted_domains = {}
-        self.whitelisted_orgs = {}
-        try:
-            with open(self.whitelist_path) as whitelist:
-                # Ignore comments
-                while True:
-                    line = whitelist.readline()
-                    # break while statement if it is not a comment line
-                    # i.e. does not startwith #
-                    if not line.startswith('#') and not line.startswith('"IoCType"'):
-                        break
-                # Process lines after comments
-                line_number = 0
-                while line:
-                    line_number+=1
-                    # ignore comments
-                    if line.startswith('#'):
->>>>>>> 4eeee441
                         line = whitelist.readline()
                         continue
                     # line should be: ["type","domain/ip/organization","from","what_to_ignore"]
@@ -236,10 +212,7 @@
                         self.print(f"Line {line_number} in whitelist.conf is missing a column. Skipping.")
                         line = whitelist.readline()
                         continue
-<<<<<<< HEAD
-
-=======
->>>>>>> 4eeee441
+
                     # Validate the type before processing
                     try:
                         if ('ip' in type_ and
@@ -252,7 +225,6 @@
                             #  {'google': {'from':'dst',
                             #               'what_to_ignore': 'alerts'
                             #               'IPs': {'34.64.0.0/10': subnet}}
-<<<<<<< HEAD
                             try:
                                 # if we already have this org ips and domains loaded, just update the from and what_to_ignore keys if the user changed them
                                 self.whitelisted_orgs[data].update({'from' : from_, 'what_to_ignore' : what_to_ignore})
@@ -260,10 +232,6 @@
                                 # we don't have loaded info about this org, add new keys
                                 self.whitelisted_orgs[data] = {'from' : from_, 'what_to_ignore' : what_to_ignore}
 
-=======
-                            self.whitelisted_orgs[data] = {'from': from_,
-                                                           'what_to_ignore': what_to_ignore}
->>>>>>> 4eeee441
                         else:
                             self.print(f"{data} is not a valid {type_}.",1,0)
                     except:
@@ -274,7 +242,6 @@
             self.whitelisted_path = 'whitelist.conf'
             self.read_whitelist()
 
-<<<<<<< HEAD
         # after we're done reading the file, process organizations info
         # If the user specified an org in the whitelist, load the info about it only to the db and to memory
         for org in self.whitelisted_orgs:
@@ -298,21 +265,6 @@
                     # Store the ASN of this org
                     self.whitelisted_orgs[org].update({'asn' : json.dumps(org_asn)})
 
-=======
-
-        # after we're done reading the file, process organizations info
-        # If the user specified an org in the whitelist, load the info about it only to the db and to memory
-        for org in self.whitelisted_orgs:
-            # Store the IPs of this org in the db
-            org_subnets = self.load_org_IPs(org)
-            org_asn = self.load_org_asn(org)
-            if org_subnets:
-                # Store the IPs of this org
-                self.whitelisted_orgs[org].update({'IPs' : json.dumps(org_subnets)})
-            if org_asn:
-                # Store the ASN of this org
-                self.whitelisted_orgs[org].update({'asn' : json.dumps(org_asn)})
->>>>>>> 4eeee441
         # store everything in the db because we'll be needing this info in the evidenceProcess
         __database__.set_whitelist(self.whitelisted_IPs,
                                    self.whitelisted_domains,
@@ -341,7 +293,6 @@
             self.print(f"Can't read slips/organizations_info/{org}_asn ... Aborting.",2,2)
             return False
 
-<<<<<<< HEAD
     def load_org_domains(self, org) -> list :
         """
         Reads the specified org's domains from slips/organizations_info and stores the info in the database
@@ -363,8 +314,6 @@
         except (FileNotFoundError, IOError):
             return False
 
-=======
->>>>>>> 4eeee441
     def load_org_IPs(self, org) -> list :
         """
         Reads the specified org's info from slips/organizations_info and stores the info in the database
@@ -450,11 +399,8 @@
                         else:
                             # comma separated argus file
                             self.input_type = 'argus'
-<<<<<<< HEAD
-=======
-
->>>>>>> 4eeee441
-                    elif nr_tabs >= nr_commas:
+
+                    elif nr_tabs > nr_commas:
                         # Tabs is the separator
                         # Probably a conn.log file alone from zeek
                         # probably a zeek tab file or a binetflow tab file
@@ -1175,7 +1121,6 @@
             self.column_values['md5'] = line.get('md5', '')
             # self.column_values['sha1'] = line.get('sha1','')
             #todo process zeek tabs files.log
-<<<<<<< HEAD
         elif 'known_services' in file_type:
             self.column_values['type'] = 'known_services'
             self.column_values['saddr'] = line.get('host', '')
@@ -1187,8 +1132,6 @@
 
         else:
             return False
-=======
->>>>>>> 4eeee441
         return True
 
     def process_argus_input(self, new_line):
@@ -1587,7 +1530,6 @@
                 except KeyError:
                     self.column_values['filesize'] = ''
 
-<<<<<<< HEAD
     def get_domains_of_flow(self):
         """ Returns the domains of each ip (src and dst) that appeard in this flow """
         # These separate lists, hold the domains that we should only check if they are SRC or DST. Not both
@@ -1618,8 +1560,6 @@
             pass
         return domains_to_check_dst, domains_to_check_src
 
-=======
->>>>>>> 4eeee441
     def is_whitelisted(self) -> bool:
         """
         Checks if the src IP or dst IP or domain or organization of this flow is whitelisted.
@@ -1641,31 +1581,8 @@
             notice_domain = self.column_values.get('sub','').replace("CN=","") # in notice.log
             domains_to_check.append(notice_domain)
 
-<<<<<<< HEAD
             domains_to_check_dst, domains_to_check_src = self.get_domains_of_flow()
 
-=======
-            # These separate lists, hold the domains that we should only check if they are SRC or DST. Not both
-            domains_to_check_src = []
-            domains_to_check_dst = []
-            try:
-                #self.print(f"IPData of src IP {self.column_values['saddr']}: {__database__.getIPData(self.column_values['saddr'])}")
-                domains_to_check_src.append(__database__.getIPData(self.column_values['saddr'])['SNI'])
-            except (KeyError, TypeError):
-                pass
-            try:
-                #self.print(f"DNS of src IP {self.column_values['saddr']}: {__database__.get_dns_resolution(self.column_values['saddr'])}")
-                src_dns_domains = __database__.get_dns_resolution(self.column_values['saddr'])
-                for dns_domain in src_dns_domains:
-                    domains_to_check_src.append(dns_domain)
-            except (KeyError, TypeError):
-                pass
-            try:
-                #self.print(f"IPData of dst IP {self.column_values['daddr']}: {__database__.getIPData(self.column_values['daddr'])}")
-                domains_to_check_dst.append(__database__.getIPData(self.column_values['daddr'])['SNI'])
-            except (KeyError, TypeError):
-                pass
->>>>>>> 4eeee441
             try:
                 #self.print(f"DNS of dst IP {self.column_values['daddr']}: {__database__.get_dns_resolution(self.column_values['daddr'])}")
                 dst_dns_domains = __database__.get_dns_resolution(self.column_values['daddr'])
@@ -1706,11 +1623,7 @@
                         if domain in main_domain:
                             # We can ignore flows or alerts, what is it?
                             if 'flows' in what_to_ignore or 'both' in what_to_ignore:
-<<<<<<< HEAD
                                 # self.print(f"Whitelisting the domain {domain_to_check} because is related to domain {domain} of dst IP {self.column_values['daddr']}")
-=======
-                                #self.print(f"Whitelisting the domain {domain_to_check} because is related to domain {domain} of dst IP {self.column_values['daddr']}")
->>>>>>> 4eeee441
                                 return True
 
         # Check if the IPs are whitelisted
@@ -1744,7 +1657,6 @@
                 what_to_ignore = self.whitelisted_orgs[org]['what_to_ignore'] # flows, alerts or both
                 #self.print(f'Checking {org}, from:{from_} type {what_to_ignore}')
 
-<<<<<<< HEAD
                 # get the domains of this flow
                 domains_to_check_dst, domains_to_check_src = self.get_domains_of_flow()
                 if 'flows' in what_to_ignore or 'both' in what_to_ignore:
@@ -1774,29 +1686,6 @@
                         try:
                             ip_asn = ip_data['asn']['asnorg']
                             if ip_asn and ip_asn != 'Unknown' and (org.lower() in ip_asn.lower() or ip_asn in self.whitelisted_orgs[org]['asn']):
-=======
-                if 'flows' in what_to_ignore or 'both' in what_to_ignore:
-                    # We want to block flows from this org, continue
-
-                    org_subnets = json.loads(self.whitelisted_orgs[org]['IPs'])
-                    if 'src' in from_ or 'both' in from_:
-
-                        # Check if src IP belongs to a whitelisted organization range
-                        for network in org_subnets:
-                            try:
-                                ip = ipaddress.ip_address(self.column_values['saddr'])
-                            except ValueError:
-                                # Some flows don't have IPs, but mac address or just - in some cases
-                                return False
-                            if ip in ipaddress.ip_network(network):
-                                #self.print(f"The src IP {self.column_values['saddr']} is in the range {network} or org {org}. Whitelisted.")
-                                return True
-                        # Check if the ASN of this src IP is any of these organizations
-                        ip_data = __database__.getIPData(self.column_values['saddr'])
-                        try:
-                            ip_asn = ip_data['asn']
-                            if ip_asn and ip_asn != 'Unknown' and (org.lower() in ip_asn['asnorg'].lower() or ip_asn in self.whitelisted_orgs[org]['asn']):
->>>>>>> 4eeee441
                                 # this ip belongs to a whitelisted org, ignore flow
                                 #self.print(f"The ASN {ip_asn} of IP {self.column_values['saddr']} is in the values of org {org}. Whitelisted.")
                                 return True
@@ -1804,7 +1693,6 @@
                             # No asn data for src ip
                             pass
 
-<<<<<<< HEAD
                         # Method 3 Check if the domains of this flow belong to this org
                         for domain in org_domains:
                             if domain in domains_to_check_src:
@@ -1826,24 +1714,6 @@
                         try:
                             ip_asn = ip_data['asn']['asnorg']
                             if ip_asn and ip_asn != 'Unknown' and (org.lower() in ip_asn.lower() or ip_asn in self.whitelisted_orgs[org]['asn']):
-=======
-                    if 'dst' in from_ or 'both' in from_:
-                        # Check if dst IP belongs to a whitelisted organization range
-                        for network in org_subnets:
-                            try:
-                                ip = ipaddress.ip_address(self.column_values['daddr'])
-                            except ValueError:
-                                # Some flows don't have IPs, but mac address or just - in some cases
-                                return False
-                            if ip in ipaddress.ip_network(network):
-                                #self.print(f"The dst IP {self.column_values['daddr']} is in the range {network} or org {org}. Whitelisted.")
-                                return True
-                        # Check if the ASN of this dst IP is any of these organizations
-                        ip_data = __database__.getIPData(self.column_values['daddr'])
-                        try:
-                            ip_asn = ip_data['asn']
-                            if ip_asn and ip_asn != 'Unknown' and (org.lower() in ip_asn['asnorg'].lower() or ip_asn in self.whitelisted_orgs[org]['asn']):
->>>>>>> 4eeee441
                                 # this ip belongs to a whitelisted org, ignore flow
                                 #self.print(f"The ASN {ip_asn} of IP {self.column_values['daddr']} is in the values of org {org}. Whitelisted.")
                                 return True
@@ -1851,7 +1721,6 @@
                             # No asn data for src ip
                             pass
 
-<<<<<<< HEAD
                         # Method 3 Check if the domains of this flow belong to this org
                         for domain in org_domains:
                             # domains to check are usually 1 or 2 domains
@@ -1860,8 +1729,6 @@
                                 if domain in flow_domain:
                                     return True
 
-=======
->>>>>>> 4eeee441
         return False
 
     def add_flow_to_profile(self):
@@ -1877,11 +1744,7 @@
 
             if not self.column_values:
                 return True
-<<<<<<< HEAD
             elif self.column_values['type'] not in ('ssh','ssl','http','dns','conn','flow','argus','nfdump','notice', 'dhcp','files', 'known_services'):
-=======
-            elif self.column_values['type'] not in ('ssh','ssl','http','dns','conn','flow','argus','nfdump','notice', 'dhcp'):
->>>>>>> 4eeee441
                 # Not a supported type
                 return True
             elif self.column_values['starttime'] is None:
@@ -1989,11 +1852,8 @@
                 MAC_info = json.dumps(MAC_info)
                 __database__.add_mac_addr_to_profile(profileid, MAC_info)
 
-<<<<<<< HEAD
-
-
-=======
->>>>>>> 4eeee441
+
+
             # Create the objects of IPs
             try:
                 saddr_as_obj = ipaddress.IPv4Address(self.saddr)
@@ -2090,7 +1950,6 @@
                     }
                     to_send = json.dumps(to_send)
                     __database__.publish('new_downloaded_file', to_send)
-<<<<<<< HEAD
                 elif flow_type == 'known_services':
                     # Send known_services.log data to new_service channel in flowalerts module
                     to_send = {
@@ -2105,8 +1964,6 @@
                     }
                     to_send = json.dumps(to_send)
                     __database__.publish("new_service",to_send)
-=======
->>>>>>> 4eeee441
 
             def store_features_going_in(profileid, twid, starttime):
                 """
@@ -2690,7 +2547,6 @@
                         self.add_flow_to_profile()
                     else:
                         self.print("Can't recognize input file type.")
-<<<<<<< HEAD
 
                 # listen on this channel in case whitelist.conf is changed, we need to process the new changes
                 message = self.c1.get_message(timeout=self.timeout)
@@ -2703,8 +2559,6 @@
                     self.read_whitelist()
 
 
-=======
->>>>>>> 4eeee441
         except KeyboardInterrupt:
             self.print("Received {} lines.".format(rec_lines), 0, 1)
             return True
