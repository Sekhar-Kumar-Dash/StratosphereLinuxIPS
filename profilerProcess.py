# Stratosphere Linux IPS. A machine-learning Intrusion Detection System
# Copyright (C) 2021 Sebastian Garcia

# This program is free software; you can redistribute it and/or
# modify it under the terms of the GNU General Public License
# as published by the Free Software Foundation; either version 2
# of the License, or (at your option) any later version.

# This program is distributed in the hope that it will be useful,
# but WITHOUT ANY WARRANTY; without even the implied warranty of
# MERCHANTABILITY or FITNESS FOR A PARTICULAR PURPOSE.  See the
# GNU General Public License for more details.

# You should have received a copy of the GNU General Public License
# along with this program; if not, write to the Free Software
# Foundation, Inc., 51 Franklin Street, Fifth Floor, Boston, MA  02110-1301, USA.
# Contact: eldraco@gmail.com, sebastian.garcia@agents.fel.cvut.cz, stratosphere@aic.fel.cvut.cz
import multiprocessing
import json
from datetime import datetime
from datetime import timedelta
import sys
import configparser
from slips_files.core.database import __database__
import time
import ipaddress
import traceback
import os
import binascii
import base64
import subprocess
from re import split
from tzlocal import get_localzone
import validators
import socket
import requests

def timeit(method):
    def timed(*args, **kw):
        ts = time.time()
        result = method(*args, **kw)
        te = time.time()
        if 'log_time' in kw:
            name = kw.get('log_name', method.__name__.upper())
            kw['log_time'][name] = int((te - ts) * 1000)
        else:
            print(f'\t\033[1;32;40mFunction {method.__name__}() took {(te - ts) * 1000:2.2f}ms\033[00m')
        return result
    return timed

# Profiler Process
class ProfilerProcess(multiprocessing.Process):
    """ A class to create the profiles for IPs and the rest of data """
    def __init__(self, inputqueue, outputqueue, verbose, debug, config):
        self.name = 'ProfilerProcess'
        multiprocessing.Process.__init__(self)
        self.inputqueue = inputqueue
        self.outputqueue = outputqueue
        self.config = config
        self.columns_defined = False
        self.timeformat = None
        self.input_type = False
        # Read the configuration
        self.read_configuration()
        # Read the whitelist
        # anything in this list will be ignored
        self.read_whitelist()
        # Start the DB
        __database__.start(self.config)
        # Set the database output queue
        __database__.setOutputQueue(self.outputqueue)
        # 1st. Get the data from the interpreted columns
        self.id_separator = __database__.getFieldSeparator()
        # get the user's local timezone
        self.local_timezone = get_localzone()
        self.verbose = verbose
        self.debug = debug
        # there has to be a timeout or it will wait forever and never receive a new line
        self.timeout = 0.0000001
        self.c1 = __database__.subscribe('reload_whitelist')

    def print(self, text, verbose=1, debug=0):
        """
        Function to use to print text using the outputqueue of slips.
        Slips then decides how, when and where to print this text by taking all the processes into account
        :param verbose:
            0 - don't print
            1 - basic operation/proof of work
            2 - log I/O operations and filenames
            3 - log database/profile/timewindow changes
        :param debug:
            0 - don't print
            1 - print exceptions
            2 - unsupported and unhandled types (cases that may cause errors)
            3 - red warnings that needs examination - developer warnings
        :param text: text to print. Can include format like 'Test {}'.format('here')
        """

        levels = f'{verbose}{debug}'
        self.outputqueue.put(f"{levels}|{self.name}|{text}")

    def read_configuration(self):
        """ Read the configuration file for what we need """
        # Get the home net if we have one from the config
        try:
            self.home_net = ipaddress.ip_network(self.config.get('parameters', 'home_network'))
        except (configparser.NoOptionError, configparser.NoSectionError, NameError):
            # There is a conf, but there is no option, or no section or no
            # configuration file specified
            self.home_net = False
        try:
            self.whitelist_path = self.config.get('parameters', 'whitelist_path')
        except (configparser.NoOptionError, configparser.NoSectionError, NameError):
            self.whitelist_path = 'whitelist.conf'

        # Get the time window width, if it was not specified as a parameter
        try:
            data = self.config.get('parameters', 'time_window_width')
            self.width = float(data)
        except ValueError:
            # Its not a float
            if 'only_one_tw' in data:
                # Only one tw. Width is 10 9s, wich is ~11,500 days, ~311 years
                self.width = 9999999999
        except configparser.NoOptionError:
            # By default we use 3600 seconds, 1hs
            self.width = 3600
        except (configparser.NoOptionError, configparser.NoSectionError, NameError):
            # There is a conf, but there is no option, or no section or no
            # configuration file specified
            self.width = 3600

        # Report the time window width
        if self.width == 9999999999:
            self.print(f'Time Windows Width used: {self.width} seconds. Only 1 time windows. Dates in the names of files are 100 years in the past.', 3, 0)
        else:
            self.print(f'Time Windows Width used: {self.width} seconds.', 3, 0)

        # Get the format of the time in the flows
        try:
            self.timeformat = self.config.get('timestamp', 'format')
        except (configparser.NoOptionError, configparser.NoSectionError, NameError):
            # There is a conf, but there is no option, or no section or no configuration file specified
            # This has to be None, beacause we try to detect the time format below, if it is None.
            self.timeformat = None
        ##
        # Get the direction of analysis
        try:
            self.analysis_direction = self.config.get('parameters', 'analysis_direction')
        except (configparser.NoOptionError, configparser.NoSectionError, NameError):
            # There is a conf, but there is no option, or no section or no configuration file specified
            # By default
            self.analysis_direction = 'all'
        # Get the default label for all this flow. Used during training usually
        try:
            self.label = self.config.get('parameters', 'label')
        except (configparser.NoOptionError, configparser.NoSectionError, NameError):
            # There is a conf, but there is no option, or no section or no configuration file specified
            # By default
            self.label = 'unknown'

    def read_whitelist(self):
        """ Reads the content of whitelist.conf and stores information about each ip/org/domain in the database """

        # since this function can be run when the user modifies whitelist.conf
        # we need to check if the dicts are already there
        whitelisted_IPs = __database__.get_whitelist('IPs')
        whitelisted_domains = __database__.get_whitelist('domains')
        whitelisted_orgs = __database__.get_whitelist('organizations')
        whitelisted_mac = __database__.get_whitelist('mac')

        # if any of the dicts arent there in the db, insitialize it
        if not whitelisted_IPs:
            whitelisted_IPs = {}
<<<<<<< HEAD

=======
            
>>>>>>> 942bf5ff
        if not whitelisted_domains:
            whitelisted_domains = {}

        if not whitelisted_orgs:
            whitelisted_orgs = {}

        if not whitelisted_mac:
            whitelisted_mac = {}

        try:
            with open(self.whitelist_path) as whitelist:
                # Process lines after comments
                line_number = 0
                line = whitelist.readline()
                while line:
                    line_number+=1
                    if line.startswith('"IoCType"'):
                        line = whitelist.readline()
                        continue

                    # check if the user commented an org, ip or domain that was whitelisted
                    if line.startswith('#'):
                        if whitelisted_IPs:
                            for ip in list(whitelisted_IPs):
                                # make sure the user commented the line we have in cache exactly
                                if ip in line and whitelisted_IPs[ip]['from'] in line and whitelisted_IPs[ip]['what_to_ignore'] in line:
                                    # remove that entry from whitelisted_ips
                                    whitelisted_IPs.pop(ip)
                                    break

                        if whitelisted_domains:
                            for domain in list(whitelisted_domains):
                                if domain in line \
                                and whitelisted_domains[domain]['from'] in line \
                                and whitelisted_domains[domain]['what_to_ignore'] in line:
                                    # remove that entry from whitelisted_domains
                                    whitelisted_domains.pop(domain)
                                    break

                        if whitelisted_orgs:
                            for org in list(whitelisted_orgs):
                                if org in line \
                                and whitelisted_orgs[org]['from'] in line \
                                and whitelisted_orgs[org]['what_to_ignore'] in line:
                                    # remove that entry from whitelisted_domains
                                    whitelisted_orgs.pop(org)
                                    break

                        # todo if the user closes slips, changes the whitelist, and reopens slips , slips will still have the old whitelist in the cache!
<<<<<<< HEAD
                        line = whitelist.readline()
                        continue


=======
                        line = whitelist.readline()
                        continue

                    # skip comments
                    if line.startswith('#'):
                        line = whitelist.readline()
                        continue

>>>>>>> 942bf5ff
                    # line should be: ["type","domain/ip/organization","from","what_to_ignore"]
                    line = line.replace("\n","").replace(" ","").split(",")
                    try:
                        type_ , data, from_ , what_to_ignore = (line[0]).lower(), line[1], line[2], line[3]
                    except IndexError:
                        # line is missing a column, ignore it.
                        self.print(f"Line {line_number} in whitelist.conf is missing a column. Skipping.")
                        line = whitelist.readline()
                        continue

                    # Validate the type before processing
                    try:
                        if ('ip' in type_ and
                            (validators.ip_address.ipv6(data) or validators.ip_address.ipv4(data))):
                            whitelisted_IPs[data] = {'from': from_, 'what_to_ignore': what_to_ignore}
                        elif 'domain' in type_ and validators.domain(data):
                            whitelisted_domains[data] = {'from': from_, 'what_to_ignore': what_to_ignore}
                        elif 'mac' in type_ and validators.mac_address(data):
                            whitelisted_mac[data] = {'from': from_, 'what_to_ignore': what_to_ignore}
                        elif 'org' in type_:
                            #organizations dicts look something like this:
                            #  {'google': {'from':'dst',
                            #               'what_to_ignore': 'alerts'
                            #               'IPs': {'34.64.0.0/10': subnet}}
                            try:
                                whitelisted_orgs[data]['from'] = from_
                                whitelisted_orgs[data]['what_to_ignore'] = what_to_ignore
                            except KeyError:
                                whitelisted_orgs[data] = {'from' : from_, 'what_to_ignore' : what_to_ignore}

                        else:
                            self.print(f"{data} is not a valid {type_}.",1,0)
                    except:
                        self.print(f"Line {line_number} in whitelist.conf is invalid. Skipping.")
                    line = whitelist.readline()
        except FileNotFoundError:
            self.print(f"Can't find {self.whitelist_path}, using slips default whitelist.conf instead")
            if self.whitelist_path != 'whitelist.conf':
                self.whitelist_path = 'whitelist.conf'
                self.read_whitelist()


        # after we're done reading the file, process organizations info and store in the db
        orgs_in_cache = __database__.get_whitelist('organizations')
        for org in whitelisted_orgs:
            # make sure we don't already have info about this org in the cache db
            if orgs_in_cache and org in orgs_in_cache:
                # we have orgs in cache but do we have this org?
                # if we have the org in cache , we have its ips domains and asn, skip it
                continue

            # Store the IPs, domains and asn of this org in the db
            org_subnets = self.load_org_IPs(org)
            if org_subnets:
                # Store the IPs of this org
                whitelisted_orgs[org].update({'IPs' : json.dumps(org_subnets)})

            org_domains = self.load_org_domains(org)
            if org_domains:
                # Store the ASN of this org
                whitelisted_orgs[org].update({'domains' : json.dumps(org_domains)})

            org_asn = self.load_org_asn(org)
            if org_asn:
                # Store the ASN of this org
                whitelisted_orgs[org].update({'asn' : json.dumps(org_asn)})

        # store everything in the cache db because we'll be needing this info in the evidenceProcess
        __database__.set_whitelist("IPs", whitelisted_IPs)
        __database__.set_whitelist("domains", whitelisted_domains)
        __database__.set_whitelist("organizations", whitelisted_orgs)
        __database__.set_whitelist("mac", whitelisted_mac)

        return line_number

    def load_org_asn(self, org) -> list :
        """
        Reads the specified org's asn from slips_files/organizations_info and stores the info in the database
        org: 'google', 'facebook', 'twitter', etc...
        returns a list containing the org's asn
        """
        try:
            # Each file is named after the organization's name followed by _asn
            org_asn =[]
            file = f'slips_files/organizations_info/{org}_asn'
            with open(file,'r') as f:
                line = f.readline()
                while line:
                    # each line will be something like this: 34.64.0.0/10
                    line = line.replace("\n","").strip()
                    org_asn.append(line)
                    line = f.readline()
            return org_asn
        except (FileNotFoundError, IOError):
            # theres no slips_files/organizations_info/{org}_asn for this org
            # see if the org has asn cached in our db
            asn_cache = __database__.get_asn_cache()
            org_asn =[]
            for asn in asn_cache:
                if org in asn.lower():
                    org_asn.append(org)
            if org_asn != []: return org_asn
            return False

    def load_org_domains(self, org) -> list :
        """
        Reads the specified org's domains from slips_files/organizations_info and stores the info in the database
        org: 'google', 'facebook', 'twitter', etc...
        returns a list containing the org's domains
        """
        try:
            # Each file is named after the organization's name followed by _asn
            domains =[]
            file = f'slips_files/organizations_info/{org}_domains'
            with open(file,'r') as f:
                line = f.readline()
                while line:
                    # each line will be something like this: 34.64.0.0/10
                    line = line.replace("\n","").strip()
                    domains.append(line)
                    line = f.readline()
            return domains
        except (FileNotFoundError, IOError):
            return False

    def load_org_IPs(self, org) -> list :
        """
        Reads the specified org's info from slips_files/organizations_info and stores the info in the database
        if there's no file for this org, it get the IP ranges from asnlookup.com
        org: 'google', 'facebook', 'twitter', etc...
        returns a list of this organization's subnets
        """
        try:
            # Each file is named after the organization's name
            # Each line of the file containes an ip range, for example: 34.64.0.0/10
            org_subnets = []
            file = f'slips_files/organizations_info/{org}'
            with open(file,'r') as f:
                line = f.readline()
                while line:
                    # each line will be something like this: 34.64.0.0/10
                    line = line.replace("\n","").strip()
                    try:
                        # make sure this line is a valid network
                        is_valid_line = ipaddress.ip_network(line)
                        org_subnets.append(line)
                    except ValueError:
                        # not a valid line, ignore it
                        pass
                    line = f.readline()
            return org_subnets
        except (FileNotFoundError, IOError):
            # there's no slips_files/organizations_info/{org} for this org
            org_subnets = []
            # see if we can get asn about this org
            try:
                response = requests.get('http://asnlookup.com/api/lookup?org=' + org.replace('_', ' '), headers ={  'User-Agent': 'ASNLookup PY/Client'}, timeout = 10)
            except requests.exceptions.ConnectionError:
                # Connection reset by peer
                return False
            ip_space = json.loads(response.text)
            if ip_space:
                with open(f'slips_files/organizations_info/{org}','w') as f:
                    for subnet in ip_space:
                        # get ipv4 only
                        if ':' not in subnet:
                            try:
                                # make sure this line is a valid network
                                is_valid_line = ipaddress.ip_network(subnet)
                                f.write(subnet + '\n')
                                org_subnets.append(subnet)
                            except ValueError:
                                # not a valid line, ignore it
                                continue
                return org_subnets
            else:
                # can't get org IPs from asnlookup.com
                return False

    def define_type(self, line):
        """
        Try to define very fast the type of input
        Heuristic detection: dict (zeek from pcap of int), json (suricata), or csv (argus), or TAB separated (conn.log only from zeek)?
        Bro actually gives us json, but it was already coverted into a dict
        in inputProcess
        Outputs can be: zeek, suricata, argus, zeek-tabs
        """
        try:
            # All lines come as a dict, specifying the name of file and data.
            # Take the data
            try:
                # Did data came with the json format?
                data = line['data']
                file_type = line['type']
                # Yes
            except KeyError:
                # No
                data = line
                file_type = ''
                self.print('\tData did not arrived in json format from the input', 0, 1)
                self.print('\tProblem in define_type()', 0, 1)
                return False
            # In the case of Zeek from an interface or pcap,
            # the structure is a JSON
            # So try to convert into a dict
            if type(data) == dict:
                try:
                    _ = data['data']
                    self.separator = '	'
                    self.input_type = 'zeek-tabs'
                except KeyError:
                    self.input_type = 'zeek'
                return self.input_type
            else:
                # data is a str
                try:
                    # data is a serialized json dict
                    # suricata lines have 'event_type' key, either flow, dns, etc..
                    data = json.loads(data)
                    if data['event_type']:
                        # found the key, is suricata
                        self.input_type = 'suricata'
                except ValueError:
                    # not suricata, data is a tab or comma separated str
                    nr_commas = len(data.split(','))
                    nr_tabs = len(data.split('   '))
                    if nr_commas > nr_tabs:
                        # Commas is the separator
                        self.separator = ','
                        if nr_commas > 40:
                            self.input_type = 'nfdump'
                        else:
                            # comma separated argus file
                            self.input_type = 'argus'
                    elif nr_tabs >= nr_commas:
                        # Tabs is the separator
                        # Probably a conn.log file alone from zeek
                        # probably a zeek tab file or a binetflow tab file
                        if '->' in data or 'StartTime' in data:
                            self.separator = '\t'
                            self.input_type = 'argus-tabs'
                        else:
                            self.separator = '	'
                            self.input_type = 'zeek-tabs'

                return self.input_type
        except Exception as inst:
            exception_line = sys.exc_info()[2].tb_lineno
            self.print(f'\tProblem in define_type() line {exception_line}', 0, 1)
            self.print(str(type(inst)), 0, 1)
            self.print(str(inst), 0, 1)
            sys.exit(1)

    def define_columns(self, new_line):
        """ Define the columns for Argus and Zeek-tabs from the line received """
        # These are the indexes for later fast processing
        line = new_line['data']
        self.column_idx = {}
        self.column_idx['starttime'] = False
        self.column_idx['endtime'] = False
        self.column_idx['dur'] = False
        self.column_idx['proto'] = False
        self.column_idx['appproto'] = False
        self.column_idx['saddr'] = False
        self.column_idx['sport'] = False
        self.column_idx['dir'] = False
        self.column_idx['daddr'] = False
        self.column_idx['dport'] = False
        self.column_idx['state'] = False
        self.column_idx['pkts'] = False
        self.column_idx['spkts'] = False
        self.column_idx['dpkts'] = False
        self.column_idx['bytes'] = False
        self.column_idx['sbytes'] = False
        self.column_idx['dbytes'] = False

        try:
            nline = line.strip().split(self.separator)
            for field in nline:
                if 'time' in field.lower():
                    self.column_idx['starttime'] = nline.index(field)
                elif 'dur' in field.lower():
                    self.column_idx['dur'] = nline.index(field)
                elif 'proto' in field.lower():
                    self.column_idx['proto'] = nline.index(field)
                elif 'srca' in field.lower():
                    self.column_idx['saddr'] = nline.index(field)
                elif 'sport' in field.lower():
                    self.column_idx['sport'] = nline.index(field)
                elif 'dir' in field.lower():
                    self.column_idx['dir'] = nline.index(field)
                elif 'dsta' in field.lower():
                    self.column_idx['daddr'] = nline.index(field)
                elif 'dport' in field.lower():
                    self.column_idx['dport'] = nline.index(field)
                elif 'state' in field.lower():
                    self.column_idx['state'] = nline.index(field)
                elif 'totpkts' in field.lower():
                    self.column_idx['pkts'] = nline.index(field)
                elif 'totbytes' in field.lower():
                    self.column_idx['bytes'] = nline.index(field)
                elif 'srcbytes' in field.lower():
                    self.column_idx['sbytes'] = nline.index(field)
            # Some of the fields were not found probably,
            # so just delete them from the index if their value is False.
            # If not we will believe that we have data on them
            # We need a temp dict because we can not change the size of dict while analyzing it
            temp_dict = {}
            for i in self.column_idx:
                if type(self.column_idx[i]) == bool and self.column_idx[i] == False:
                    continue
                temp_dict[i] = self.column_idx[i]
            self.column_idx = temp_dict
            return self.column_idx
        except Exception as inst:
            exception_line = sys.exc_info()[2].tb_lineno
            self.print(f'\tProblem in define_columns() line {exception_line}', 0, 1)
            self.print(str(type(inst)), 0, 1)
            self.print(str(inst), 0, 1)
            sys.exit(1)

    def define_time_format(self, time: str) -> str:
        time_format: str = None
        try:
            # Try unix timestamp in seconds.
            datetime.fromtimestamp(float(time))
            time_format = 'unixtimestamp'
        except ValueError:
            try:
                # Try the default time format for suricata.
                datetime.strptime(time, '%Y-%m-%dT%H:%M:%S.%f%z')
                time_format = '%Y-%m-%dT%H:%M:%S.%f%z'
            except ValueError:
                # Let's try the classic time format "'%Y-%m-%d %H:%M:%S.%f'"
                try:
                    datetime.strptime(time, '%Y-%m-%d %H:%M:%S.%f')
                    time_format = '%Y-%m-%d %H:%M:%S.%f'
                except ValueError:
                    try:
                        datetime.strptime(time, '%Y-%m-%d %H:%M:%S')
                        time_format = '%Y-%m-%d %H:%M:%S'
                    except ValueError:
                        try:
                            datetime.strptime(time, '%Y/%m/%d %H:%M:%S.%f')
                            time_format = '%Y/%m/%d %H:%M:%S.%f'
                        except ValueError:
                            # We did not find the right time format.
                            self.outputqueue.put("01|profiler|[Profile] We did not find right time format. Please set the time format in the configuration file.")
        return time_format

    def get_time(self, time: str) -> datetime:
        """
        Take time in string and return datetime object.
        The format of time can be completely different. It can be seconds, or dates with specific formats.
        If user does not define the time format in configuration file, we have to try most frequent cases of time formats.
        :param time: epoch time
        """

        if not self.timeformat:
            # The time format was not defined from configuration file neither from last flows.
            self.timeformat = self.define_time_format(time)

        defined_datetime: datetime = None
        if self.timeformat:
            if self.timeformat == 'unixtimestamp':
                # The format of time is in epoch unix timestamp.
                # Correct datetime according to the current timezone
                defined_datetime = datetime.fromtimestamp(float(time), self.local_timezone)
            else:
                try:
                    # The format of time is a complete date.
                    # Dont modify it, since
                    # 1) The time is a string, so we dont know the original timezone
                    # 2) the python call datetime.fromtimestamp uses by default
                    # the local zone when nothing is specified.
                    # https://docs.python.org/3/library/datetime.html#datetime.timezone
                    # convert epoch to datetime obj and use the current timezone
                    #self.print(time)
                    #self.print(self.local_timezone)
                    #defined_datetime = datetime.strptime(time, self.timeformat)#.astimezone(self.local_timezone)
                    #defined_datetime = datetime.fromtimestamp(float(time), self.local_timezone)
                    #defined_datetime = datetime.fromtimestamp(float(time), self.local_timezone)
                    # convert dt obj to user specified tiemformat
                    #defined_datetime = defined_datetime.strftime(self.timeformat)
                    defined_datetime = time
                except ValueError:
                    defined_datetime = None
        else:
            # We do not know the time format so we can not read it.
            self.outputqueue.put(
                "01|profiler|[Profile] We did not find right time format. Please set the time format in the configuration file.")

        # if defined_datetime is None and self.timeformat:
            # There is suricata issue with invalid timestamp for examaple: "1900-01-00T00:00:08.511802+0000"
            # pass
        return defined_datetime

    def process_zeek_tabs_input(self, new_line: str) -> None:
        """
        Process the tab line from zeek.
        """
        line = new_line['data']
        line = line.rstrip('\n')
        # the data is either \t separated or space separated
        if '\t' in line:
            line = line.split('\t')
        else:
            # zeek files that are space separated are either separated by 2 or 3 spaces so we can't use python's split()
            # using regex split, split line when you encounter more than 2 spaces in a row
            line = split(r'\s{2,}', line)

        # Generic fields in Zeek
        self.column_values: dict = {}
        # We need to set it to empty at the beginning so any new flow has
        # the key 'type'
        self.column_values['type'] = ''
        try:
            self.column_values['starttime'] = self.get_time(line[0])
        except IndexError:
            self.column_values['starttime'] = ''
        try:
            self.column_values['uid'] = line[1]
        except IndexError:
            self.column_values['uid'] = False
        try:
            self.column_values['saddr'] = line[2]
        except IndexError:
            self.column_values['saddr'] = ''
        try:
            self.column_values['daddr'] = line[4]
        except IndexError:
            self.column_values['daddr'] = ''

        if 'conn' in new_line['type']:
            self.column_values['type'] = 'conn'
            try:
                self.column_values['dur'] = float(line[8])
            except (IndexError, ValueError):
                self.column_values['dur'] = 0
            self.column_values['endtime'] = str(self.column_values['starttime']) + str(timedelta(
                seconds=self.column_values['dur']))
            self.column_values['proto'] = line[6]
            try:
                self.column_values['appproto'] = line[7]
            except IndexError:
                # no service recognized
                self.column_values['appproto'] = ''
            try:
                self.column_values['sport'] = line[3]
            except IndexError:
                self.column_values['sport'] = ''
            self.column_values['dir'] = '->'
            try:
                self.column_values['dport'] = line[5]
            except IndexError:
                self.column_values['dport'] = ''
            try:
                self.column_values['state'] = line[11]
            except IndexError:
                self.column_values['state'] = ''
            try:
                self.column_values['spkts'] = float(line[16])
            except (IndexError, ValueError):
                self.column_values['spkts'] = 0
            try:
                self.column_values['dpkts'] = float(line[18])
            except (IndexError, ValueError):
                self.column_values['dpkts'] = 0
            self.column_values['pkts'] = self.column_values['spkts'] + self.column_values['dpkts']
            try:
                self.column_values['sbytes'] = float(line[9])
            except (IndexError, ValueError):
                self.column_values['sbytes'] = 0
            try:
                self.column_values['dbytes'] = float(line[10])
            except (IndexError, ValueError):
                self.column_values['dbytes'] = 0
            self.column_values['bytes'] = self.column_values['sbytes'] + self.column_values['dbytes']
            try:
                self.column_values['state_hist'] = line[15]
            except IndexError:
                self.column_values['state_hist'] = self.column_values['state']
            # We do not know the indexes of MACs.
            self.column_values['smac'] = ''
            self.column_values['dmac'] = ''
        elif 'dns' in new_line['type']:
            self.column_values['type'] = 'dns'
            try:
                self.column_values['query'] = line[9]
            except IndexError:
                self.column_values['query'] = ''
            try:
                self.column_values['qclass_name'] = line[11]
            except IndexError:
                self.column_values['qclass_name'] = ''
            try:
                self.column_values['qtype_name'] = line[13]
            except IndexError:
                self.column_values['qtype_name'] = ''
            try:
                self.column_values['rcode_name'] = line[15]
            except IndexError:
                self.column_values['rcode_name'] = ''
            try:
                self.column_values['answers'] = line[21]
            except IndexError:
                self.column_values['answers'] = ''
            try:
                self.column_values['TTLs'] = line[22]
            except IndexError:
                self.column_values['TTLs'] = ''
        elif 'http' in new_line['type']:
            self.column_values['type'] = 'http'
            try:
                self.column_values['method'] = line[7]
            except IndexError:
                self.column_values['method'] = ''
            try:
                self.column_values['host'] = line[8]
            except IndexError:
                self.column_values['host'] = ''
            try:
                self.column_values['uri'] = line[9]
            except IndexError:
                self.column_values['uri'] = ''
            try:
                self.column_values['httpversion'] = line[11]
            except IndexError:
                self.column_values['httpversion'] = ''
            try:
                self.column_values['user_agent'] = line[12]
            except IndexError:
                self.column_values['user_agent'] = ''
            try:
                self.column_values['request_body_len'] = line[13]
            except IndexError:
                self.column_values['request_body_len'] = 0
            try:
                self.column_values['response_body_len'] = line[14]
            except IndexError:
                self.column_values['response_body_len'] = 0
            try:
                self.column_values['status_code'] = line[15]
            except IndexError:
                self.column_values['status_code'] = ''
            try:
                self.column_values['status_msg'] = line[16]
            except IndexError:
                self.column_values['status_msg'] = ''
            try:
                self.column_values['resp_mime_types'] = line[28]
            except IndexError:
                self.column_values['resp_mime_types'] = ''
            try:
                self.column_values['resp_fuids'] = line[26]
            except IndexError:
                self.column_values['resp_fuids'] = ''
        elif 'ssl' in new_line['type']:
            self.column_values['type'] = 'ssl'
            try:
                self.column_values['sport'] = line[3]
            except IndexError:
                self.column_values['sport'] = ''
            try:
                self.column_values['dport'] = line[5]
            except IndexError:
                self.column_values['dport'] = ''
            try:
                self.column_values['sslversion'] = line[6]
            except IndexError:
                self.column_values['sslversion'] = ''
            try:
                self.column_values['cipher'] = line[7]
            except IndexError:
                self.column_values['cipher'] = ''
            try:
                self.column_values['curve'] = line[8]
            except IndexError:
                self.column_values['curve'] = ''
            try:
                self.column_values['server_name'] = line[9]
            except IndexError:
                self.column_values['server_name'] = ''
            try:
                self.column_values['resumed'] = line[10]
            except IndexError:
                self.column_values['resumed'] = ''
            try:
                self.column_values['established'] = line[13]
            except IndexError:
                self.column_values['established'] = ''
            try:
                self.column_values['cert_chain_fuids'] = line[14]
            except IndexError:
                self.column_values['cert_chain_fuids'] = ''
            try:
                self.column_values['client_cert_chain_fuids'] = line[15]
            except IndexError:
                self.column_values['client_cert_chain_fuids'] = ''
            try:
                self.column_values['subject'] = line[16]
            except IndexError:
                self.column_values['subject'] = ''
            try:
                self.column_values['issuer'] = line[17]
            except IndexError:
                self.column_values['issuer'] = ''
            try:
                self.column_values['validation_status'] = line[20]
            except IndexError:
                self.column_values['validation_status'] = ''

            try:
                self.column_values['ja3'] = line[21]
            except IndexError:
                self.column_values['ja3'] = ''
            try:
                self.column_values['ja3s'] = line[22]
            except IndexError:
                self.column_values['ja3s'] = ''

        elif 'ssh' in new_line['type']:
            self.column_values['type'] = 'ssh'
            try:
                self.column_values['version'] = line[6]
            except IndexError:
                self.column_values['version'] = ''
            # Zeek can put in column 7 the auth success if it has one
            # or the auth attempts only. However if the auth
            # success is there, the auth attempts are too.
            if 'success' in line[7]:
                try:
                    self.column_values['auth_success'] = line[7]
                except IndexError:
                    self.column_values['auth_success'] = ''
                try:
                    self.column_values['auth_attempts'] = line[8]
                except IndexError:
                    self.column_values['auth_attempts'] = ''
                try:
                    self.column_values['client'] = line[10]
                except IndexError:
                    self.column_values['client'] = ''
                try:
                    self.column_values['server'] = line[11]
                except IndexError:
                    self.column_values['server'] = ''
                try:
                    self.column_values['cipher_alg'] = line[12]
                except IndexError:
                    self.column_values['cipher_alg'] = ''
                try:
                    self.column_values['mac_alg'] = line[13]
                except IndexError:
                    self.column_values['mac_alg'] = ''
                try:
                    self.column_values['compression_alg'] = line[14]
                except IndexError:
                    self.column_values['compression_alg'] = ''
                try:
                    self.column_values['kex_alg'] = line[15]
                except IndexError:
                    self.column_values['kex_alg'] = ''
                try:
                    self.column_values['host_key_alg'] = line[16]
                except IndexError:
                    self.column_values['host_key_alg'] = ''
                try:
                    self.column_values['host_key'] = line[17]
                except IndexError:
                    self.column_values['host_key'] = ''
            elif 'success' not in line[7]:
                self.column_values['auth_success'] = ''
                try:
                    self.column_values['auth_attempts'] = line[7]
                except IndexError:
                    self.column_values['auth_attempts'] = ''
                try:
                    self.column_values['client'] = line[9]
                except IndexError:
                    self.column_values['client'] = ''
                try:
                    self.column_values['server'] = line[10]
                except IndexError:
                    self.column_values['server'] = ''
                try:
                    self.column_values['cipher_alg'] = line[11]
                except IndexError:
                    self.column_values['cipher_alg'] = ''
                try:
                    self.column_values['mac_alg'] = line[12]
                except IndexError:
                    self.column_values['mac_alg'] = ''
                try:
                    self.column_values['compression_alg'] = line[13]
                except IndexError:
                    self.column_values['compression_alg'] = ''
                try:
                    self.column_values['kex_alg'] = line[14]
                except IndexError:
                    self.column_values['kex_alg'] = ''
                try:
                    self.column_values['host_key_alg'] = line[15]
                except IndexError:
                    self.column_values['host_key_alg'] = ''
                try:
                    self.column_values['host_key'] = line[16]
                except IndexError:
                    self.column_values['host_key'] = ''
        elif 'irc' in new_line['type']:
            self.column_values['type'] = 'irc'
        elif 'long' in new_line['type']:
            self.column_values['type'] = 'long'
        elif 'dhcp' in new_line['type']:
            self.column_values['type'] = 'dhcp'
        elif 'dce_rpc' in new_line['type']:
            self.column_values['type'] = 'dce_rpc'
        elif 'dnp3' in new_line['type']:
            self.column_values['type'] = 'dnp3'
        elif 'ftp' in new_line['type']:
            self.column_values['type'] = 'ftp'
        elif 'kerberos' in new_line['type']:
            self.column_values['type'] = 'kerberos'
        elif 'mysql' in new_line['type']:
            self.column_values['type'] = 'mysql'
        elif 'modbus' in new_line['type']:
            self.column_values['type'] = 'modbus'
        elif 'ntlm' in new_line['type']:
            self.column_values['type'] = 'ntlm'
        elif 'rdp' in new_line['type']:
            self.column_values['type'] = 'rdp'
        elif 'sip' in new_line['type']:
            self.column_values['type'] = 'sip'
        elif 'smb_cmd' in new_line['type']:
            self.column_values['type'] = 'smb_cmd'
        elif 'smb_files' in new_line['type']:
            self.column_values['type'] = 'smb_files'
        elif 'smb_mapping' in new_line['type']:
            self.column_values['type'] = 'smb_mapping'
        elif 'smtp' in new_line['type']:
            self.column_values['type'] = 'smtp'
        elif 'socks' in new_line['type']:
            self.column_values['type'] = 'socks'
        elif 'syslog' in new_line['type']:
            self.column_values['type'] = 'syslog'
        elif 'tunnel' in new_line['type']:
            self.column_values['type'] = 'tunnel'
        elif 'notice' in new_line['type']:
            #fields	ts	uid	id.orig_h	id.orig_p	id.resp_h	id.resp_p	fuid	file_mime_type	file_desc
            # proto	note	msg	sub	src	dst	p	n	peer_descr	actions	suppress_for
            self.column_values['type'] = 'notice'
            # portscan notices don't have id.orig_h or id.resp_h fields, instead they have src and dst
            if self.column_values['saddr'] is '-' :
                try:
                    self.column_values['saddr'] = line[13] #  src field
                except IndexError:
                    # line doesn't have a p field
                    # keep it - as it is
                    pass

            if self.column_values['daddr'] is '-':
                self.column_values['daddr'] = line[14]  #  dst field
                if self.column_values['daddr'] is '-':
                    self.column_values['daddr'] = self.column_values['saddr']

            self.column_values['dport'] = line[5] # id.orig_p
            if self.column_values['dport'] is '-':
                try:
                    self.column_values['dport'] = line[15] # p field
                except IndexError:
                    # line doesn't have a p field
                    # keep it - as it is
                    pass
            self.column_values['sport'] = line[3]
            self.column_values['note'] = line[10]
            self.column_values['scanning_ip'] = self.column_values['saddr']
            self.column_values['scanned_port'] =  self.column_values['dport']
            self.column_values['msg'] = line[11] # we're looking for self signed certs in this field
        elif '/files' in new_line['type']:
            self.column_values['type'] = 'files'
            self.column_values['uid'] = line[4]
            self.column_values['saddr'] = line[2]
            self.column_values['daddr'] = line[3] #rx_hosts
            self.column_values['size'] = line[13]
            self.column_values['md5'] = line[19]

    def process_zeek_input(self, new_line: dict):
        """
        Process one zeek line(new_line) and extract columns
        (parse them into column_values dict) to send to the database
        """
        line = new_line['data']
        file_type = new_line['type']
        # Generic fields in Zeek
        self.column_values = {}
        # We need to set it to empty at the beggining so any new flow has the key 'type'
        self.column_values['type'] = ''

        # to set the default value to '' if ts isn't found
        ts = line.get('ts','')
        if ts:
            self.column_values['starttime'] = self.get_time(ts)
        else:
            self.column_values['starttime'] = ''

        self.column_values['uid'] = line.get('uid',False)
        self.column_values['saddr'] = line.get('id.orig_h','')
        self.column_values['daddr'] = line.get('id.resp_h','')

        # Handle each zeek file type separately
        if 'conn' in file_type:
            # {'ts': 1538080852.403669, 'uid': 'Cewh6D2USNVtfcLxZe', 'id.orig_h': '192.168.2.12', 'id.orig_p': 56343,
            # 'id.resp_h': '192.168.2.1', 'id.resp_p': 53, 'proto': 'udp', 'service': 'dns', 'duration': 0.008364,
            # 'orig_bytes': 30, 'resp_bytes': 94, 'conn_state': 'SF', 'missed_bytes': 0, 'history': 'Dd', 'orig_pkts': 1,
            # 'orig_ip_bytes': 58, 'resp_pkts': 1, 'resp_ip_bytes': 122, 'orig_l2_addr': 'b8:27:eb:6a:47:b8',
            # 'resp_l2_addr': 'a6:d1:8c:1f:ce:64', 'type': './zeek_files/conn'}
            self.column_values['type'] = 'conn'
            try:
                self.column_values['dur'] = float(line['duration'])
            except KeyError:
                self.column_values['dur'] = 0
            self.column_values['endtime'] = str(self.column_values['starttime']) + str(timedelta(seconds=self.column_values['dur']))
            self.column_values['proto'] = line['proto']

            self.column_values['appproto'] = line.get('service','')
            self.column_values['sport'] = line.get('id.orig_p','')
            self.column_values['dport'] = line.get('id.resp_p','')
            self.column_values['state'] = line.get('conn_state','')
            self.column_values['dir'] = '->'
            self.column_values['spkts'] = line.get('orig_pkts',0)
            self.column_values['dpkts'] = line.get('resp_pkts',0)
            self.column_values['sbytes'] = line.get('orig_bytes',0)
            self.column_values['dbytes'] = line.get('resp_bytes',0)
            self.column_values['pkts'] = self.column_values['spkts'] + self.column_values['dpkts']
            self.column_values['bytes'] = self.column_values['sbytes'] + self.column_values['dbytes']
            self.column_values['state_hist'] = line.get('history',self.column_values['state'])
            self.column_values['smac'] = line.get('orig_l2_addr','')
            self.column_values['dmac'] = line.get('resp_l2_addr','')

        elif 'dns' in file_type:
            #{"ts":1538080852.403669,"uid":"CtahLT38vq7vKJVBC3","id.orig_h":"192.168.2.12","id.orig_p":56343,"id.resp_h":"192.168.2.1","id.resp_p":53,"proto":"udp","trans_id":2,"rtt":0.008364,"query":"pool.ntp.org","qclass":1,"qclass_name":"C_INTERNET","qtype":1,"qtype_name":"A","rcode":0,"rcode_name":"NOERROR","AA":false,"TC":false,"RD":true,"RA":true,"Z":0,"answers":["185.117.82.70","212.237.100.250","213.251.52.107","183.177.72.201"],"TTLs":[42.0,42.0,42.0,42.0],"rejected":false}
            self.column_values['type'] = 'dns'
            self.column_values['query'] = line.get('query','')
            self.column_values['qclass_name'] = line.get('qclass_name','')
            self.column_values['qtype_name'] = line.get('qtype_name','')
            self.column_values['rcode_name'] = line.get('rcode_name','')
            self.column_values['answers'] = line.get('answers','')
            self.column_values['TTLs'] = line.get('TTLs','')

        elif 'http' in  file_type:
            # {"ts":158.957403,"uid":"CnNLbE2dyfy5KyqEhh","id.orig_h":"10.0.2.105","id.orig_p":49158,"id.resp_h":"64.182.208.181","id.resp_p":80,"trans_depth":1,"method":"GET","host":"icanhazip.com","uri":"/","version":"1.1","user_agent":"Mozilla/5.0 (Windows NT 6.1; WOW64) AppleWebKit/537.38 (KHTML, like Gecko) Chrome/45.0.2456.99 Safari/537.38","request_body_len":0,"response_body_len":13,"status_code":200,"status_msg":"OK","tags":[],"resp_fuids":["FwraVxIOACcjkaGi3"],"resp_mime_types":["text/plain"]}
            self.column_values['type'] = 'http'
            self.column_values['method'] = line.get('method','')
            self.column_values['host'] = line.get('host','')
            self.column_values['uri'] = line.get('uri','')
            self.column_values['httpversion'] = line.get('version',0)
            self.column_values['user_agent'] = line.get('user_agent','')
            self.column_values['request_body_len'] = line.get('request_body_len',0)
            self.column_values['response_body_len'] = line.get('response_body_len',0)
            self.column_values['status_code'] = line.get('status_code','')
            self.column_values['status_msg'] = line.get('status_msg','')
            self.column_values['resp_mime_types'] = line.get('resp_mime_types','')
            self.column_values['resp_fuids'] = line.get('resp_fuids','')

        elif 'ssl' in file_type:
            # {"ts":12087.045499,"uid":"CdoFDp4iW79I5ZmsT7","id.orig_h":"10.0.2.105","id.orig_p":49704,"id.resp_h":"195.211.240.166","id.resp_p":443,"version":"SSLv3","cipher":"TLS_RSA_WITH_RC4_128_SHA","resumed":false,"established":true,"cert_chain_fuids":["FhGp1L3yZXuURiPqq7"],"client_cert_chain_fuids":[],"subject":"OU=DAHUATECH,O=DAHUA,L=HANGZHOU,ST=ZHEJIANG,C=CN,CN=192.168.1.108","issuer":"O=DahuaTech,L=HangZhou,ST=ZheJiang,C=CN,CN=Product Root CA","validation_status":"unable to get local issuer certificate"}
            # {"ts":1382354909.915615,"uid":"C7W6ZA4vI8FxJ9J0bh","id.orig_h":"147.32.83.53","id.orig_p":36567,"id.resp_h":"195.113.214.241","id.resp_p":443,"version":"TLSv12","cipher":"TLS_ECDHE_ECDSA_WITH_RC4_128_SHA","curve":"secp256r1","server_name":"id.google.com.ar","resumed":false,"established":true,"cert_chain_fuids":["FnomJz1vghKIOHtytf","FSvQff1KsaDkRtKXo4","Fif2PF48bytqq6xMDb"],"client_cert_chain_fuids":[],"subject":"CN=*.google.com,O=Google Inc,L=Mountain View,ST=California,C=US","issuer":"CN=Google Internet Authority G2,O=Google Inc,C=US","validation_status":"ok"}
            self.column_values['type'] = 'ssl'
            self.column_values['sslversion'] = line.get('version','')
            self.column_values['sport'] = line.get('id.orig_p','')
            self.column_values['dport'] = line.get('id.resp_p','')
            self.column_values['cipher'] = line.get('cipher','')
            self.column_values['resumed'] = line.get('resumed','')
            self.column_values['established'] = line.get('established','')
            self.column_values['cert_chain_fuids'] = line.get('cert_chain_fuids','')
            self.column_values['client_cert_chain_fuids'] = line.get('client_cert_chain_fuids','')
            self.column_values['subject'] = line.get('subject','')
            self.column_values['issuer'] = line.get('issuer','')
            self.column_values['validation_status'] = line.get('validation_status','')
            self.column_values['curve'] = line.get('curve','')
            self.column_values['server_name'] = line.get('server_name','')
            self.column_values['ja3'] = line.get('ja3','')
            self.column_values['ja3s'] = line.get('ja3s','')

        elif 'ssh' in file_type:
            self.column_values['type'] = 'ssh'
            self.column_values['version'] = line.get('version','')
            self.column_values['auth_success'] = line.get('auth_success','')
            self.column_values['auth_attempts'] = line.get('auth_attempts','')
            self.column_values['client'] = line.get('client','')
            self.column_values['server'] = line.get('server','')
            self.column_values['cipher_alg'] = line.get('cipher_alg','')
            self.column_values['mac_alg'] = line.get('mac_alg','')
            self.column_values['compression_alg'] = line.get('compression_alg','')
            self.column_values['kex_alg'] = line.get('kex_alg','')
            self.column_values['host_key_alg'] = line.get('host_key_alg','')
            self.column_values['host_key'] = line.get('host_key','')

        elif 'irc' in file_type:
            self.column_values['type'] = 'irc'
        elif 'long' in file_type:
            self.column_values['type'] = 'long'
        elif 'dhcp' in file_type:
            self.column_values['type'] = 'dhcp'
            self.column_values['client_addr'] = line.get('client_addr','')
            # self.column_values['server_addr'] = line.get('server_addr','')
            # self.column_values['host_name'] = line.get('host_name','')
            self.column_values['mac'] = line.get('mac','') # this is the client mac
            # self.column_values['domain'] = line.get('domain','')
            # self.column_values['assigned_addr'] = line.get('assigned_addr','')
        elif 'dce_rpc' in file_type:
            self.column_values['type'] = 'dce_rpc'
        elif 'dnp3' in file_type:
            self.column_values['type'] = 'dnp3'
        elif 'ftp' in file_type:
            self.column_values['type'] = 'ftp'
        elif 'kerberos' in file_type:
            self.column_values['type'] = 'kerberos'
        elif 'mysql' in file_type:
            self.column_values['type'] = 'mysql'
        elif 'modbus' in file_type:
            self.column_values['type'] = 'modbus'
        elif 'ntlm' in file_type:
            self.column_values['type'] = 'ntlm'
        elif 'rdp' in file_type:
            self.column_values['type'] = 'rdp'
        elif 'sip' in file_type:
            self.column_values['type'] = 'sip'
        elif 'smb_cmd' in file_type:
            self.column_values['type'] = 'smb_cmd'
        elif 'smb_files' in file_type:
            self.column_values['type'] = 'smb_files'
        elif 'smb_mapping' in file_type:
            self.column_values['type'] = 'smb_mapping'
        elif 'smtp' in file_type:
            self.column_values['type'] = 'smtp'
        elif 'socks' in file_type:
            self.column_values['type'] = 'socks'
        elif 'syslog' in file_type:
            self.column_values['type'] = 'syslog'
        elif 'tunnel' in file_type:
            self.column_values['type'] = 'tunnel'
        elif 'notice' in file_type:
            """ Parse the fields we're interested in in the notice.log file """
            # notice fields: ts - uid id.orig_h(saddr) - id.orig_p(sport) - id.resp_h(daddr) - id.resp_p(dport) - note - msg
            self.column_values['type'] = 'notice'
            # portscan notices don't have id.orig_h or id.resp_h fields, instead they have src and dst
            if self.column_values['saddr'] is '' :
                self.column_values['saddr'] = line.get('src','' )
            if self.column_values['daddr'] is '':
                # set daddr to src for now because the notice that contains portscan doesn't have a dst field and slips needs it to work
                self.column_values['daddr'] = line.get('dst', self.column_values['saddr'] )
            self.column_values['sport'] = line.get('id.orig_p', '')
            self.column_values['dport'] = line.get('id.resp_p', '')
            # self.column_values['scanned_ip'] = line.get('dst', '')
            self.column_values['note'] = line.get('note', '')
            self.column_values['msg'] = line.get('msg', '') # we're looking for self signed certs in this field
            self.column_values['scanned_port'] = line.get('p', '')
            self.column_values['scanning_ip'] = line.get('src', '')
        elif '/files' in file_type:
            """ Parse the fields we're interested in in the files.log file """
            # the slash before files to distinguish between 'files' in the dir name and file.log
            self.column_values['type'] = 'files'
            self.column_values['uid'] = line.get('conn_uids',[''])[0]
            self.column_values['saddr'] = line.get('tx_hosts',[''])[0]
            self.column_values['daddr'] = line.get('rx_hosts',[''])[0]
            self.column_values['size'] = line.get('seen_bytes', '') # downloaded file size

            self.column_values['md5'] = line.get('md5', '')
            # self.column_values['sha1'] = line.get('sha1','')
            #todo process zeek tabs files.log
        elif 'arp' in file_type:
            self.column_values['type'] = 'arp'
            self.column_values['src_mac'] = line.get('src_mac', '')
            self.column_values['dst_mac'] = line.get('dst_mac', '')
            self.column_values['saddr'] = line.get('orig_h','')
            self.column_values['daddr'] = line.get('resp_h','')
        elif 'known_services' in file_type:
            self.column_values['type'] = 'known_services'
            self.column_values['saddr'] = line.get('host', '')
            # this file doesn't have a daddr field, but we need it in add_flow_to_profile
            self.column_values['daddr'] = '0.0.0.0'
            self.column_values['port_num'] = line.get('port_num', '')
            self.column_values['port_proto'] = line.get('port_proto', '')
            self.column_values['service'] = line.get('service', '')


        else:
            return False
        return True

    def process_argus_input(self, new_line):
        """
        Process the line and extract columns for argus
        """
        line = new_line['data']
        self.column_values = {}
        self.column_values['starttime'] = False
        self.column_values['endtime'] = False
        self.column_values['dur'] = False
        self.column_values['proto'] = False
        self.column_values['appproto'] = False
        self.column_values['saddr'] = False
        self.column_values['sport'] = False
        self.column_values['dir'] = False
        self.column_values['daddr'] = False
        self.column_values['dport'] = False
        self.column_values['state'] = False
        self.column_values['pkts'] = False
        self.column_values['spkts'] = False
        self.column_values['dpkts'] = False
        self.column_values['bytes'] = False
        self.column_values['sbytes'] = False
        self.column_values['dbytes'] = False
        self.column_values['type'] = 'argus'

        # Read the lines fast
        nline = line.strip().split(self.separator)
        try:
            self.column_values['starttime'] = self.get_time(nline[self.column_idx['starttime']])
        except KeyError:
            pass
        try:
            self.column_values['endtime'] = nline[self.column_idx['endtime']]
        except KeyError:
            pass
        try:
            self.column_values['dur'] = nline[self.column_idx['dur']]
        except KeyError:
            pass
        try:
            self.column_values['proto'] = nline[self.column_idx['proto']]
        except KeyError:
            pass
        try:
            self.column_values['appproto'] = nline[self.column_idx['appproto']]
        except KeyError:
            pass
        try:
            self.column_values['saddr'] = nline[self.column_idx['saddr']]
        except KeyError:
            pass
        try:
            self.column_values['sport'] = nline[self.column_idx['sport']]
        except KeyError:
            pass
        try:
            self.column_values['dir'] = nline[self.column_idx['dir']]
        except KeyError:
            pass
        try:
            self.column_values['daddr'] = nline[self.column_idx['daddr']]
        except KeyError:
            pass
        try:
            self.column_values['dport'] = nline[self.column_idx['dport']]
        except KeyError:
            pass
        try:
            self.column_values['state'] = nline[self.column_idx['state']]
        except KeyError:
            pass
        try:
            self.column_values['pkts'] = int(nline[self.column_idx['pkts']])
        except KeyError:
            pass
        try:
            self.column_values['spkts'] = int(nline[self.column_idx['spkts']])
        except KeyError:
            pass
        try:
            self.column_values['dpkts'] = int(nline[self.column_idx['dpkts']])
        except KeyError:
            pass
        try:
            self.column_values['bytes'] = int(nline[self.column_idx['bytes']])
        except KeyError:
            pass
        try:
            self.column_values['sbytes'] = int(nline[self.column_idx['sbytes']])
        except KeyError:
            pass
        try:
            self.column_values['dbytes'] = int(nline[self.column_idx['dbytes']])
        except KeyError:
            pass

    def process_nfdump_input(self, new_line):
        """
        Process the line and extract columns for nfdump
        """
        self.column_values = {}
        self.column_values['starttime'] = False
        self.column_values['endtime'] = False
        self.column_values['dur'] = False
        self.column_values['proto'] = False
        self.column_values['appproto'] = False
        self.column_values['saddr'] = False
        self.column_values['sport'] = False
        self.column_values['dir'] = False
        self.column_values['daddr'] = False
        self.column_values['dport'] = False
        self.column_values['state'] = False
        self.column_values['pkts'] = False
        self.column_values['spkts'] = False
        self.column_values['dpkts'] = False
        self.column_values['bytes'] = False
        self.column_values['sbytes'] = False
        self.column_values['dbytes'] = False
        self.column_values['type'] = 'nfdump'
        # Read the lines fast
        line = new_line['data']
        nline = line.strip().split(self.separator)
        try:
            self.column_values['starttime'] = self.get_time(nline[0])
        except IndexError:
            pass
        try:
            self.column_values['endtime'] = self.get_time(nline[1])
        except IndexError:
            pass
        try:
            self.column_values['dur'] = nline[2]
        except IndexError:
            pass
        try:
            self.column_values['proto'] = nline[7]
        except IndexError:
            pass
        try:
            self.column_values['saddr'] = nline[3]
        except IndexError:
            pass
        try:
            self.column_values['sport'] = nline[5]
        except IndexError:
            pass
        try:
            # Direction: ingress=0, egress=1
            self.column_values['dir'] = nline[22]
        except IndexError:
            pass
        try:
            self.column_values['daddr'] = nline[4]
        except IndexError:
            pass
        try:
            self.column_values['dport'] = nline[6]
        except IndexError:
            pass
        try:
            self.column_values['state'] = nline[8]
        except IndexError:
            pass
        try:
            self.column_values['spkts'] = nline[11]
        except IndexError:
            pass
        try:
            self.column_values['dpkts'] = nline[13]
        except IndexError:
            pass
        try:
            self.column_values['pkts'] = self.column_values['spkts'] + self.column_values['dpkts']
        except IndexError:
            pass
        try:
            self.column_values['sbytes'] = nline[12]
        except IndexError:
            pass
        try:
            self.column_values['dbytes'] = nline[14]
        except IndexError:
            pass
        try:
            self.column_values['bytes'] = self.column_values['sbytes'] + self.column_values['dbytes']
        except IndexError:
            pass

    def process_suricata_input(self, line) -> None:
        """ Read suricata json input """

        # convert to dict if it's not a dict already
        if type(line)== str:
            # lien is the actual data
            line = json.loads(line)
        else:
            # line is a dict with data and type as keys
            try:
                line = json.loads(line['data'])
            except KeyError:
                # can't find the line!
                return True


        self.column_values: dict = {}
        try:
            self.column_values['starttime'] = self.get_time(line['timestamp'])
        # except (KeyError, ValueError):
        except ValueError:
            # Reason for catching ValueError:
            # "ValueError: time data '1900-01-00T00:00:08.511802+0000' does not match format '%Y-%m-%dT%H:%M:%S.%f%z'"
            # It means some flow do not have valid timestamp. It seems to me if suricata does not know the timestamp, it put
            # there this not valid time.
            self.column_values['starttime'] = False
        self.column_values['endtime'] = False
        self.column_values['dur'] = 0
        self.column_values['flow_id'] = line.get('flow_id',False)
        self.column_values['saddr'] = line.get('src_ip',False)
        self.column_values['sport'] = line.get('src_port',False)
        self.column_values['daddr'] = line.get('dest_ip',False)
        self.column_values['dport'] = line.get('dest_port',False)
        self.column_values['proto'] = line.get('proto',False)
        self.column_values['type'] = line.get('event_type',False)
        self.column_values['dir'] = '->'
        self.column_values['appproto'] = line.get('app_proto',False)

        if self.column_values['type']:
            """
            event_type: 
            -flow
            -tls
            -http
            -dns
            -alert
            -fileinfo
            -stats (only one line - it is conclusion of entire capture)
            """
            if self.column_values['type'] == 'flow':
                # A suricata line of flow type usually has 2 components.
                # 1. flow information
                # 2. tcp information
                if line.get('flow', None):
                    try:
                        # Define time again, because this is line of flow type and
                        # we do not want timestamp but start time.
                        self.column_values['starttime'] = self.get_time(line['flow']['start'])
                    except KeyError:
                        self.column_values['starttime'] = False
                    try:
                        self.column_values['endtime'] = self.get_time(line['flow']['end'])
                    except KeyError:
                        self.column_values['endtime'] = False

                    try:
                        self.column_values['dur'] = (
                            self.column_values['endtime'] - self.column_values['starttime']).total_seconds()
                    except (KeyError, TypeError):
                        self.column_values['dur'] = 0
                    try:
                        self.column_values['spkts'] = line['flow']['pkts_toserver']
                    except KeyError:
                        self.column_values['spkts'] = 0
                    try:
                        self.column_values['dpkts'] = line['flow']['pkts_toclient']
                    except KeyError:
                        self.column_values['dpkts'] = 0

                    self.column_values['pkts'] = self.column_values['dpkts'] + self.column_values['spkts']

                    try:
                        self.column_values['sbytes'] = line['flow']['bytes_toserver']
                    except KeyError:
                        self.column_values['sbytes'] = 0

                    try:
                        self.column_values['dbytes'] = line['flow']['bytes_toclient']
                    except KeyError:
                        self.column_values['dbytes'] = 0

                    self.column_values['bytes'] = self.column_values['dbytes'] + self.column_values['sbytes']

                    try:
                        """
                        There are different states in which a flow can be. 
                        Suricata distinguishes three flow-states for TCP and two for UDP. For TCP, 
                        these are: New, Established and Closed,for UDP only new and established.
                        For each of these states Suricata can employ different timeouts. 
                        """
                        self.column_values['state'] = line['flow']['state']
                    except KeyError:
                        self.column_values['state'] = ''
            elif self.column_values['type'] == 'http':
                if line.get('http', None):
                    try:
                        self.column_values['method'] = line['http']['http_method']
                    except KeyError:
                        self.column_values['method'] = ''
                    try:
                        self.column_values['host'] = line['http']['hostname']
                    except KeyError:
                        self.column_values['host'] = ''
                    try:
                        self.column_values['uri'] = line['http']['url']
                    except KeyError:
                        self.column_values['uri'] = ''
                    try:
                        self.column_values['user_agent'] = line['http']['http_user_agent']
                    except KeyError:
                        self.column_values['user_agent'] = ''
                    try:
                        self.column_values['status_code'] = line['http']['status']
                    except KeyError:
                        self.column_values['status_code'] = ''
                    try:
                        self.column_values['httpversion'] = line['http']['protocol']
                    except KeyError:
                        self.column_values['httpversion'] = ''
                    try:
                        self.column_values['response_body_len'] = line['http']['length']
                    except KeyError:
                        self.column_values['response_body_len'] = 0
                    try:
                        self.column_values['request_body_len'] = line['http']['request_body_len']
                    except KeyError:
                        self.column_values['request_body_len'] = 0
                    self.column_values['status_msg'] = ''
                    self.column_values['resp_mime_types'] = ''
                    self.column_values['resp_fuids'] = ''

            elif self.column_values['type'] == 'dns':
                if line.get('dns', None):
                    try:
                        self.column_values['query'] = line['dns']['rdata']
                    except KeyError:
                        self.column_values['query'] = ''
                    try:
                        self.column_values['TTLs'] = line['dns']['ttl']
                    except KeyError:
                        self.column_values['TTLs'] = ''

                    try:
                        self.column_values['qtype_name'] = line['dns']['rrtype']
                    except KeyError:
                        self.column_values['qtype_name'] = ''
                    # can not find in eve.json:
                    self.column_values['qclass_name'] = ''
                    self.column_values['rcode_name'] = ''
                    self.column_values['answers'] = ''
            elif self.column_values['type'] == 'tls':
                if line.get('tls', None):
                    try:
                        self.column_values['sslversion'] = line['tls']['version']
                    except KeyError:
                        self.column_values['sslversion'] = ''
                    try:
                        self.column_values['subject'] = line['tls']['subject']
                    except KeyError:
                        self.column_values['subject'] = ''
                    try:
                        self.column_values['issuer'] = line['tls']['issuerdn']
                    except KeyError:
                        self.column_values['issuer'] = ''
                    try:
                        self.column_values['server_name'] = line['tls']['sni']
                    except KeyError:
                        self.column_values['server_name'] = ''

                    try:
                        self.column_values['notbefore'] = datetime.strptime((line['tls']['notbefore']), '%Y-%m-%dT%H:%M:%S')
                    except KeyError:
                        self.column_values['notbefore'] = ''

                    try:
                        self.column_values['notafter'] = datetime.strptime((line['tls']['notafter']), '%Y-%m-%dT%H:%M:%S')
                    except KeyError:
                        self.column_values['notafter'] = ''
            elif self.column_values['type'] == 'alert':
                if line.get('alert', None):
                    try:
                        self.column_values['signature'] = line['alert']['signature']
                    except KeyError:
                        self.column_values['signature'] = ''
                    try:
                        self.column_values['category'] = line['alert']['category']
                    except KeyError:
                        self.column_values['category'] = ''
                    try:
                        self.column_values['severity'] = line['alert']['severity']
                    except KeyError:
                        self.column_values['severity'] = ''
            elif self.column_values['type'] == 'fileinfo':
                try:
                    self.column_values['filesize'] = line['fileinfo']['size']
                except KeyError:
                    self.column_values['filesize'] = ''

    def get_domains_of_flow(self):
        """ Returns the domains of each ip (src and dst) that appeard in this flow """
        # These separate lists, hold the domains that we should only check if they are SRC or DST. Not both
        domains_to_check_src = []
        domains_to_check_dst = []
        try:
            #self.print(f"IPData of src IP {self.column_values['saddr']}: {__database__.getIPData(self.column_values['saddr'])}")
            ip_data = __database__.getIPData(self.column_values['saddr'])
            if ip_data:
                sni_info = ip_data.get('SNI',[{}])[0]
                if sni_info: domains_to_check_src.append(sni_info.get('server_name'))
        except (KeyError, TypeError):
            pass
        try:
            #self.print(f"DNS of src IP {self.column_values['saddr']}: {__database__.get_dns_resolution(self.column_values['saddr'])}")
            src_dns_domains = __database__.get_dns_resolution(self.column_values['saddr'])
            for dns_domain in src_dns_domains:
                domains_to_check_src.append(dns_domain)
        except (KeyError, TypeError):
            pass
        try:
            # self.print(f"IPData of dst IP {self.column_values['daddr']}: {__database__.getIPData(self.column_values['daddr'])}")
            ip_data = __database__.getIPData(self.column_values['daddr'])
            if ip_data:
                sni_info = ip_data.get('SNI',[{}])[0]
                if sni_info : domains_to_check_dst.append(sni_info.get('server_name'))
        except (KeyError, TypeError):
            pass
        return domains_to_check_dst, domains_to_check_src

    def is_whitelisted(self) -> bool:
        """
        Checks if the src IP or dst IP or domain or organization of this flow is whitelisted.
        """

        #self.print(f'List of whitelist: Domains: {whitelisted_domains}, IPs: {whitelisted_IPs}, Orgs: {whitelisted_orgs}')

        # check if we have domains whitelisted
        whitelisted_domains = __database__.get_whitelist('domains')
        if whitelisted_domains:
            #self.print('Check the domains')
            # Check if the domain is whitelisted
            # Domain names are stored in different zeek files using different names.
            # Try to get the domain from each file.
            domains_to_check = []
            ssl_domain = self.column_values.get('server_name','') # ssl.log
            domains_to_check.append(ssl_domain)
            http_domain = self.column_values.get('host','') # http.log
            domains_to_check.append(http_domain)
            notice_domain = self.column_values.get('sub','').replace("CN=","") # in notice.log
            domains_to_check.append(notice_domain)

            domains_to_check_dst, domains_to_check_src = self.get_domains_of_flow()

            try:
                #self.print(f"DNS of dst IP {self.column_values['daddr']}: {__database__.get_dns_resolution(self.column_values['daddr'])}")
                dst_dns_domains = __database__.get_dns_resolution(self.column_values['daddr'])
                for dns_domain in dst_dns_domains:
                    domains_to_check_dst.append(dns_domain)
            except (KeyError, TypeError):
                pass

            #self.print(f'Domains to check from flow: {domains_to_check}, {domains_to_check_dst} {domains_to_check_src}')
            # Go through each whitelisted domain and check if what arrived is there
            for domain in list(whitelisted_domains.keys()):
                what_to_ignore = whitelisted_domains[domain]['what_to_ignore']
                # Here we iterate over all the domains to check so we can find
                # subdomains. If slack.com was whitelisted, then test.slack.com
                # should be ignored too. But not 'slack.com.test'
                for domain_to_check in domains_to_check:
                    main_domain = domain_to_check[-len(domain):]
                    if domain in main_domain:
                        # We can ignore flows or alerts, what is it?
                        if 'flows' in what_to_ignore or 'both' in what_to_ignore:
                            #self.print(f'Whitelisting the domain {domain_to_check} due to whitelist of {domain}')
                            return True

                # do we wanna whitelist flows coming from or going to this domain or both?
                from_ = whitelisted_domains[domain]['from']

                # Now check the related domains of the src IP
                if 'src' in from_ or 'both' in from_:
                    for domain_to_check in domains_to_check_src:
                        main_domain = domain_to_check[-len(domain):]
                        if domain in main_domain:
                            # We can ignore flows or alerts, what is it?
                            if 'flows' in what_to_ignore or 'both' in what_to_ignore:
                                #self.print(f"Whitelisting the domain {domain_to_check} because is related to domain {domain} of src IP {self.column_values['saddr']}")
                                return True

                # Now check the related domains of the dst IP
                if 'dst' in from_ or 'both' in from_:
                    for domain_to_check in domains_to_check_dst:
                        main_domain = domain_to_check[-len(domain):]
                        if domain in main_domain:
                            # We can ignore flows or alerts, what is it?
                            if 'flows' in what_to_ignore or 'both' in what_to_ignore:
                                # self.print(f"Whitelisting the domain {domain_to_check} because is related to domain {domain} of dst IP {self.column_values['daddr']}")
                                return True

        saddr = self.column_values['saddr']
        daddr = self.column_values['daddr']

        # check if we have IPs whitelisted
        whitelisted_IPs = __database__.get_whitelist('IPs')

        if whitelisted_IPs:
            #self.print('Check the IPs')
            # Check if the IPs are whitelisted
            ips_to_whitelist = list(whitelisted_IPs.keys())

            if saddr in ips_to_whitelist:
                # The flow has the src IP to whitelist
                from_ = whitelisted_IPs[saddr]['from']
                what_to_ignore = whitelisted_IPs[saddr]['what_to_ignore']
                if ('src' in from_ or 'both' in from_) and ('flows' in what_to_ignore or 'both' in what_to_ignore):
                    #self.print(f"Whitelisting the src IP {self.column_values['saddr']}")
                    return True

            if daddr in ips_to_whitelist: # should be if and not elif
                # The flow has the dst IP to whitelist
                from_ = whitelisted_IPs[daddr]['from']
                what_to_ignore = whitelisted_IPs[daddr]['what_to_ignore']
                if ('dst' in from_  or 'both' in from_) and ('flows' in what_to_ignore or 'both' in what_to_ignore):
                    #self.print(f"Whitelisting the dst IP {self.column_values['daddr']}")
                    return True

        # check if we have orgs whitelisted
        whitelisted_orgs = __database__.get_whitelist('organizations')

        # Check if the orgs are whitelisted
        if whitelisted_orgs:
            #self.print('Check if the organization is whitelisted')
            # Check if IP belongs to a whitelisted organization range
            # Check if the ASN of this IP is any of these organizations

            for org in whitelisted_orgs:
                from_ =  whitelisted_orgs[org]['from'] # src or dst or both
                what_to_ignore = whitelisted_orgs[org]['what_to_ignore'] # flows, alerts or both
                #self.print(f'Checking {org}, from:{from_} type {what_to_ignore}')

                # get the domains of this flow
                domains_to_check_dst, domains_to_check_src = self.get_domains_of_flow()

                if 'flows' in what_to_ignore or 'both' in what_to_ignore:
                    # We want to block flows from this org. get the domains of this flow based on the direction.
                    if 'both' in from_ : domains_to_check = domains_to_check_src + domains_to_check_dst
                    elif 'src' in from_: domains_to_check = domains_to_check_src
                    elif 'dst' in from_: domains_to_check = domains_to_check_dst
                    # get the ips of this org?? #todo
                    org_subnets = json.loads(whitelisted_orgs[org].get('IPs','{}'))


                    if 'src' in from_ or 'both' in from_:
                        # Method 1 Check if src IP belongs to a whitelisted organization range
                        for network in org_subnets:
                            try:
                                ip = ipaddress.ip_address(saddr)
                                if ip in ipaddress.ip_network(network):
                                    #self.print(f"The src IP {saddr} is in the range {network} or org {org}. Whitelisted.")
                                    return True
                            except ValueError:
                                # Some flows don't have IPs, but mac address or just - in some cases
                                return False


                        # Method 2 Check if the ASN of this src IP is any of these organizations
                        ip_data = __database__.getIPData(saddr)
                        try:
                            ip_asn = ip_data['asn']['asnorg']
                            if ip_asn and ip_asn != 'Unknown' and (org.lower() in ip_asn.lower() or ip_asn in whitelisted_orgs[org]['asn']):
                                # this ip belongs to a whitelisted org, ignore flow
                                #self.print(f"The ASN {ip_asn} of IP {saddr} is in the values of org {org}. Whitelisted.")
                                return True
                        except (KeyError, TypeError):
                            # No asn data for src ip
                            pass

                        # Method 3 Check if the domains of this flow belong to this org
                        org_domains = json.loads(whitelisted_orgs[org].get('domains','{}'))
                        # domains to check are usually 1 or 2 domains
                        for flow_domain in domains_to_check:
                            if org in flow_domain:
                                return True
                            for domain in org_domains:
                                # match subdomains too
                                if domain in flow_domain:
                                    return True

                    if 'dst' in from_ or 'both' in from_:
                        # Method 1 Check if dst IP belongs to a whitelisted organization range
                        for network in org_subnets:
                            try:
                                ip = ipaddress.ip_address(self.column_values['daddr'])
                                if ip in ipaddress.ip_network(network):
                                    #self.print(f"The dst IP {self.column_values['daddr']} is in the range {network} or org {org}. Whitelisted.")
                                    return True
                            except ValueError:
                                # Some flows don't have IPs, but mac address or just - in some cases
                                return False
                        # Method 2 Check if the ASN of this dst IP is any of these organizations
                        ip_data = __database__.getIPData(self.column_values['daddr'])
                        try:
                            ip_asn = ip_data['asn']['asnorg']
                            if ip_asn and ip_asn != 'Unknown' and (org.lower() in ip_asn.lower() or ip_asn in whitelisted_orgs[org]['asn']):
                                # this ip belongs to a whitelisted org, ignore flow
                                #self.print(f"The ASN {ip_asn} of IP {self.column_values['daddr']} is in the values of org {org}. Whitelisted.")
                                return True
                        except (KeyError, TypeError):
                            # No asn data for src ip
                            pass

                        # Method 3 Check if the domains of this flow belong to this org
                        for domain in org_domains:
                            # domains to check are usually 1 or 2 domains
                            for flow_domain in domains_to_check:
                                # match subdomains too
                                if domain in flow_domain:
                                    return True

        # check if we have mac addresses whitelisted
        whitelisted_mac = __database__.get_whitelist('mac')

        if whitelisted_mac:

            # try to get the mac address of the current flow
            src_mac =  self.column_values.get('src_mac',False)
            if not src_mac: src_mac = self.column_values.get('mac',False)
            if not src_mac:
                src_mac = __database__.get_mac_addr_from_profile(f'profile_{saddr}')[0]

            if src_mac and src_mac in list(whitelisted_mac.keys()):
                # the src mac of this flow is whitelisted, but which direction?
                from_ = whitelisted_mac[src_mac]['from']
                what_to_ignore = whitelisted_mac[src_mac]['what_to_ignore']
                if ('src' in from_ or 'both' in from_) and ('flows' in what_to_ignore or 'both' in what_to_ignore):
                    return True

            dst_mac = self.column_values.get('dst_mac',False)
            if dst_mac and dst_mac in list(whitelisted_mac.keys()):
                # the dst mac of this flow is whitelisted, but which direction?
                from_ = whitelisted_mac[dst_mac]['from']
                what_to_ignore = whitelisted_mac[dst_mac]['what_to_ignore']
                if ('dst' in from_ or 'both' in from_) and ('flows' in what_to_ignore or 'both' in what_to_ignore):
                    return True

        return False

    def add_flow_to_profile(self):
        """
        This is the main function that takes the columns of a flow and does all the magic to convert it into a working data in our system.
        It includes checking if the profile exists and how to put the flow correctly.
        It interprets each column
        A flow has two IP addresses, so treat both of them correctly.
        """
        try:

            # Define which type of flows we are going to process

            if not self.column_values:
                return True
            elif self.column_values['type'] not in ('ssh','ssl','http','dns','conn','flow','argus','nfdump','notice', 'dhcp','files', 'known_services', 'arp'):
                # Not a supported type
                return True
            elif self.column_values['starttime'] is None:
                # There is suricata issue with invalid timestamp for examaple: "1900-01-00T00:00:08.511802+0000"
                return True

            try:
                # seconds.
                # make sure starttime is a datetime obj (not a str) so we can get the timestamp
                if type(self.column_values['starttime']) == str:
                    datetime_obj = datetime.strptime( self.column_values['starttime'] , self.timeformat)
                    starttime = datetime_obj.timestamp()
                else:
                    starttime = self.column_values['starttime'].timestamp()
            except ValueError:
                # date
                try:
                    # This file format is very extended, but we should consider more options. Maybe we should detect the time format.
                    # Some times if there is no microseconds, the datatime object just give us '2018-12-18 14:00:00' instead of '2018-12-18 14:00:00.000000' so the format fails
                    try:
                        date_time = datetime.strptime(str(self.column_values['starttime']), '%Y-%m-%d %H:%M:%S.%f')
                    except ValueError:
                        date_time = datetime.strptime(str(self.column_values['starttime']) + '.000000', '%Y-%m-%d %H:%M:%S.%f')
                    starttime = date_time.timestamp()
                except ValueError as e:
                    self.print("We can not recognize time format.", 0, 1)
                    self.print("{}".format((type(e))), 0, 1)

            # This uid check is for when we read things that are not zeek
            if 'uid' not in self.column_values or not self.column_values.get('uid',''):
                # In the case of other tools that are not Zeek, there is no UID. So we generate a new one here
                # Zeeks uses human-readable strings in Base62 format, from 112 bits usually. We do base64 with some bits just because we need a fast unique way
                self.column_values['uid'] = base64.b64encode(binascii.b2a_hex(os.urandom(9))).decode('utf-8')
            uid = self.column_values['uid']
            flow_type = self.column_values['type']
            self.saddr = self.column_values['saddr']
            self.daddr = self.column_values['daddr']
            profileid = 'profile' + self.id_separator + str(self.saddr)

            # Check if the flow is whitelisted and we should not process
            if self.is_whitelisted():
                return True

            def get_rev_profile(starttime, daddr_as_obj):
                # Compute the rev_profileid
                rev_profileid = __database__.getProfileIdFromIP(daddr_as_obj)
                if not rev_profileid:
                    self.print("The dstip profile was not here... create", 3, 0)
                    # Create a reverse profileid for managing the data going to the dstip.
                    rev_profileid = 'profile' + self.id_separator + str(daddr_as_obj)
                    __database__.addProfile(rev_profileid, starttime, self.width)
                    # Try again
                    rev_profileid = __database__.getProfileIdFromIP(daddr_as_obj)
                    # For the profile to the dstip, find the id in the database of the tw where the flow belongs.
                rev_twid = self.get_timewindow(starttime, rev_profileid)
                return rev_profileid, rev_twid

            if 'flow' in flow_type or 'conn' in flow_type or 'argus' in flow_type or 'nfdump' in flow_type:
                dur = self.column_values['dur']
                sport = self.column_values['sport']
                dport = self.column_values['dport']
                sport = self.column_values['sport']
                proto = self.column_values['proto']
                state = self.column_values['state']
                pkts = self.column_values['pkts']
                allbytes = self.column_values['bytes']
                spkts = self.column_values['spkts']
                sbytes = self.column_values['sbytes']
                endtime = self.column_values['endtime']
                appproto = self.column_values['appproto']
                direction = self.column_values['dir']
                dpkts = self.column_values['dpkts']
                dbytes = self.column_values['dbytes']

            elif 'dns' in flow_type:
                query = self.column_values['query']
                qclass_name = self.column_values['qclass_name']
                qtype_name = self.column_values['qtype_name']
                rcode_name = self.column_values['rcode_name']
                answers = self.column_values['answers']
                ttls = self.column_values['TTLs']
            elif 'dhcp' in flow_type:
                # client mac addr and client_addr is optional in zeek, so sometimes it may not be there
                mac_addr = self.column_values.get('mac',False)
                client_addr = self.column_values.get('client_addr',False)
                if client_addr:
                    profileid = get_rev_profile(starttime, client_addr)[0]
                if mac_addr:
                    MAC_info = {'MAC': mac_addr}
                    oui = mac_addr[:8].upper()
                    with open('databases/macaddress-db.json','r') as db:
                        line = db.readline()
                        while line:
                            if oui in line:
                                break
                            line = db.readline()
                        else:
                            # comes here if it doesn't find info about this mac addr
                            line = False
                    if line:
                        line = json.loads(line)
                        vendor = line['companyName']
                        MAC_info.update({'Vendor': vendor})
                    # Store info in the db
                    MAC_info = json.dumps(MAC_info)
                    __database__.add_mac_addr_to_profile(profileid, MAC_info)

            # Create the objects of IPs
            try:
                saddr_as_obj = ipaddress.IPv4Address(self.saddr)
                daddr_as_obj = ipaddress.IPv4Address(self.daddr)
                # Is ipv4
            except ipaddress.AddressValueError:
                # Is it ipv6?
                try:
                    saddr_as_obj = ipaddress.IPv6Address(self.saddr)
                    daddr_as_obj = ipaddress.IPv6Address(self.daddr)
                except ipaddress.AddressValueError:
                    # Its a mac
                    return False

            ##############
            # 4th Define help functions for storing data
            def store_features_going_out(profileid, twid, starttime):
                """
                This is an internal function in the add_flow_to_profile function for adding the features going out of the profile
                """
                role = 'Client'
                # self.print(f'Storing features going out for profile {profileid} and tw {twid}')
                if 'flow' in flow_type or 'conn' in flow_type or 'argus' in flow_type or 'nfdump' in flow_type:
                    # Tuple
                    tupleid = str(daddr_as_obj) + ':' + str(dport) + ':' + proto
                    # Compute the symbol for this flow, for this TW, for this profile. The symbol is based on the 'letters' of the original Startosphere ips tool
                    symbol = self.compute_symbol(profileid, twid, tupleid, starttime, dur, allbytes, tuple_key='OutTuples')
                    # Change symbol for its internal data. Symbol is a tuple and is confusing if we ever change the API
                    # Add the out tuple
                    __database__.add_tuple(profileid, twid, tupleid, symbol, role, starttime, uid)
                    # Add the dstip
                    __database__.add_ips(profileid, twid, daddr_as_obj, self.column_values, role)
                    # Add the dstport
                    port_type = 'Dst'
                    __database__.add_port(profileid, twid, daddr_as_obj, self.column_values, role, port_type)
                    # Add the srcport
                    port_type = 'Src'
                    __database__.add_port(profileid, twid, daddr_as_obj, self.column_values, role, port_type)
                    # Add the flow with all the fields interpreted
                    __database__.add_flow(profileid=profileid, twid=twid, stime=starttime, dur=dur,
                                          saddr=str(saddr_as_obj), sport=sport, daddr=str(daddr_as_obj),
                                          dport=dport, proto=proto, state=state, pkts=pkts, allbytes=allbytes,
                                          spkts=spkts, sbytes=sbytes, appproto=appproto, uid=uid, label=self.label)
                elif 'dns' in flow_type:
                    __database__.add_out_dns(profileid, twid, starttime, flow_type, uid, query, qclass_name, qtype_name, rcode_name, answers, ttls)
                    # Add DNS resolution if there are answers for the query
                    if answers:
                        __database__.set_dns_resolution(query, answers, starttime, uid)

                elif flow_type == 'http':
                    __database__.add_out_http(profileid, twid, starttime, flow_type, uid, self.column_values['method'],
                                              self.column_values['host'], self.column_values['uri'],
                                              self.column_values['httpversion'], self.column_values['user_agent'],
                                              self.column_values['request_body_len'], self.column_values['response_body_len'],
                                              self.column_values['status_code'], self.column_values['status_msg'],
                                              self.column_values['resp_mime_types'], self.column_values['resp_fuids'])
                elif flow_type == 'ssl':
                    __database__.add_out_ssl(profileid, twid, starttime, daddr_as_obj,self.column_values['dport'],
                                             flow_type, uid, self.column_values['sslversion'],
                                             self.column_values['cipher'], self.column_values['resumed'],
                                             self.column_values['established'], self.column_values['cert_chain_fuids'],
                                             self.column_values['client_cert_chain_fuids'], self.column_values['subject'],
                                             self.column_values['issuer'], self.column_values['validation_status'],
                                             self.column_values['curve'], self.column_values['server_name'],
                                             self.column_values['ja3'], self.column_values['ja3s'])
                elif flow_type == 'ssh':
                    __database__.add_out_ssh(profileid, twid, starttime, flow_type, uid, self.column_values['version'],
                                             self.column_values['auth_attempts'], self.column_values['auth_success'],
                                             self.column_values['client'], self.column_values['server'],
                                             self.column_values['cipher_alg'], self.column_values['mac_alg'],
                                             self.column_values['compression_alg'], self.column_values['kex_alg'],
                                             self.column_values['host_key_alg'], self.column_values['host_key'])
                elif flow_type == 'notice':
                     __database__.add_out_notice(profileid,twid,\
                                                 starttime,\
                                                 self.column_values['daddr'],\
                                                 self.column_values['sport'],\
                                                 self.column_values['dport'],\
                                                 self.column_values['note'],\
                                                 self.column_values['msg'],\
                                                 self.column_values['scanned_port'],\
                                                 self.column_values['scanning_ip'],
                                                 self.column_values['uid']
                                                 )
                elif flow_type == 'files':
                    """" Send files.log data to new_downloaded_file channel in vt module to see if it's malicious """
                    to_send = {
                        'uid' : self.column_values['uid'],
                        'daddr': self.column_values['daddr'],
                        'saddr': self.column_values['saddr'],
                        'size' : self.column_values['size'],
                        'md5':  self.column_values['md5'],
                        'profileid' : profileid,
                        'twid' : twid,
                        'ts' : starttime
                    }
                    to_send = json.dumps(to_send)
                    __database__.publish('new_downloaded_file', to_send)
                elif flow_type == 'known_services':
                    # Send known_services.log data to new_service channel in flowalerts module
                    to_send = {
                        'uid' : self.column_values['uid'],
                        'saddr': self.column_values['saddr'],
                        'port_num' : self.column_values['port_num'],
                        'port_proto':  self.column_values['port_proto'],
                        'service':  self.column_values['service'],
                        'profileid' : profileid,
                        'twid' : twid,
                        'ts' : starttime
                    }
                    to_send = json.dumps(to_send)
                    __database__.publish("new_service",to_send)
                elif flow_type == 'arp':
                    to_send = {
                        'uid' : self.column_values['uid'],
                        'daddr': self.column_values['daddr'],
                        'saddr': self.column_values['saddr'],
                        'ts' : starttime,
                        'profileid' : profileid,
                        'twid' : twid,
                    }
                    to_send = json.dumps(to_send)
                    __database__.publish('new_arp', to_send)
                    # Add the flow with all the fields interpreted
                    __database__.add_flow(profileid=profileid, twid=twid, stime=starttime, dur='0',
                                          saddr=str(saddr_as_obj), daddr=str(daddr_as_obj),
                                          proto='ARP', uid=uid)

            def store_features_going_in(profileid, twid, starttime):
                """
                This is an internal function in the add_flow_to_profile function for adding the features going in of the profile
                """
                role = 'Server'
                # self.print(f'Storing features going in for profile {profileid} and tw {twid}')
                if 'flow' in flow_type or 'conn' in flow_type or 'argus' in flow_type or 'nfdump' in flow_type:
                    # Tuple. We use the src ip, but the dst port still!
                    tupleid = str(saddr_as_obj) + ':' + str(dport) + ':' + proto
                    # Compute symbols.
                    symbol = self.compute_symbol(profileid, twid, tupleid, starttime, dur, allbytes, tuple_key='InTuples')
                    # Add the src tuple
                    __database__.add_tuple(profileid, twid, tupleid, symbol, role, starttime, uid)
                    # Add the srcip
                    __database__.add_ips(profileid, twid, saddr_as_obj, self.column_values, role)
                    # Add the dstport
                    port_type = 'Dst'
                    __database__.add_port(profileid, twid, daddr_as_obj, self.column_values, role, port_type)
                    # Add the srcport
                    port_type = 'Src'
                    __database__.add_port(profileid, twid, daddr_as_obj, self.column_values, role, port_type)
                    # Add the flow with all the fields interpreted
                    __database__.add_flow(profileid=profileid, twid=twid, stime=starttime, dur=dur,
                                          saddr=str(saddr_as_obj), sport=sport, daddr=str(daddr_as_obj), dport=dport,
                                          proto=proto, state=state, pkts=pkts, allbytes=allbytes, spkts=spkts, sbytes=sbytes,
                                          appproto=appproto, uid=uid, label=self.label)
                    # No dns check going in. Probably ok.

            ##########################################
            # 5th. Store the data according to the paremeters
            # Now that we have the profileid and twid, add the data from the flow in this tw for this profile
            self.print("Storing data in the profile: {}".format(profileid), 3, 0)

            # For this 'forward' profile, find the id in the database of the tw where the flow belongs.
            twid = self.get_timewindow(starttime, profileid)

            if self.home_net:
                # Home. Create profiles for home IPs only
                if self.analysis_direction == 'out':
                    # Home and only out. Check if the src IP is in the home. If yes, store only out
                    if saddr_as_obj in self.home_net:
                        __database__.addProfile(profileid, starttime, self.width)
                        store_features_going_out(profileid, twid, starttime)
                elif self.analysis_direction == 'all':
                    # Home and all. Check if src IP or dst IP are in home. Store all
                    if saddr_as_obj in self.home_net:
                        __database__.addProfile(profileid, starttime, self.width)
                        store_features_going_out(profileid, twid, starttime)
                    if daddr_as_obj in self.home_net:
                        rev_profileid, rev_twid = get_rev_profile(starttime, daddr_as_obj)
                        store_features_going_in(rev_profileid, rev_twid, starttime)
            elif not self.home_net:
                # No home. Create profiles for everybody
                if self.analysis_direction == 'out':
                    # No home. Only store out
                    __database__.addProfile(profileid, starttime, self.width)
                    store_features_going_out(profileid, twid, starttime)
                elif self.analysis_direction == 'all':
                    # No home. Store all
                    __database__.addProfile(profileid, starttime, self.width)
                    rev_profileid, rev_twid = get_rev_profile(starttime, daddr_as_obj)
                    store_features_going_out(profileid, twid, starttime)
                    store_features_going_in(rev_profileid, rev_twid, starttime)

            """
            # 2nd. Check home network
            # Check if the ip received (src_ip) is part of our home network. We only crate profiles for our home network
            if self.home_net and saddr_as_obj in self.home_net:
                # Its in our Home network

                # The steps for adding a flow in a profile should be
                # 1. Add the profile to the DB. If it already exists, nothing happens. So now profileid is the id of the profile to work with.
                # The width is unique for all the timewindow in this profile.
                # Also we only need to pass the width for registration in the DB. Nothing operational
                __database__.addProfile(profileid, starttime, self.width)

                # 3. For this profile, find the id in the database of the tw where the flow belongs.
                twid = self.get_timewindow(starttime, profileid)

            elif self.home_net and saddr_as_obj not in self.home_net:
                # The src ip is not in our home net

                # Check that the dst IP is in our home net. Like the flow is 'going' to it.
                if daddr_as_obj in self.home_net:
                    self.print("Flow with dstip in homenet: srcip {}, dstip {}".format(saddr_as_obj, daddr_as_obj), 0, 7)
                    # The dst ip is in the home net. So register this as going to it
                    # 1. Get the profile of the dst ip.
                    rev_profileid = __database__.getProfileIdFromIP(daddr_as_obj)
                    if not rev_profileid:
                        # We do not have yet the profile of the dst ip that is in our home net
                        self.print("The dstip profile was not here... create", 0, 7)
                        # Create a reverse profileid for managing the data going to the dstip.
                        # With the rev_profileid we can now work with data in relation to the dst ip
                        rev_profileid = 'profile' + self.id_separator + str(daddr_as_obj)
                        __database__.addProfile(rev_profileid, starttime, self.width)
                        # Try again
                        rev_profileid = __database__.getProfileIdFromIP(daddr_as_obj)
                        # For the profile to the dstip, find the id in the database of the tw where the flow belongs.
                        rev_twid = self.get_timewindow(starttime, rev_profileid)
                        if not rev_profileid:
                            # Too many errors. We should not be here
                            return False
                    self.print("Profile for dstip {} : {}".format(daddr_as_obj, profileid), 0, 7)
                    # 2. For this profile, find the id in the databse of the tw where the flow belongs.
                    rev_twid = self.get_timewindow(starttime, profileid)
                elif daddr_as_obj not in self.home_net:
                    # The dst ip is also not part of our home net. So ignore completely
                    return False
            elif not self.home_net:
                # We don't have a home net, so create profiles for everyone. 

                # Add the profile for the srcip to the DB. If it already exists, nothing happens. So now profileid is the id of the profile to work with.
                __database__.addProfile(profileid, starttime, self.width)
                # Add the profile for the dstip to the DB. If it already exists, nothing happens. So now rev_profileid is the id of the profile to work with. 
                rev_profileid = 'profile' + self.id_separator + str(daddr_as_obj)
                __database__.addProfile(rev_profileid, starttime, self.width)

                # For the profile from the srcip , find the id in the database of the tw where the flow belongs.
                twid = self.get_timewindow(starttime, profileid)
                # For the profile to the dstip, find the id in the database of the tw where the flow belongs.
                rev_twid = self.get_timewindow(starttime, rev_profileid)

            # In which analysis mode are we?
            # Mode 'out'
            if self.analysis_direction == 'out':
                # Only take care of the stuff going out. Here we don't keep track of the stuff going in
                # If we have a home net and the flow comes from it, or if we don't have a home net and we are in out out.
                if (self.home_net and saddr_as_obj in self.home_net) or not self.home_net:
                    store_features_going_out(profileid, twid, starttime)

            # Mode 'all'
            elif self.analysis_direction == 'all':
                # Take care of both the stuff going out and in. In case the profile is for the srcip and for the dstip
                if not self.home_net:
                    # If we don't have a home net, just try to store everything coming OUT and IN to the IP
                    # Out features
                    store_features_going_out(profileid, twid, starttime)
                    # IN features
                    store_features_going_in(rev_profileid, rev_twid, starttime)
                else:
                    # The flow is going TO homenet or FROM homenet or BOTH together.
                    # If we have a home net and the flow comes from it. Only the features going out of the IP
                    if saddr_as_obj in self.home_net:
                        store_features_going_out(profileid, twid, starttime)
                    # If we have a home net and the flow comes to it. Only the features going in of the IP
                    elif daddr_as_obj in self.home_net:
                        # The dstip was in the homenet. Add the src info to the dst profile
                        self.print('Features going in')
                        store_features_going_in(rev_profileid, rev_twid, starttime)
                    # If the flow is going from homenet to homenet.
                    elif daddr_as_obj in self.home_net and saddr_as_obj in self.home_net:
                        store_features_going_out(profileid, twid, starttime)
                        self.print('Features going in')
                        store_features_going_in(rev_profileid, rev_twid, starttime)
            """
            return profileid,twid
        except Exception as inst:
            # For some reason we can not use the output queue here.. check
            self.print("Error in add_flow_to_profile profilerProcess. {}".format(traceback.format_exc()), 0, 1)
            self.print("{}".format((type(inst))), 0, 1)
            self.print("{}".format(inst), 0, 1)
            return False

    def compute_symbol(self, profileid, twid, tupleid, current_time, current_duration, current_size, tuple_key: str):
        """
        This function computes the new symbol for the tuple according to the
        original stratosphere ips model of letters
        Here we do not apply any detection model, we just create the letters
        as one more feature current_time is the starttime of the flow
        """
        try:
            current_duration = float(current_duration)
            current_size = int(current_size)
            now_ts = float(current_time)
            self.print("Starting compute symbol. Profileid: {}, Tupleid {}, time:{} ({}), dur:{}, size:{}".format(profileid, tupleid, current_time, type(current_time), current_duration, current_size), 3, 0)
            # Variables for computing the symbol of each tuple
            T2 = False
            TD = False
            # Thresholds learnt from Stratosphere ips first version
            # Timeout time, after 1hs
            tto = timedelta(seconds=3600)
            tt1 = float(1.05)
            tt2 = float(1.3)
            tt3 = float(5)
            td1 = float(0.1)
            td2 = float(10)
            ts1 = float(250)
            ts2 = float(1100)
            letter = ''
            symbol = ''
            timechar = ''

            # Get the time of the last flow in this tuple, and the last last
            # Implicitely this is converting what we stored as 'now' into 'last_ts' and what we stored as 'last_ts' as 'last_last_ts'
            (last_last_ts, last_ts) = __database__.getT2ForProfileTW(profileid, twid, tupleid, tuple_key)
            # self.print(f'Profileid: {profileid}. Data extracted from DB. last_ts: {last_ts}, last_last_ts: {last_last_ts}', 0, 5)

            def compute_periodicity(now_ts: float, last_ts: float, last_last_ts: float):
                """ Function to compute the periodicity """
                zeros = ''
                if last_last_ts is False or last_ts is False:
                    TD = -1
                    T1 = None
                    T2 = None
                else:
                    # Time diff between the past flow and the past-past flow.
                    T1 = last_ts - last_last_ts
                    # Time diff between the current flow and the past flow.
                    # We already computed this before, but we can do it here again just in case
                    T2 = now_ts - last_ts

                    # We have a time out of 1hs. After that, put 1 number 0 for each hs
                    # It should not happen that we also check T1... right?
                    if T2 >= tto.total_seconds():
                        t2_in_hours = T2 / tto.total_seconds()
                        # Shoud round it. Because we need the time to pass to really count it
                        # For example:
                        # 7100 / 3600 =~ 1.972  ->  int(1.972) = 1
                        for i in range(int(t2_in_hours)):
                            # Add the zeros to the symbol object
                            zeros += '0'

                    # Compute TD
                    try:
                        if T2 >= T1:
                            TD = T2 / T1
                        else:
                            TD = T1 / T2
                    except ZeroDivisionError:
                        TD = 1

                    # Decide the periodic based on TD and the thresholds
                    if TD <= tt1:
                        # Strongly periodicity
                        TD = 1
                    elif TD <= tt2:
                        # Weakly periodicity
                        TD = 2
                    elif TD <= tt3:
                        # Weakly not periodicity
                        TD = 3
                    elif TD > tt3:
                        # Strongly not periodicity
                        TD = 4
                self.print("Compute Periodicity: Profileid: {}, Tuple: {}, T1={}, T2={}, TD={}".format(profileid, tupleid, T1, T2, TD), 3,0)
                return TD, zeros

            def compute_duration():
                """ Function to compute letter of the duration """
                if current_duration <= td1:
                    return 1
                elif current_duration > td1 and current_duration <= td2:
                    return 2
                elif current_duration > td2:
                    return 3

            def compute_size():
                """ Function to compute letter of the size """
                if current_size <= ts1:
                    return 1
                elif current_size > ts1 and current_size <= ts2:
                    return 2
                elif current_size > ts2:
                    return 3

            def compute_letter():
                """ Function to compute letter """
                if periodicity == -1:
                    if size == 1:
                        if duration == 1:
                            return '1'
                        elif duration == 2:
                            return '2'
                        elif duration == 3:
                            return '3'
                    elif size == 2:
                        if duration == 1:
                            return '4'
                        elif duration == 2:
                            return '5'
                        elif duration == 3:
                            return '6'
                    elif size == 3:
                        if duration == 1:
                            return '7'
                        elif duration == 2:
                            return '8'
                        elif duration == 3:
                            return '9'
                elif periodicity == 1:
                    if size == 1:
                        if duration == 1:
                            return 'a'
                        elif duration == 2:
                            return 'b'
                        elif duration == 3:
                            return 'c'
                    elif size == 2:
                        if duration == 1:
                            return 'd'
                        elif duration == 2:
                            return 'e'
                        elif duration == 3:
                            return 'f'
                    elif size == 3:
                        if duration == 1:
                            return 'g'
                        elif duration == 2:
                            return 'h'
                        elif duration == 3:
                            return 'i'
                elif periodicity == 2:
                    if size == 1:
                        if duration == 1:
                            return 'A'
                        elif duration == 2:
                            return 'B'
                        elif duration == 3:
                            return 'C'
                    elif size == 2:
                        if duration == 1:
                            return 'D'
                        elif duration == 2:
                            return 'E'
                        elif duration == 3:
                            return 'F'
                    elif size == 3:
                        if duration == 1:
                            return 'G'
                        elif duration == 2:
                            return 'H'
                        elif duration == 3:
                            return 'I'
                elif periodicity == 3:
                    if size == 1:
                        if duration == 1:
                            return 'r'
                        elif duration == 2:
                            return 's'
                        elif duration == 3:
                            return 't'
                    elif size == 2:
                        if duration == 1:
                            return 'u'
                        elif duration == 2:
                            return 'v'
                        elif duration == 3:
                            return 'w'
                    elif size == 3:
                        if duration == 1:
                            return 'x'
                        elif duration == 2:
                            return 'y'
                        elif duration == 3:
                            return 'z'
                elif periodicity == 4:
                    if size == 1:
                        if duration == 1:
                            return 'R'
                        elif duration == 2:
                            return 'S'
                        elif duration == 3:
                            return 'T'
                    elif size == 2:
                        if duration == 1:
                            return 'U'
                        elif duration == 2:
                            return 'V'
                        elif duration == 3:
                            return 'W'
                    elif size == 3:
                        if duration == 1:
                            return 'X'
                        elif duration == 2:
                            return 'Y'
                        elif duration == 3:
                            return 'Z'

            def compute_timechar():
                """ Function to compute the timechar """
                # self.print(f'Compute timechar. Profileid: {profileid} T2: {T2}', 0, 5)
                if not isinstance(T2, bool):
                    if T2 <= timedelta(seconds=5).total_seconds():
                        return '.'
                    elif T2 <= timedelta(seconds=60).total_seconds():
                        return ','
                    elif T2 <= timedelta(seconds=300).total_seconds():
                        return '+'
                    elif T2 <= timedelta(seconds=3600).total_seconds():
                        return '*'
                    else:
                        # Changed from 0 to ''
                        return ''
                else:
                    return ''

            # Here begins the function's code
            try:
                # Update value of T2
                if now_ts and last_ts:
                    T2 = now_ts - last_ts
                else:
                    T2 = False
                # Are flows sorted?
                if T2 < 0:
                    # Flows are not sorted!
                    # What is going on here when the flows are not ordered?? Are we losing flows?
                    # Put a warning
                    self.print("Warning: Coming flows are not sorted -> Some time diff are less than zero.", 0, 2)
                    pass
            except TypeError:
                T2 = False
            # self.print("T2:{}".format(T2), 0, 1)

            # Compute the rest
            periodicity, zeros = compute_periodicity(now_ts, last_ts, last_last_ts)
            duration = compute_duration()
            # self.print("Duration: {}".format(duration), 0, 1)
            size = compute_size()
            # self.print("Size: {}".format(size), 0, 1)
            letter = compute_letter()
            # self.print("Letter: {}".format(letter), 0, 1)
            timechar = compute_timechar()
            # self.print("TimeChar: {}".format(timechar), 0, 1)
            self.print("Profileid: {}, Tuple: {}, Periodicity: {}, Duration: {}, Size: {}, Letter: {}. TimeChar: {}".format(profileid, tupleid, periodicity, duration, size, letter, timechar),  3, 0)

            symbol = zeros + letter + timechar
            # Return the symbol, the current time of the flow and the T1 value
            return symbol, (last_ts, now_ts)
        except Exception as inst:
            # For some reason we can not use the output queue here.. check
            self.print("Error in compute_symbol in profilerProcess.", 0, 1)
            self.print("{}".format(type(inst)), 0, 1)
            self.print("{}".format(inst), 0, 1)
            self.print("{}".format(traceback.format_exc()), 0, 1)

    def get_timewindow(self, flowtime, profileid):
        """"
        This function should get the id of the TW in the database where the flow belong.
        If the TW is not there, we create as many tw as necessary in the future or past until we get the correct TW for this flow.
        - We use this function to avoid retrieving all the data from the DB for the complete profile. We use a separate table for the TW per profile.
        -- Returns the time window id
        THIS IS NOT WORKING:
        - The empty profiles in the middle are not being created!!!
        - The Dtp ips are stored in the first time win
        """
        try:
            # First check if we are not in the last TW. Since this will be the majority of cases
            try:
                [(lasttwid, lasttw_start_time)] = __database__.getLastTWforProfile(profileid)
                lasttw_start_time = float(lasttw_start_time)
                lasttw_end_time = lasttw_start_time + self.width
                flowtime = float(flowtime)
                self.print('The last TW id for profile {} was {}. Start:{}. End: {}'.format(profileid, lasttwid, lasttw_start_time, lasttw_end_time), 3, 0)
                # There was a last TW, so check if the current flow belongs here.
                if lasttw_end_time > flowtime and lasttw_start_time <= flowtime:
                    self.print("The flow ({}) is on the last time window ({})".format(flowtime, lasttw_end_time), 3, 0)
                    twid = lasttwid
                elif lasttw_end_time <= flowtime:
                    # The flow was not in the last TW, its NEWER than it
                    self.print("The flow ({}) is NOT on the last time window ({}). Its newer".format(flowtime, lasttw_end_time), 3, 0)
                    amount_of_new_tw = int((flowtime - lasttw_end_time) / self.width)
                    self.print("We have to create {} empty TWs in the midle.".format(amount_of_new_tw), 3, 0)
                    temp_end = lasttw_end_time
                    for id in range(0, amount_of_new_tw + 1):
                        new_start = temp_end
                        twid = __database__.addNewTW(profileid, new_start)
                        self.print("Creating the TW id {}. Start: {}.".format(twid, new_start), 3, 0)
                        temp_end = new_start + self.width
                    # Now get the id of the last TW so we can return it
                elif lasttw_start_time > flowtime:
                    # The flow was not in the last TW, its OLDER that it
                    self.print("The flow ({}) is NOT on the last time window ({}). Its older".format(flowtime, lasttw_end_time), 3, 0)
                    # Find out if we already have this TW in the past
                    data = __database__.getTWofTime(profileid, flowtime)
                    if data:
                        # We found a TW where this flow belongs to
                        (twid, tw_start_time) = data
                        return twid
                    else:
                        # There was no TW that included the time of this flow, so create them in the past
                        # How many new TW we need in the past?
                        # amount_of_new_tw is the total amount of tw we should have under the new situation
                        amount_of_new_tw = int((lasttw_end_time - flowtime) / self.width)
                        # amount_of_current_tw is the real amount of tw we have now
                        amount_of_current_tw = __database__.getamountTWsfromProfile(profileid)
                        # diff is the new ones we should add in the past. (Yes, we could have computed this differently)
                        diff = amount_of_new_tw - amount_of_current_tw
                        self.print("We need to create {} TW before the first".format(diff + 1), 3, 0)
                        # Get the first TW
                        [(firsttwid, firsttw_start_time)] = __database__.getFirstTWforProfile(profileid)
                        firsttw_start_time = float(firsttw_start_time)
                        # The start of the new older TW should be the first - the width
                        temp_start = firsttw_start_time - self.width
                        for id in range(0, diff + 1):
                            new_start = temp_start
                            # The method to add an older TW is the same as to add a new one, just the starttime changes
                            twid = __database__.addNewOlderTW(profileid, new_start)
                            self.print("Creating the new older TW id {}. Start: {}.".format(twid, new_start), 3, 0)
                            temp_start = new_start - self.width
            except ValueError:
                # There is no last tw. So create the first TW
                # If the option for only-one-tw was selected, we should create the TW at least 100 years before the flowtime, to cover for
                # 'flows in the past'. Which means we should cover for any flow that is coming later with time before the first flow
                if self.width == 9999999999:
                    # Seconds in 1 year = 31536000
                    startoftw = float(flowtime - (31536000 * 100))
                else:
                    startoftw = float(flowtime)
                # Add this TW, of this profile, to the DB
                twid = __database__.addNewTW(profileid, startoftw)
                #self.print("First TW ({}) created for profile {}.".format(twid, profileid), 0, 1)
            return twid
        except Exception as e:
            self.print("Error in get_timewindow().", 0, 1)
            self.print("{}".format(e), 0, 1)

    def run(self):
        rec_lines = 0
        # Main loop function
        while True:
            try:
                line = self.inputqueue.get()
                if line == 'stop':
                    # can't use self.name because multiprocessing library adds the child number to the name so it's not const
                    __database__.publish('finished_modules', 'ProfilerProcess')
                    self.print("Stopping Profiler Process. Received {} lines ({})".format(rec_lines, datetime.now().strftime('%Y-%m-%d--%H:%M:%S')), 2,0)
                    return True
                # if timewindows are not updated for a long time (see at logsProcess.py), we will stop slips automatically.The 'stop_process' line is sent from logsProcess.py.
                elif 'stop_process' in line:
                    __database__.publish('finished_modules', 'ProfilerProcess')
                    self.print("Stopping Profiler Process. Received {} lines ({})", 2,0)
                    return True
                else:
                    # Received new input data
                    # Extract the columns smartly
                    self.print("< Received Line: {}".format(line),2,0)
                    rec_lines += 1
                    if not self.input_type:
                        # Find the type of input received
                        # This line will be discarded because
                        self.define_type(line)
                        # We should do this before checking the type of input so we don't lose the first line of input
                    # What type of input do we have?
                    if not self.input_type:
                        # can't definee the type of input
                        self.print("Can't determine input type.",5,6)
                    elif self.input_type == 'zeek':
                        # self.print('Zeek line')
                        self.process_zeek_input(line)
                        # Add the flow to the profile
                        self.add_flow_to_profile()
                    elif self.input_type == 'argus' or self.input_type == 'argus-tabs':
                        # self.print('Argus line')
                        # Argus puts the definition of the columns on the first line only
                        # So read the first line and define the columns
                        try:
                            # Are the columns defined? Just try to access them
                            _ = self.column_idx['starttime']
                            # Yes
                            # Quickly process all lines
                            self.process_argus_input(line)
                            # Add the flow to the profile
                            self.add_flow_to_profile()
                        except AttributeError:
                            # No. Define columns. Do not add this line to profile, its only headers
                            self.define_columns(line)
                        except KeyError:
                            # When the columns are not there. Not sure if it works
                            self.define_columns(line)
                    elif self.input_type == 'suricata':
                        # self.print('Suricata line')
                        self.process_suricata_input(line)
                        # Add the flow to the profile
                        self.add_flow_to_profile()
                    elif self.input_type == 'zeek-tabs':
                        # self.print('Zeek-tabs line')
                        self.process_zeek_tabs_input(line)
                        # Add the flow to the profile
                        self.add_flow_to_profile()
                    elif self.input_type == 'nfdump':
                        self.process_nfdump_input(line)
                        self.add_flow_to_profile()
                    else:
                        self.print("Can't recognize input file type.")

                # listen on this channel in case whitelist.conf is changed, we need to process the new changes
                message = self.c1.get_message(timeout=self.timeout)
                if message and message['data'] == 'stop_process':
                    __database__.publish('finished_modules', 'ProfilerProcess')
                    return True
                if message and message['channel'] == 'reload_whitelist' and type(message['data']) == str:
                    # if whitelist.conf is edited using pycharm
                    # a msg will be sent to this channel on every keypress, becausse pycharm saves file automatically
                    # otherwise this channel will get a msg only when whitelist.conf is modified and saved to disk
                    self.read_whitelist()

            except KeyboardInterrupt:
                # self.print("Received {} lines.".format(rec_lines), 0, 1)
                continue
            except Exception as inst:
                exception_line = sys.exc_info()[2].tb_lineno
                self.print("Error. Stopped Profiler Process. Received {} lines".format(rec_lines), 0, 1)
                self.print(f"\tProblem with Profiler Process. line {exception_line}", 0, 1)
                self.print(str(type(inst)), 0, 1)
                self.print(str(inst.args), 0, 1)
                self.print(str(inst), 0, 1)
                self.print(traceback.format_exc())
                return True<|MERGE_RESOLUTION|>--- conflicted
+++ resolved
@@ -172,11 +172,7 @@
         # if any of the dicts arent there in the db, insitialize it
         if not whitelisted_IPs:
             whitelisted_IPs = {}
-<<<<<<< HEAD
-
-=======
-            
->>>>>>> 942bf5ff
+
         if not whitelisted_domains:
             whitelisted_domains = {}
 
@@ -226,21 +222,8 @@
                                     break
 
                         # todo if the user closes slips, changes the whitelist, and reopens slips , slips will still have the old whitelist in the cache!
-<<<<<<< HEAD
                         line = whitelist.readline()
                         continue
-
-
-=======
-                        line = whitelist.readline()
-                        continue
-
-                    # skip comments
-                    if line.startswith('#'):
-                        line = whitelist.readline()
-                        continue
-
->>>>>>> 942bf5ff
                     # line should be: ["type","domain/ip/organization","from","what_to_ignore"]
                     line = line.replace("\n","").replace(" ","").split(",")
                     try:
