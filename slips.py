#!/usr/bin/env python3
# Slips. A machine-learning Intrusion Detection System
# Copyright (C) 2021 Sebastian Garcia

# This program is free software; you can redistribute it and/or
# modify it under the terms of the GNU General Public License
# as published by the Free Software Foundation; either version 2
# of the License, or (at your option) any later version.

# This program is distributed in the hope that it will be useful,
# but WITHOUT ANY WARRANTY; without even the implied warranty of
# MERCHANTABILITY or FITNESS FOR A PARTICULAR PURPOSE.  See the
# GNU General Public License for more details.

# You should have received a copy of the GNU General Public License
# along with this program; if not, write to the Free Software
# Foundation, Inc., 51 Franklin Street, Fifth Floor, Boston, MA  02110-1301, USA.
# Contact: eldraco@gmail.com, sebastian.garcia@agents.fel.cvut.cz, stratosphere@aic.fel.cvut.cz

import configparser
import argparse
import sys
import redis
import os
import time
import shutil
from datetime import datetime
import socket
import warnings
from modules.UpdateManager.update_file_manager import UpdateFileManager
import pkgutil
import inspect
import modules
import importlib
<<<<<<< HEAD
from slips.common.abstracts import Module
from slips.common.argparse import ArgumentParser
import errno
import subprocess
from slips.common.abstracts import Module
from slips.core.database import __database__
=======
from slips_files.common.abstracts import Module
from slips_files.common.argparse import ArgumentParser
import errno
import subprocess
from slips_files.common.abstracts import Module
from slips_files.core.database import __database__
>>>>>>> 5f5ab4e6
import sys, os, time
from signal import SIGTERM
version = '0.7.3'

# Ignore warnings on CPU from tensorflow
os.environ['TF_CPP_MIN_LOG_LEVEL'] = '2'
# Ignore warnings in general
warnings.filterwarnings('ignore')
#---------------------


class Daemon():
    description = 'This module runs when slips is in daemonized mode'

    def __init__(self, slips):
        # to use read_configurations defined in Main
        self.slips = slips
        self.read_configuration()
        # Get the pid from pidfile
        try:
            with open(self.pidfile,'r') as pidfile:
                self.pid = int(pidfile.read().strip())
        except IOError:
            self.pid = None

    def print(self, text):
        """ Prints output to logsfile specified in slips.conf"""
        with open(self.logsfile,'a') as f:
            f.write(f'{text}\n')

    def setup_std_streams(self):
        """ Create standard steam files and dirs and clear them """

        std_streams = [self.stderr, self.stdout, self.logsfile]
        for file in std_streams:
            # we don't want to clear the logfile when we stop the daemon using -S
            if '-S' in sys.argv and file == self.stdout:
                continue
            # create the file if it doesn't exist or clear it if it exists
            try:
                open(file,'w').close()
            except (FileNotFoundError,NotADirectoryError):
                os.mkdir(os.path.dirname(file))
                open(file,'w').close()

    def read_configuration(self):
        """ Read the configuration file to get stdout,stderr, logsfile path."""
        self.config = self.slips.read_conf_file()

        try:
            # output dir to store running.log and error.log
            self.output_dir = self.config.get('modes', 'output_dir')
            if not self.output_dir.endswith('/'): self.output_dir = self.output_dir+'/'
        except (configparser.NoOptionError, configparser.NoSectionError, NameError):
            # There is a conf, but there is no option, or no section or no configuration file specified
            self.output_dir = '/var/log/slips/'

        try:
            # this file has info about the daemon, started, ended, pid , etc.. by default it's the same as stdout
            self.logsfile = self.config.get('modes', 'logsfile')
            self.logsfile = self.output_dir + self.logsfile
        except (configparser.NoOptionError, configparser.NoSectionError, NameError):
            # There is a conf, but there is no option, or no section or no configuration file specified
            self.logsfile = '/var/log/slips/running.log'

        try:
            self.stdout = self.config.get('modes', 'stdout')
            self.stdout = self.output_dir + self.stdout
        except (configparser.NoOptionError, configparser.NoSectionError, NameError):
            # There is a conf, but there is no option, or no section or no configuration file specified
            self.stdout = '/var/log/slips/running.log'

        try:
            self.stderr = self.config.get('modes', 'stderr')
            self.stderr  = self.output_dir + self.stderr
        except (configparser.NoOptionError, configparser.NoSectionError, NameError):
            # There is a conf, but there is no option, or no section or no configuration file specified
            self.stderr = '/var/log/slips/errors.log'

        # this is a conf file used to store the pid of the daemon and is deleted when the daemon stops
        self.pidfile = '/etc/slips/pidfile'
        # we don't use it anyway
        self.stdin='/dev/null'

        # this is where alerts.log and alerts.json are stored, in interactive mode
        # they're stored in output/ dir in slips main dir
        # in daemonized mode they're stored in the same dir as running.log and error.log
        self.slips.alerts_default_path = self.output_dir

        self.setup_std_streams()
        # when stoppng the daemon don't log this info again
        if '-S' not in sys.argv:
            self.print(f"Logsfile: {self.logsfile}\n"
                       f"pidfile:{self.pidfile}\n"
                       f"stdin : {self.stdin}\n"
                       f"stdout: {self.stdout}\n"
                       f"stderr: {self.stderr}\n")
            self.print("Done reading configuration and setting up files.\n")

    def terminate(self):
        """ Deletes the pidfile to mark the daemon as closed """

        self.print("Deleting pidfile...")

        if os.path.exists(self.pidfile):
            os.remove(self.pidfile)
            self.print("pidfile deleted.")
        else:
            self.print(f"Can't delete pidfile, {self.pidfile} doesn't exist.")
            # if an error occured it will be written in logsfile
            self.print("Either Daemon stopped normally or an error occurred.")
            self.print("pidfile needs to be deleted before running Slips again.")

    def daemonize(self):
        """
        Does the Unix double-fork to create a daemon
        """
        # double fork explaination
        # https://stackoverflow.com/questions/881388/what-is-the-reason-for-performing-a-double-fork-when-creating-a-daemon

        try:
            self.pid = os.fork()
            if self.pid > 0:
                # exit first parent
                sys.exit(0)
        except OSError as e:
            sys.stderr.write(f"Fork #1 failed: {e.errno} {e.strerror}\n")
            self.print(f"Fork #1 failed: {e.errno} {e.strerror}\n")
            sys.exit(1)

        # os.chdir("/")
        # dissociate the daemon from its controlling terminal.
        # calling setsid means that this child will be the session leader of the new session
        os.setsid()
        os.umask(0)

        # If you want to prevent a process from acquiring a tty, the process shouldn't be the session leader
        # fork again so that the second child is no longer a session leader
        try:
            self.pid = os.fork()
            if self.pid > 0:
                # exit from second parent (aka first child)
                sys.exit(0)
        except OSError as e:
            sys.stderr.write(f"Fork #2 failed: {e.errno} {e.strerror}\n")
            self.print(f"Fork #2 failed: {e.errno} {e.strerror}\n")
            sys.exit(1)

        # Now this code is run from the daemon
        # A daemon must close it's input and output file descriptors otherwise, it would still
        # be attached to the terminal it was started in.
        sys.stdout.flush()
        sys.stderr.flush()

        # redirect standard file descriptors
        with open(self.stdin, 'r') as stdin,\
            open(self.stdout, 'a+') as stdout,\
            open(self.stderr,'a+') as stderr:
            os.dup2(stdin.fileno(), sys.stdin.fileno())
            os.dup2(stdout.fileno(), sys.stdout.fileno())
            os.dup2(stderr.fileno(), sys.stderr.fileno())

        # write the pid of the daemon to a file so we can check if it's already opened before re-opening
        self.pid = str(os.getpid())
        with open(self.pidfile,'w+') as pidfile:
            pidfile.write(self.pid)

        # Register a function to be executed if sys.exit() is called or the main module’s execution completes
        # atexit.register(self.terminate)

    def start(self):
        """ Main function, Starts the daemon and starts slips normally."""
        self.print("Daemon starting...")
        # Check for a pidfile to see if the daemon is already running
        if self.pid:
            self.print(f"pidfile {self.pid} already exists. Daemon already running?")
            sys.exit(1)

        # Start the daemon
        self.daemonize()

        # any code run after daemonizing will be run inside the daemon
        self.print(f"Slips Daemon is running. [PID {self.pid}]")
        # tell Main class that we're running in daemonized mode
        self.slips.set_mode('daemonized', daemon=self)
        # start slips normally
        self.slips.start()

    def stop(self):
        """Stop the daemon"""
        if not self.pid:
            self.print(f"Trying to stop Slips daemon. PID {self.pid} doesn't exist. Daemon not running.")
            return

        # Try killing the daemon process
        try:
            # delete the pid file
            self.terminate()
            self.print(f"Daemon killed [PID {self.pid}]")
            while 1:
                os.kill(int(self.pid), SIGTERM)
                time.sleep(0.1)
        except OSError as e:
            e = str(e)
            if e.find("No such process") <= 0:
                # some error occured, print it
                self.print(e)

    def restart(self):
        """Restart the daemon"""
        self.print("Daemon restarting...")
        self.stop()
        self.pid = False
        self.start()

class Main():
    def __init__(self):
        # Set up the default path for alerts.log and alerts.json. In our case, it is output folder.
        self.alerts_default_path = 'output/'
        self.mode = 'interactive'

    def read_configuration(self, config, section, name):
        """ Read the configuration file for what slips.py needs. Other processes also access the configuration """
        try:
            return config.get(section, name)
        except (configparser.NoOptionError, configparser.NoSectionError, NameError):
            # There is a conf, but there is no option, or no section or no configuration file specified
            return False

    def recognize_host_ip(self):
        """
        Recognize the IP address of the machine
        """
        try:
            s = socket.socket(socket.AF_INET, socket.SOCK_DGRAM)
            s.connect(("1.1.1.1", 80))
            ipaddr_check = s.getsockname()[0]
            s.close()
        except Exception as ex:
            # not connected to the internet
            return None
        return ipaddr_check

    def create_folder_for_logs(self):
        '''
        Create a folder for logs if logs are enabled
        '''
        logs_folder = datetime.now().strftime('%Y-%m-%d--%H-%M-%S')
        if not os.path.exists(logs_folder):
            os.makedirs(logs_folder)
        return logs_folder

    def update_malicious_file(self, outputqueue, config):
        '''
        Update malicious files and store them in database before slips start
        '''
        update_manager = UpdateFileManager(outputqueue, config)
        update_manager.update()

    def check_redis_database(self, redis_host='localhost', redis_port=6379) -> str:
        """
        Check if we have redis-server running
        """
        try:
            r = redis.StrictRedis(host=redis_host, port=redis_port, db=0, charset="utf-8",
                                       decode_responses=True)
            r.ping()
        except Exception as ex:
            print('[DB] Error: Is redis database running? You can run it as: "redis-server --daemonize yes"')
            return False
        return True

    def clear_redis_cache_database(self, redis_host = 'localhost', redis_port = 6379) -> str:
        """
        Clear cache database
        """
        rcache = redis.StrictRedis(host=redis_host, port=redis_port, db=1, charset="utf-8",
                                   decode_responses=True)
        rcache.flushdb()
        return True

    def check_zeek_or_bro(self):
        """
        Check if we have zeek or bro
        """
        if shutil.which('zeek'):
            return 'zeek'
        elif shutil.which('bro'):
            return 'bro'
        return False

    def terminate_slips(self):
        """
        Do all necessary stuff to stop process any clear any files.
        """
        if self.mode == 'daemonized':
            self.daemon.stop()
        sys.exit(-1)

    def load_modules(self, to_ignore):
        """
        Import modules and loads the modules from the 'modules' folder. Is very relative to the starting position of slips
        """

        plugins = dict()
        failed_to_load_modules = 0
        # Walk recursively through all modules and packages found on the . folder.
        # __path__ is the current path of this python program
        for loader, module_name, ispkg in pkgutil.walk_packages(modules.__path__, modules.__name__ + '.'):
            if any(module_name.__contains__(mod) for mod in to_ignore):
                continue
            # If current item is a package, skip.
            if ispkg:
                continue

            # Try to import the module, otherwise skip.
            try:
                # "level specifies whether to use absolute or relative imports. The default is -1 which
                # indicates both absolute and relative imports will be attempted. 0 means only perform
                # absolute imports. Positive values for level indicate the number of parent
                # directories to search relative to the directory of the module calling __import__()."
                module = importlib.import_module(module_name)
            except ImportError as e:
                print("Something wrong happened while importing the module {0}: {1}".format(module_name, e))
                continue

            # Walk through all members of currently imported modules.
            for member_name, member_object in inspect.getmembers(module):
                # Check if current member is a class.
                if inspect.isclass(member_object):
                    if issubclass(member_object, Module) and member_object is not Module:
                        plugins[member_object.name] = dict(obj=member_object, description=member_object.description)

        return plugins,failed_to_load_modules

    def get_cwd(self):
        # Can't use os.getcwd() because slips directory name won't always be Slips plus this way requires less parsing
        for arg in sys.argv:
            if 'slips.py' in arg:
                # get the path preceeding slips.py (may be ../ or  ../../ or '' if slips.py is in the cwd) , this path is where slips.conf will be
                cwd = arg[:arg.index('slips.py')]
                return cwd

    def shutdown_gracefully(self):
        """ Wait for all modules to confirm that they're done processing and then shutdown """

<<<<<<< HEAD
        try:
            print('Stopping Slips')
            # Stop the modules that are subscribed to channels
            __database__.publish_stop()
            # Here we should Wait for any channel if it has still
            # data to receive in its channel
            finished_modules = []
            loaded_modules = self.modules_to_call.keys()
            # get dict of pids spawned by slips
            PIDs = __database__.get_PIDs()
            # timeout variable so we don't loop forever
            max_loops = 130
            # loop until all loaded modules are finished
            while len(finished_modules) < len(loaded_modules) and max_loops != 0:
                # print(f"Modules not finished yet {set(loaded_modules) - set(finished_modules)}")
                message = self.c1.get_message(timeout=0.01)
                if message and message['data'] == 'stop_process':
                    continue
                if message and message['channel'] == 'finished_modules' and type(message['data']) is not int:
                    # all modules must reply with their names in this channel after
                    # receiving the stop_process msg
                    # to confirm that all processing is done and we can safely exit now
                    module_name = message['data']
                    if module_name not in finished_modules:
                        finished_modules.append(module_name)
                        # remove module from the list of opened pids
                        PIDs.pop(module_name)
                        modules_left = len(set(loaded_modules) - set(finished_modules))
                        print(f"\033[1;32;40m{module_name}\033[00m Stopped... \033[1;32;40m{modules_left}\033[00m left.")
                max_loops -=1
            # kill processes that didn't stop after timeout
            for unstopped_proc,pid in PIDs.items():
                try:
                    os.kill(int(pid), 9)
                    print(f'\033[1;32;40m{unstopped_proc}\033[00m Killed.')
                except ProcessLookupError:
                    print(f'\033[1;32;40m{unstopped_proc}\033[00m Already exited.')
            # Send manual stops to the process not using channels
            try:
                self.logsProcessQueue.put('stop_process')
            except (NameError,AttributeError):
                # The logsProcessQueue is not there because we
                # didnt started the logs files (used -l)
                pass
            self.outputProcessQueue.put('stop_process')
            self.profilerProcessQueue.put('stop_process')
            self.inputProcess.terminate()
            if self.mode == 'daemonized':
                profilesLen = str(__database__.getProfilesLen())
                print(f"Total Number of Profiles in DB: {profilesLen}.")
                self.daemon.stop()
            os._exit(-1)
            return
        except KeyboardInterrupt:
            return

    def parse_arguments(self):
        slips_conf_path = str(self.get_cwd()) + 'slips.conf'
        parser = ArgumentParser(usage = "./slips.py -c <configfile> [options] [file ...]",
                                add_help=False)
        parser.add_argument('-c','--config', metavar='<configfile>',action='store',default=slips_conf_path,required=False,
                            help='path to the Slips config file.')
        parser.add_argument('-v', '--verbose',metavar='<verbositylevel>',action='store', required=False, type=int,
                            help='amount of verbosity. This shows more info about the results.')
        parser.add_argument('-e', '--debug', metavar='<debuglevel>',action='store', required=False, type=int,
                            help='amount of debugging. This shows inner information about the program.')
        parser.add_argument('-f', '--filepath',metavar='<file>', action='store',required=False,
                            help='read an Argus binetflow or a Zeek folder.')
        parser.add_argument('-i','--interface', metavar='<interface>',action='store', required=False,
                            help='read packets from an interface.')
        parser.add_argument('-r', '--pcapfile',metavar='<file>', action='store', required=False,
                            help='read a PCAP - Packet Capture.')
        parser.add_argument('-b', '--nfdump', metavar='<file>',action='store',required=False,
                            help='read an NFDUMP - netflow dump.')
        parser.add_argument('-l','--nologfiles',action='store_true',required=False,
                            help='do not create log files with all the traffic info and detections.')
        parser.add_argument('-F','--pcapfilter',action='store',required=False,type=str,
                            help='packet filter for Zeek. BPF style.')
        parser.add_argument('-G', '--gui', help='Use the nodejs GUI interface.', required=False, default=False, action='store_true')
        parser.add_argument('-cc','--clearcache',action='store_true', required=False,
                            help='clear a cache database.')
        parser.add_argument('-p', '--blocking',action='store_true',required=False,
                            help='block IPs that connect to the computer. Supported only on Linux.')
        parser.add_argument('-o', '--output', action='store', required=False,
                            help='store alerts.json and alerts.txt in the provided folder.')
        parser.add_argument('-I', '--interactive',required=False, default=False, action='store_true',
                            help="run slips in interactive mode - don't daemonize")
        parser.add_argument('-S', '--stopdaemon',required=False, default=False, action='store_true',
                            help="stop slips daemon")
        parser.add_argument('-R', '--restartdaemon',required=False, default=False, action='store_true',
                            help="restart slips daemon")
        parser.add_argument("-h", "--help", action="help", help="command line help")

        self.args = parser.parse_args()

    def read_conf_file(self):
        # Read the config file name given from the parameters
        # don't use '%' for interpolation.
        self.config = configparser.ConfigParser(interpolation=None)
        try:
=======
        try:
            print('Stopping Slips')
            # Stop the modules that are subscribed to channels
            __database__.publish_stop()
            # Here we should Wait for any channel if it has still
            # data to receive in its channel
            finished_modules = []
            loaded_modules = self.modules_to_call.keys()
            # get dict of pids spawned by slips
            PIDs = __database__.get_PIDs()
            # timeout variable so we don't loop forever
            max_loops = 130
            # loop until all loaded modules are finished
            while len(finished_modules) < len(loaded_modules) and max_loops != 0:
                # print(f"Modules not finished yet {set(loaded_modules) - set(finished_modules)}")
                message = self.c1.get_message(timeout=0.01)
                if message and message['data'] == 'stop_process':
                    continue
                if message and message['channel'] == 'finished_modules' and type(message['data']) is not int:
                    # all modules must reply with their names in this channel after
                    # receiving the stop_process msg
                    # to confirm that all processing is done and we can safely exit now
                    module_name = message['data']
                    if module_name not in finished_modules:
                        finished_modules.append(module_name)
                        # remove module from the list of opened pids
                        PIDs.pop(module_name)
                        modules_left = len(set(loaded_modules) - set(finished_modules))
                        print(f"\033[1;32;40m{module_name}\033[00m Stopped... \033[1;32;40m{modules_left}\033[00m left.")
                max_loops -=1
            # kill processes that didn't stop after timeout
            for unstopped_proc,pid in PIDs.items():
                try:
                    os.kill(int(pid), 9)
                    print(f'\033[1;32;40m{unstopped_proc}\033[00m Killed.')
                except ProcessLookupError:
                    print(f'\033[1;32;40m{unstopped_proc}\033[00m Already exited.')
            # Send manual stops to the process not using channels
            try:
                self.logsProcessQueue.put('stop_process')
            except (NameError,AttributeError):
                # The logsProcessQueue is not there because we
                # didnt started the logs files (used -l)
                pass
            self.outputProcessQueue.put('stop_process')
            self.profilerProcessQueue.put('stop_process')
            self.inputProcess.terminate()
            if self.mode == 'daemonized':
                profilesLen = str(__database__.getProfilesLen())
                print(f"Total Number of Profiles in DB: {profilesLen}.")
                self.daemon.stop()
            os._exit(-1)
            return
        except KeyboardInterrupt:
            return

    def parse_arguments(self):
        slips_conf_path = str(self.get_cwd()) + 'slips.conf'
        parser = ArgumentParser(usage = "./slips.py -c <configfile> [options] [file ...]",
                                add_help=False)
        parser.add_argument('-c','--config', metavar='<configfile>',action='store',default=slips_conf_path,required=False,
                            help='path to the Slips config file.')
        parser.add_argument('-v', '--verbose',metavar='<verbositylevel>',action='store', required=False, type=int,
                            help='amount of verbosity. This shows more info about the results.')
        parser.add_argument('-e', '--debug', metavar='<debuglevel>',action='store', required=False, type=int,
                            help='amount of debugging. This shows inner information about the program.')
        parser.add_argument('-f', '--filepath',metavar='<file>', action='store',required=False,
                            help='read an Argus binetflow, suricata flow, nfdump, PCAP, or a Zeek folder.')
        parser.add_argument('-i','--interface', metavar='<interface>',action='store', required=False,
                            help='read packets from an interface.')
        parser.add_argument('-l','--nologfiles',action='store_true',required=False,
                            help='do not create log files with all the traffic info and detections.')
        parser.add_argument('-F','--pcapfilter',action='store',required=False,type=str,
                            help='packet filter for Zeek. BPF style.')
        parser.add_argument('-G', '--gui', help='Use the nodejs GUI interface.', required=False, default=False, action='store_true')
        parser.add_argument('-cc','--clearcache',action='store_true', required=False,
                            help='clear a cache database.')
        parser.add_argument('-p', '--blocking',action='store_true',required=False,
                            help='block IPs that connect to the computer. Supported only on Linux.')
        parser.add_argument('-o', '--output', action='store', required=False, default=self.alerts_default_path,
                            help='store alerts.json and alerts.txt in the provided folder.')
        parser.add_argument('-I', '--interactive',required=False, default=False, action='store_true',
                            help="run slips in interactive mode - don't daemonize")
        parser.add_argument('-S', '--stopdaemon',required=False, default=False, action='store_true',
                            help="stop slips daemon")
        parser.add_argument('-R', '--restartdaemon',required=False, default=False, action='store_true',
                            help="restart slips daemon")
        parser.add_argument("-h", "--help", action="help", help="command line help")

        self.args = parser.parse_args()

    def read_conf_file(self):
        # Read the config file name given from the parameters
        # don't use '%' for interpolation.
        self.config = configparser.ConfigParser(interpolation=None)
        try:
>>>>>>> 5f5ab4e6
            with open(self.args.config) as source:
                self.config.read_file(source)
        except IOError:
            pass
        except TypeError:
            # No conf file provided
            pass
        return self.config

    def set_mode(self, mode, daemon=''):
        """
        Slips has 2 modes, daemonized and interactive, this function sets up the mode so that slips knows in which mode it's operating
        :param mode: daemonized of interavtive
        :param daemon: Daemon() instance
        """
        self.mode = mode
        self.daemon = daemon

    def start(self):
        """ Main Slips Function """

        print('Slips. Version {}'.format(version))
        print('https://stratosphereips.org\n')

        self.read_conf_file()

        # Check if redis server running
        if self.check_redis_database() is False:
            self.terminate_slips()

        # Clear cache if the parameter was included
        if self.args.clearcache:
            print('Deleting Cache DB in Redis.')
            self.clear_redis_cache_database()
            self.terminate_slips()

        # Check the type of input
        if self.args.interface:
            input_information = self.args.interface
            input_type = 'interface'
<<<<<<< HEAD
        elif self.args.pcapfile:
            input_information = self.args.pcapfile
            input_type = 'pcap'
        elif self.args.filepath:
            input_information = self.args.filepath
            input_type = 'file'
        elif self.args.nfdump:
            input_information = self.args.nfdump
            input_type = 'nfdump'
=======
        elif self.args.filepath:
            input_information = self.args.filepath
            # default value
            input_type = 'file'
            # Get the type of file
            command = 'file ' + input_information
            # Execute command
            cmd_result = subprocess.run(command.split(), stdout=subprocess.PIPE)
            # Get command output
            cmd_result = cmd_result.stdout.decode('utf-8')

            if 'pcap' in cmd_result:
                input_type = 'pcap'
            elif 'dBase' in cmd_result:
                input_type = 'nfdump'
            elif 'CSV' in cmd_result:
                input_type = 'binetflow'
            elif 'directory'in cmd_result:
                input_type = 'zeek_folder'
            else:
                # is a json file, is it a zeek log file or suricata?
                # use first line to determine
                with open(input_information,'r') as f:
                    first_line = f.readline()
                if 'flow_id' in first_line:
                    input_type = 'suricata'
                else:
                    input_type = 'zeek_log_file'
>>>>>>> 5f5ab4e6
        else:
            print('You need to define an input source.')
            sys.exit(-1)

        # If we need zeek (bro), test if we can run it.
        # Need to be assign to something because we pass it to inputProcess later
        zeek_bro = None
        if input_type == 'pcap' or self.args.interface:
            zeek_bro = self.check_zeek_or_bro()
            if zeek_bro is False:
                # If we do not have bro or zeek, terminate Slips.
                print('no zeek nor bro')
                self.terminate_slips()

        # See if we have the nfdump, if we need it according to the input type
        if input_type == 'nfdump' and shutil.which('nfdump') is None:
            # If we do not have nfdump, terminate Slips.
            self.terminate_slips()

        # set alerts.log and alerts.json default paths,
        # using argparse default= will cause files to be stored in output/ dir even in daemonized mode
        if not self.args.output:
            self.args.output = self.alerts_default_path

        # If the user wants to blocks, the user needs to give a permission to modify iptables
        # Also check if the user blocks on interface, does not make sense to block on files
        if self.args.interface and self.args.blocking:
            print('Allow Slips to block malicious connections. Executing "sudo iptables -N slipsBlocking"')
            os.system('sudo iptables -N slipsBlocking')

        """
        Import modules here because if user wants to run "./slips.py --help" it should never throw error. 
        """
        from multiprocessing import Queue
        from inputProcess import InputProcess
        from outputProcess import OutputProcess
        from profilerProcess import ProfilerProcess
        from guiProcess import GuiProcess
        from logsProcess import LogsProcess
        from evidenceProcess import EvidenceProcess

        # Any verbosity passed as parameter overrides the configuration. Only check its value
        if self.args.verbose == None:
            # Read the verbosity from the config
            try:
                self.args.verbose = int(self.config.get('parameters', 'verbose'))
            except (configparser.NoOptionError, configparser.NoSectionError, NameError, ValueError):
                # There is a conf, but there is no option, or no section or no configuration file specified
                # By default, 1
                self.args.verbose = 1

        # Limit any verbosity to > 0
        if self.args.verbose < 1:
            self.args.verbose = 1

        # Any debuggsity passed as parameter overrides the configuration. Only check its value
        if self.args.debug == None:
            # Read the debug from the config
            try:
                self.args.debug = int(self.config.get('parameters', 'debug'))
            except (configparser.NoOptionError, configparser.NoSectionError, NameError, ValueError):
                # There is a conf, but there is no option, or no section or no configuration file specified
                # By default, 0
                self.args.debug = 0

        # Limit any debuggisity to > 0
        if self.args.debug < 0:
            self.args.debug = 0



        ##########################
        # Creation of the threads
        ##########################
<<<<<<< HEAD
        from slips.core.database import __database__
=======
        from slips_files.core.database import __database__
>>>>>>> 5f5ab4e6
        # Output thread. This thread should be created first because it handles
        # the output of the rest of the threads.
        # Create the queue
        self.outputProcessQueue = Queue()
        # Create the output thread and start it
        outputProcessThread = OutputProcess(self.outputProcessQueue, self.args.verbose, self.args.debug, self.config)
        outputProcessThread.start()

        # Before starting update malicious file
        self.update_malicious_file(self.outputProcessQueue, self.config)
        # Print the PID of the main slips process. We do it here because we needed the queue to the output process
        self.outputProcessQueue.put('20|main|Started main program [PID {}]'.format(os.getpid()))
        # Output pid
        self.outputProcessQueue.put('20|main|Started output thread [PID {}]'.format(outputProcessThread.pid))
        __database__.store_process_PID('outputProcess',int(outputProcessThread.pid))

        # Start each module in the folder modules
        self.outputProcessQueue.put('01|main|[main] Starting modules')
        to_ignore = self.read_configuration(self.config, 'modules', 'disable')
        # This plugins import will automatically load the modules and put them in the __modules__ variable
        if to_ignore:
            # Convert string to list
            to_ignore = to_ignore.replace("[","").replace("]","").replace(" ","").split(",")
            # Ignore exporting alerts module if export_to is empty
            export_to = self.config.get('ExportingAlerts', 'export_to').rstrip("][").replace(" ","")
            if 'stix' not in export_to.lower() and 'slack' not in export_to.lower():
                to_ignore.append('ExportingAlerts')
            # Disable blocking if was not asked and if it is not interface
            if not self.args.blocking or not self.args.interface:
                to_ignore.append('blocking')
            try:
                # This 'imports' all the modules somehow, but then we ignore some
                self.modules_to_call = self.load_modules(to_ignore)[0]
                for module_name in self.modules_to_call:
                    if not module_name in to_ignore:
                        module_class = self.modules_to_call[module_name]['obj']
                        ModuleProcess = module_class(self.outputProcessQueue, self.config)
                        ModuleProcess.start()
                        self.outputProcessQueue.put('20|main|\t[main] Starting the module {} ({}) [PID {}]'.format(module_name, self.modules_to_call[module_name]['description'], ModuleProcess.pid))
                        __database__.store_process_PID(module_name, int(ModuleProcess.pid))
            except TypeError:
                # There are not modules in the configuration to ignore?
                print('No modules are ignored')

        # Get the type of output from the parameters
        # Several combinations of outputs should be able to be used
        if self.args.gui:
            # Create the curses thread
            guiProcessQueue = Queue()
            guiProcessThread = GuiProcess(guiProcessQueue, self.outputProcessQueue, self.args.verbose, self.args.debug, self.config)
            guiProcessThread.start()
            self.outputProcessQueue.put('quiet')
        # By default, don't log unless specified in slips.conf and -l isn't provided
        logs_folder = False
        # if there is no -l
        if not self.args.nologfiles:
            # By parameter, this is True. Then check the conf. Only create the logs if the conf file says True
            do_logs = self.read_configuration(self.config, 'parameters', 'create_log_files')
            if do_logs == 'yes':
                # Create a folder for logs
                logs_folder = self.create_folder_for_logs()
                # Create the logsfile thread if by parameter we were told, or if it is specified in the configuration
                self.logsProcessQueue = Queue()
                logsProcessThread = LogsProcess(self.logsProcessQueue, self.outputProcessQueue, self.args.verbose, self.args.debug, self.config, logs_folder)
                logsProcessThread.start()
                self.outputProcessQueue.put('20|main|Started logsfiles thread [PID {}]'.format(logsProcessThread.pid))
                __database__.store_process_PID('logsProcess',int(logsProcessThread.pid))
        # If self.args.nologfiles is False, then we don't want log files, independently of what the conf says.
        else:
            logs_folder = False
        # Evidence thread
        # Create the queue for the evidence thread
        evidenceProcessQueue = Queue()
        # Create the thread and start it
        evidenceProcessThread = EvidenceProcess(evidenceProcessQueue, self.outputProcessQueue, self.config, self.args.output, logs_folder)
        evidenceProcessThread.start()
        self.outputProcessQueue.put('20|main|Started Evidence thread [PID {}]'.format(evidenceProcessThread.pid))
        __database__.store_process_PID('evidenceProcess', int(evidenceProcessThread.pid))


        # Profile thread
        # Create the queue for the profile thread
        self.profilerProcessQueue = Queue()
        # Create the profile thread and start it
        profilerProcessThread = ProfilerProcess(self.profilerProcessQueue, self.outputProcessQueue, self.args.verbose, self.args.debug, self.config)
        profilerProcessThread.start()
        self.outputProcessQueue.put('20|main|Started profiler thread [PID {}]'.format(profilerProcessThread.pid))
        __database__.store_process_PID('profilerProcess', int(profilerProcessThread.pid))

        # Input process
        # Create the input process and start it
        self.inputProcess = InputProcess(self.outputProcessQueue, self.profilerProcessQueue, input_type, input_information, self.config, self.args.pcapfilter, zeek_bro)
        self.inputProcess.start()
        self.outputProcessQueue.put('20|main|Started input thread [PID {}]'.format(self.inputProcess.pid))
        __database__.store_process_PID('inputProcess', int(self.inputProcess.pid))

        self.c1 = __database__.subscribe('finished_modules')

        # Store the host IP address if input type is interface
        if input_type == 'interface':
            hostIP = self.recognize_host_ip()
            while True:
                try:
                    __database__.set_host_ip(hostIP)
                    break
                except redis.exceptions.DataError:
                    print("Not Connected to the internet. Reconnecting in 10s.")
                    time.sleep(10)
                    hostIP = self.recognize_host_ip()

        # As the main program, keep checking if we should stop slips or not
        # This is not easy since we need to be sure all the modules are stopped
        # Each interval of checking is every 5 seconds
        check_time_sleep = 5
        # In each interval we check if there has been any modifications to the database by any module.
        # If not, wait this amount of intervals and then stop slips.
        # We choose 6 to wait 30 seconds.
        limit_minimum_intervals_to_wait = 4
        minimum_intervals_to_wait = limit_minimum_intervals_to_wait
        fieldseparator = __database__.getFieldSeparator()
        slips_internal_time = 0
        try:
            while True:
                # Sleep some time to do rutine checks
                time.sleep(check_time_sleep)
                slips_internal_time = __database__.getSlipsInternalTime()
                # Get the amount of modified time windows since we last checked
                TWModifiedforProfile = __database__.getModifiedTWSinceTime(float(slips_internal_time) + 1)
                # TWModifiedforProfile = __database__.getModifiedTW()
                amount_of_modified = len(TWModifiedforProfile)
                # Get th time of last modified timewindow and set it as a new
                if amount_of_modified != 0:
                    time_last_modified_tw = TWModifiedforProfile[-1][-1]
                    __database__.setSlipsInternalTime(time_last_modified_tw)
                # How many profiles we have?
                profilesLen = str(__database__.getProfilesLen())
                if self.mode != 'daemonized':
                    self.outputProcessQueue.put('20|main|[Main] Total Number of Profiles in DB so far: {}. Modified Profiles in the last TW: {}. ({})'.format(profilesLen, amount_of_modified, datetime.now().strftime('%Y-%m-%d--%H:%M:%S')))

                # Check if we need to close some TW
                __database__.check_TW_to_close()

                # In interface we keep track of the host IP. If there was no
                # modified TWs in the host NotIP, we check if the network was changed.
                # Dont try to stop slips if its catpurting from an interface
                if self.args.interface:
                    # To check of there was a modified TW in the host IP. If not,
                    # count down.
                    modifiedTW_hostIP = False
                    for profileTW in TWModifiedforProfile:
                        profileIP = profileTW[0].split(fieldseparator)[1]
                        # True if there was a modified TW in the host IP
                        if hostIP == profileIP:
                            modifiedTW_hostIP = True

                    # If there was no modified TW in the host IP
                    # then start counting down
                    # After count down we update the host IP, to check if the
                    # network was changed
                    if not modifiedTW_hostIP and self.args.interface:
                        if minimum_intervals_to_wait == 0:
                            hostIP = self.recognize_host_ip()
                            if hostIP:
                                __database__.set_host_ip(hostIP)
                            minimum_intervals_to_wait = limit_minimum_intervals_to_wait
                        minimum_intervals_to_wait -= 1
                    else:
                        minimum_intervals_to_wait = limit_minimum_intervals_to_wait

                # ---------------------------------------- Stopping slips

                # When running Slips in the file.
                # If there were no modified TW in the last timewindow time,
                # then start counting down
                else:
                    if amount_of_modified == 0:
                        # print('Counter to stop Slips. Amount of modified
                        # timewindows: {}. Stop counter: {}'.format(amount_of_modified, minimum_intervals_to_wait))
                        if minimum_intervals_to_wait == 0:
                            self.shutdown_gracefully()
                            break
                        minimum_intervals_to_wait -= 1
                    else:
                        minimum_intervals_to_wait = limit_minimum_intervals_to_wait
<<<<<<< HEAD

        except KeyboardInterrupt:
            self.shutdown_gracefully()


=======

        except KeyboardInterrupt:
            self.shutdown_gracefully()


>>>>>>> 5f5ab4e6
####################
# Main
####################
if __name__ == '__main__':
    slips = Main()
    slips.parse_arguments()
    if slips.args.interactive:
        # -I is provided
        slips.start()
        sys.exit()

    daemon = Daemon(slips)
    if slips.args.stopdaemon:
        # -S is provided
        print("Daemon stopped.")
        daemon.stop()
    elif slips.args.restartdaemon:
        # -R is provided
        print("Daemon restarted.")
        daemon.restart()
    else:
        # Default mode (daemonized)
        print("Slips daemon started.")
        daemon.start()

<|MERGE_RESOLUTION|>--- conflicted
+++ resolved
@@ -28,25 +28,17 @@
 import socket
 import warnings
 from modules.UpdateManager.update_file_manager import UpdateFileManager
+import json
 import pkgutil
 import inspect
 import modules
 import importlib
-<<<<<<< HEAD
-from slips.common.abstracts import Module
-from slips.common.argparse import ArgumentParser
-import errno
-import subprocess
-from slips.common.abstracts import Module
-from slips.core.database import __database__
-=======
 from slips_files.common.abstracts import Module
 from slips_files.common.argparse import ArgumentParser
 import errno
 import subprocess
 from slips_files.common.abstracts import Module
 from slips_files.core.database import __database__
->>>>>>> 5f5ab4e6
 import sys, os, time
 from signal import SIGTERM
 version = '0.7.3'
@@ -393,7 +385,6 @@
     def shutdown_gracefully(self):
         """ Wait for all modules to confirm that they're done processing and then shutdown """
 
-<<<<<<< HEAD
         try:
             print('Stopping Slips')
             # Stop the modules that are subscribed to channels
@@ -461,107 +452,6 @@
         parser.add_argument('-e', '--debug', metavar='<debuglevel>',action='store', required=False, type=int,
                             help='amount of debugging. This shows inner information about the program.')
         parser.add_argument('-f', '--filepath',metavar='<file>', action='store',required=False,
-                            help='read an Argus binetflow or a Zeek folder.')
-        parser.add_argument('-i','--interface', metavar='<interface>',action='store', required=False,
-                            help='read packets from an interface.')
-        parser.add_argument('-r', '--pcapfile',metavar='<file>', action='store', required=False,
-                            help='read a PCAP - Packet Capture.')
-        parser.add_argument('-b', '--nfdump', metavar='<file>',action='store',required=False,
-                            help='read an NFDUMP - netflow dump.')
-        parser.add_argument('-l','--nologfiles',action='store_true',required=False,
-                            help='do not create log files with all the traffic info and detections.')
-        parser.add_argument('-F','--pcapfilter',action='store',required=False,type=str,
-                            help='packet filter for Zeek. BPF style.')
-        parser.add_argument('-G', '--gui', help='Use the nodejs GUI interface.', required=False, default=False, action='store_true')
-        parser.add_argument('-cc','--clearcache',action='store_true', required=False,
-                            help='clear a cache database.')
-        parser.add_argument('-p', '--blocking',action='store_true',required=False,
-                            help='block IPs that connect to the computer. Supported only on Linux.')
-        parser.add_argument('-o', '--output', action='store', required=False,
-                            help='store alerts.json and alerts.txt in the provided folder.')
-        parser.add_argument('-I', '--interactive',required=False, default=False, action='store_true',
-                            help="run slips in interactive mode - don't daemonize")
-        parser.add_argument('-S', '--stopdaemon',required=False, default=False, action='store_true',
-                            help="stop slips daemon")
-        parser.add_argument('-R', '--restartdaemon',required=False, default=False, action='store_true',
-                            help="restart slips daemon")
-        parser.add_argument("-h", "--help", action="help", help="command line help")
-
-        self.args = parser.parse_args()
-
-    def read_conf_file(self):
-        # Read the config file name given from the parameters
-        # don't use '%' for interpolation.
-        self.config = configparser.ConfigParser(interpolation=None)
-        try:
-=======
-        try:
-            print('Stopping Slips')
-            # Stop the modules that are subscribed to channels
-            __database__.publish_stop()
-            # Here we should Wait for any channel if it has still
-            # data to receive in its channel
-            finished_modules = []
-            loaded_modules = self.modules_to_call.keys()
-            # get dict of pids spawned by slips
-            PIDs = __database__.get_PIDs()
-            # timeout variable so we don't loop forever
-            max_loops = 130
-            # loop until all loaded modules are finished
-            while len(finished_modules) < len(loaded_modules) and max_loops != 0:
-                # print(f"Modules not finished yet {set(loaded_modules) - set(finished_modules)}")
-                message = self.c1.get_message(timeout=0.01)
-                if message and message['data'] == 'stop_process':
-                    continue
-                if message and message['channel'] == 'finished_modules' and type(message['data']) is not int:
-                    # all modules must reply with their names in this channel after
-                    # receiving the stop_process msg
-                    # to confirm that all processing is done and we can safely exit now
-                    module_name = message['data']
-                    if module_name not in finished_modules:
-                        finished_modules.append(module_name)
-                        # remove module from the list of opened pids
-                        PIDs.pop(module_name)
-                        modules_left = len(set(loaded_modules) - set(finished_modules))
-                        print(f"\033[1;32;40m{module_name}\033[00m Stopped... \033[1;32;40m{modules_left}\033[00m left.")
-                max_loops -=1
-            # kill processes that didn't stop after timeout
-            for unstopped_proc,pid in PIDs.items():
-                try:
-                    os.kill(int(pid), 9)
-                    print(f'\033[1;32;40m{unstopped_proc}\033[00m Killed.')
-                except ProcessLookupError:
-                    print(f'\033[1;32;40m{unstopped_proc}\033[00m Already exited.')
-            # Send manual stops to the process not using channels
-            try:
-                self.logsProcessQueue.put('stop_process')
-            except (NameError,AttributeError):
-                # The logsProcessQueue is not there because we
-                # didnt started the logs files (used -l)
-                pass
-            self.outputProcessQueue.put('stop_process')
-            self.profilerProcessQueue.put('stop_process')
-            self.inputProcess.terminate()
-            if self.mode == 'daemonized':
-                profilesLen = str(__database__.getProfilesLen())
-                print(f"Total Number of Profiles in DB: {profilesLen}.")
-                self.daemon.stop()
-            os._exit(-1)
-            return
-        except KeyboardInterrupt:
-            return
-
-    def parse_arguments(self):
-        slips_conf_path = str(self.get_cwd()) + 'slips.conf'
-        parser = ArgumentParser(usage = "./slips.py -c <configfile> [options] [file ...]",
-                                add_help=False)
-        parser.add_argument('-c','--config', metavar='<configfile>',action='store',default=slips_conf_path,required=False,
-                            help='path to the Slips config file.')
-        parser.add_argument('-v', '--verbose',metavar='<verbositylevel>',action='store', required=False, type=int,
-                            help='amount of verbosity. This shows more info about the results.')
-        parser.add_argument('-e', '--debug', metavar='<debuglevel>',action='store', required=False, type=int,
-                            help='amount of debugging. This shows inner information about the program.')
-        parser.add_argument('-f', '--filepath',metavar='<file>', action='store',required=False,
                             help='read an Argus binetflow, suricata flow, nfdump, PCAP, or a Zeek folder.')
         parser.add_argument('-i','--interface', metavar='<interface>',action='store', required=False,
                             help='read packets from an interface.')
@@ -591,7 +481,6 @@
         # don't use '%' for interpolation.
         self.config = configparser.ConfigParser(interpolation=None)
         try:
->>>>>>> 5f5ab4e6
             with open(self.args.config) as source:
                 self.config.read_file(source)
         except IOError:
@@ -632,17 +521,6 @@
         if self.args.interface:
             input_information = self.args.interface
             input_type = 'interface'
-<<<<<<< HEAD
-        elif self.args.pcapfile:
-            input_information = self.args.pcapfile
-            input_type = 'pcap'
-        elif self.args.filepath:
-            input_information = self.args.filepath
-            input_type = 'file'
-        elif self.args.nfdump:
-            input_information = self.args.nfdump
-            input_type = 'nfdump'
-=======
         elif self.args.filepath:
             input_information = self.args.filepath
             # default value
@@ -671,7 +549,6 @@
                     input_type = 'suricata'
                 else:
                     input_type = 'zeek_log_file'
->>>>>>> 5f5ab4e6
         else:
             print('You need to define an input source.')
             sys.exit(-1)
@@ -746,11 +623,7 @@
         ##########################
         # Creation of the threads
         ##########################
-<<<<<<< HEAD
-        from slips.core.database import __database__
-=======
         from slips_files.core.database import __database__
->>>>>>> 5f5ab4e6
         # Output thread. This thread should be created first because it handles
         # the output of the rest of the threads.
         # Create the queue
@@ -935,19 +808,11 @@
                         minimum_intervals_to_wait -= 1
                     else:
                         minimum_intervals_to_wait = limit_minimum_intervals_to_wait
-<<<<<<< HEAD
 
         except KeyboardInterrupt:
             self.shutdown_gracefully()
 
 
-=======
-
-        except KeyboardInterrupt:
-            self.shutdown_gracefully()
-
-
->>>>>>> 5f5ab4e6
 ####################
 # Main
 ####################
