--- conflicted
+++ resolved
@@ -92,14 +92,10 @@
     Update malicious files and store them in database before slips start
     '''
     update_manager = UpdateFileManager(outputqueue, config)
-<<<<<<< HEAD
     # create_task is used to run update() function concurrently instead of serially
     update_finished = asyncio.create_task(update_manager.update())
     # wait for UpdateFileManager to finish before starting all the modules
     await update_finished
-=======
-    update_manager.update()
->>>>>>> e2f2dc78
 
 
 def check_redis_database(redis_host='localhost', redis_port=6379) -> str:
