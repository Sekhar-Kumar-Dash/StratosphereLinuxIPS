--- conflicted
+++ resolved
@@ -1177,7 +1177,86 @@
         self.mode = mode
         self.daemon = daemon
 
-<<<<<<< HEAD
+    def print(self, text, verbose=1, debug=0):
+        """
+        Function to use to print text using the outputqueue of slips.
+        Slips then decides how, when and where to print this text by taking all the processes into account
+        :param verbose:
+            0 - don't print
+            1 - basic operation/proof of work
+            2 - log I/O operations and filenames
+            3 - log database/profile/timewindow changes
+        :param debug:
+            0 - don't print
+            1 - print exceptions
+            2 - unsupported and unhandled types (cases that may cause errors)
+            3 - red warnings that needs examination - developer warnings
+        :param text: text to print. Can include format like f'Test {here}'
+        """
+
+        levels = f'{verbose}{debug}'
+        self.outputqueue.put(f'{levels}|{self.name}|{text}')
+
+    def get_disabled_modules(self, input_type) -> list:
+        to_ignore = self.read_configuration(
+            self.config, 'modules', 'disable'
+        )
+        use_p2p = self.read_configuration(
+            self.config, 'P2P', 'use_p2p'
+        )
+
+        if not to_ignore:
+            return []
+        # Convert string to list
+        to_ignore = (
+            to_ignore.replace('[', '')
+                .replace(']', '')
+                .replace(' ', '')
+                .split(',')
+        )
+        # Ignore exporting alerts module if export_to is empty
+        export_to = (
+            self.config.get('ExportingAlerts', 'export_to')
+                .rstrip('][')
+                .replace(' ', '')
+                .lower()
+        )
+        if (
+                'stix' not in export_to
+                and 'slack' not in export_to
+                and 'json' not in export_to
+        ):
+            to_ignore.append('exporting_alerts')
+        if (
+                not use_p2p
+                or use_p2p == 'no'
+                or not self.args.interface
+        ):
+            to_ignore.append('p2ptrust')
+
+        # ignore CESNET sharing module if send and receive are are disabled in slips.conf
+        send_to_warden = self.config.get(
+            'CESNET', 'send_alerts'
+        ).lower()
+        receive_from_warden = self.config.get(
+            'CESNET', 'receive_alerts'
+        ).lower()
+        if 'no' in send_to_warden and 'no' in receive_from_warden:
+            to_ignore.append('CESNET')
+        # don't run blocking module unless specified
+        if (
+                not self.args.clearblocking
+                and not self.args.blocking
+                or (self.args.blocking and not self.args.interface)
+        ):  # ignore module if not using interface
+            to_ignore.append('blocking')
+
+        # leak detector only works on pcap files
+        if input_type != 'pcap':
+            to_ignore.append('leak_detector')
+
+        return to_ignore
+
     def handle_flows_from_stdin(self, input_information):
         if input_information.lower() not in (
                 'argus',
@@ -1306,87 +1385,6 @@
             )
 
         return input_type, input_information, line_type
-=======
-    def print(self, text, verbose=1, debug=0):
-        """
-        Function to use to print text using the outputqueue of slips.
-        Slips then decides how, when and where to print this text by taking all the processes into account
-        :param verbose:
-            0 - don't print
-            1 - basic operation/proof of work
-            2 - log I/O operations and filenames
-            3 - log database/profile/timewindow changes
-        :param debug:
-            0 - don't print
-            1 - print exceptions
-            2 - unsupported and unhandled types (cases that may cause errors)
-            3 - red warnings that needs examination - developer warnings
-        :param text: text to print. Can include format like f'Test {here}'
-        """
-
-        levels = f'{verbose}{debug}'
-        self.outputqueue.put(f'{levels}|{self.name}|{text}')
-
-    def get_disabled_modules(self, input_type) -> list:
-        to_ignore = self.read_configuration(
-            self.config, 'modules', 'disable'
-        )
-        use_p2p = self.read_configuration(
-            self.config, 'P2P', 'use_p2p'
-        )
-
-        if not to_ignore:
-            return []
-        # Convert string to list
-        to_ignore = (
-            to_ignore.replace('[', '')
-                .replace(']', '')
-                .replace(' ', '')
-                .split(',')
-        )
-        # Ignore exporting alerts module if export_to is empty
-        export_to = (
-            self.config.get('ExportingAlerts', 'export_to')
-                .rstrip('][')
-                .replace(' ', '')
-                .lower()
-        )
-        if (
-                'stix' not in export_to
-                and 'slack' not in export_to
-                and 'json' not in export_to
-        ):
-            to_ignore.append('exporting_alerts')
-        if (
-                not use_p2p
-                or use_p2p == 'no'
-                or not self.args.interface
-        ):
-            to_ignore.append('p2ptrust')
-
-        # ignore CESNET sharing module if send and receive are are disabled in slips.conf
-        send_to_warden = self.config.get(
-            'CESNET', 'send_alerts'
-        ).lower()
-        receive_from_warden = self.config.get(
-            'CESNET', 'receive_alerts'
-        ).lower()
-        if 'no' in send_to_warden and 'no' in receive_from_warden:
-            to_ignore.append('CESNET')
-        # don't run blocking module unless specified
-        if (
-                not self.args.clearblocking
-                and not self.args.blocking
-                or (self.args.blocking and not self.args.interface)
-        ):  # ignore module if not using interface
-            to_ignore.append('blocking')
-
-        # leak detector only works on pcap files
-        if input_type != 'pcap':
-            to_ignore.append('leak_detector')
-
-        return to_ignore
->>>>>>> 3e422e6d
 
     def start(self):
         """Main Slips Function"""
