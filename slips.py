#!/usr/bin/python -u
# This file is part of the Stratosphere Linux IPS
# See the file 'LICENSE' for copying permission.
# Author: Sebastian Garcia. eldraco@gmail.com , sebastian.garcia@agents.fel.cvut.cz

import sys
import signal
from colors import *
from datetime import datetime
from datetime import timedelta
import argparse
import multiprocessing
from multiprocessing import Queue
import time
from modules.markov_models_1 import __markov_models__
from os import listdir
from os.path import isfile, join
from ip_handler import IpHandler
from utils import SignalHandler


import random

version = '0.4'
<<<<<<< HEAD
###################
#Signal

class SignalHandler(object):

    def __init__(self,process):
            self.process = process

    def register_signal(self, signal_n):
            signal.signal(signal_n,self.process_signal)

    def process_signal(self,signal, frame):
        #print "signal:{},frame:{},time:{}.".format(signal,frame,datetime.now())
        try:
            print "\nInterupting SLIPS"
            self.process.ip_handler.print_alerts()
            time.sleep(0.5)
        except Exception:
            print "Sth went wrong"
        #self.process.stop()
        self.process.terminate()
        time.sleep(1)
        sys.exit(0)

def signal_handler(signal, frame):
    processorThread.ip_handler.print_alerts()
    time.sleep(1)
    #processorThread.terminate()
    sys.exit(0)


=======
>>>>>>> 61871a23
#Tuple
class Tuple(object):
    """ The class to simply handle tuples """
    def __init__(self, tuple4):
        self.id = tuple4
        self.amount_of_flows = 0
        self.src_ip = tuple4.split('-')[0]
        self.dst_ip = tuple4.split('-')[1]
        self.protocol = tuple4.split('-')[3]
        self.state_so_far = ""
        self.winner_model_id = False
        self.winner_model_distance = float('inf')
        self.proto = ""
        self.datetime = ""
        self.T1 = False
        self.T2 = False
        self.TD = False
        self.current_size = -1
        self.current_duration = -1
        self.previous_size = -1
        self.previous_duration = -1
        self.previous_time = -1
        # Thresholds
        self.tto = timedelta(seconds=3600)
        self.tt1 = float(1.05)
        self.tt2 = float(1.3)
        self.tt3 = float(5)
        self.td1 = float(0.1)
        self.td2 = float(10)
        self.ts1 = float(250)
        self.ts2 = float(1100)
        # The state
        self.state = ""
        # Final values for getting the state
        self.duration = -1
        self.size = -1
        self.periodic = -1
        self.color = str
        # By default print all tuples. Depends on the arg
        self.should_be_printed = True
        self.desc = ''
        # After a tuple is detected, min_state_len holds the lower letter position in the state
        # where the detection happened.
        self.min_state_len = 0
        # After a tuple is detected, max_state_len holds the max letter position in the state
        # where the detection happened. The new arriving letters to be detected are between max_state_len and the real end of the state
        self.max_state_len = 0
        self.detected_label = False

    def set_detected_label(self, label):
        self.detected_label = label

    def unset_detected_label(self):
        self.detected_label = False

    def get_detected_label(self):
        return self.detected_label

    def get_state_detected_last(self):
        if self.max_state_len == 0:
            # First time before any detection
            return self.state[self.min_state_len:]
        # After the first detection
        return self.state[self.min_state_len:self.max_state_len]

    def set_min_state_len(self, state_len):
        self.min_state_len = state_len

    def get_min_state_len(self):
        return self.min_state_len

    def set_max_state_len(self, state_len):
        self.max_state_len = state_len

    def get_max_state_len(self):
        return self.max_state_len

    def get_protocol(self):
        return self.protocol

    def get_state(self):
        return self.state

    def set_verbose(self, verbose):
        self.verbose = verbose

    def set_debug(self, debug):
        self.debug = debug

    def add_new_flow(self, column_values):
        """ Add new stuff about the flow in this tuple """
        # 0:starttime, 1:dur, 2:proto, 3:saddr, 4:sport, 5:dir, 6:daddr: 7:dport, 8:state, 9:stos,  10:dtos, 11:pkts, 12:bytes
        # Store previous
        self.previous_size = self.current_size
        self.previous_duration = self.current_duration
        self.previous_time = self.datetime
        if self.debug > 2:
            print '\nAdding flow {}'.format(column_values)
        # Get the starttime
        self.datetime = datetime.strptime(column_values[0], '%Y/%m/%d %H:%M:%S.%f')
        # Get the size
        try:
            self.current_size = float(column_values[12])
        except ValueError:
            # It can happen that we dont have this value in the binetflow
            self.current_size = 0.0
        # Get the duration
        try:
            self.current_duration = float(column_values[1])
        except ValueError:
            # It can happen that we dont have this value in the binetflow
            self.current_duration = 0.0
        # Get the protocol
        self.proto = str(column_values[2])
        # Get the amount of flows
        self.amount_of_flows += 1
        # Update value of T1
        self.T1 = self.T2
        try:
            # Update value of T2
            self.T2 = self.datetime - self.previous_time
            # Are flows sorted?
            if self.T2.total_seconds() < 0:
                # Flows are not sorted
                if self.debug > 2:
                    print '@',
                # What is going on here when the flows are not ordered?? Are we losing flows?
        except TypeError:
            self.T2 = False
        # Compute the rest
        self.compute_periodicity()
        self.compute_duration()
        self.compute_size()
        self.compute_state()
        self.compute_symbols()
        self.do_print()
        if self.debug > 3:
            print '\tTuple {}. Amount of flows so far: {}'.format(self.get_id(), self.amount_of_flows)

    def compute_periodicity(self):
        # If either T1 or T2 are False
        if (isinstance(self.T1, bool) and self.T1 == False) or (isinstance(self.T2, bool) and self.T2 == False):
            self.periodicity = -1
        elif self.T2 >= self.tto:
            t2_in_hours = self.T2.total_seconds() / self.tto.total_seconds()
            # Should be int always
            for i in range(int(t2_in_hours)):
                self.state += '0'
        elif self.T1 >= self.tto:
            t1_in_hours = self.T1.total_seconds() / self.tto.total_seconds()
            # Should be int always
            for i in range(int(t1_in_hours)):
                self.state += '0'
        if not isinstance(self.T1, bool) and not isinstance(self.T2, bool):
            try:
                if self.T2 >= self.T1:
                    self.TD = timedelta(seconds=(self.T2.total_seconds() / self.T1.total_seconds())).total_seconds()
                else:
                    self.TD = timedelta(seconds=(self.T1.total_seconds() / self.T2.total_seconds())).total_seconds()
            except ZeroDivisionError:
                self.TD = 1
            # Decide the periodic based on TD and the thresholds
            if self.TD <= self.tt1:
                # Strongly periodic
                self.periodic = 1
            elif self.TD < self.tt2:
                # Weakly periodic
                self.periodic = 2
            elif self.TD < self.tt3:
                # Weakly not periodic
                self.periodic = 3
            else:
                self.periodic = 4
        if self.debug > 2:
            print '\tPeriodic: {}'.format(self.periodic)

    def compute_duration(self):
        if self.current_duration <= self.td1:
            self.duration = 1
        elif self.current_duration > self.td1 and self.current_duration <= self.td2:
            self.duration = 2
        elif self.current_duration > self.td2:
            self.duration = 3
        if self.debug > 2:
            print '\tDuration: {}'.format(self.duration)

    def compute_size(self):
        if self.current_size <= self.ts1:
            self.size = 1
        elif self.current_size > self.ts1 and self.current_size <= self.ts2:
            self.size = 2
        elif self.current_size > self.ts2:
            self.size = 3
        if self.debug > 2:
            print '\tSize: {}'.format(self.size)

    def compute_state(self):
        if self.periodic == -1:
            if self.size == 1:
                if self.duration == 1:
                    self.state += '1'
                elif self.duration == 2:
                    self.state += '2'
                elif self.duration == 3:
                    self.state += '3'
            elif self.size == 2:
                if self.duration == 1:
                    self.state += '4'
                elif self.duration == 2:
                    self.state += '5'
                elif self.duration == 3:
                    self.state += '6'
            elif self.size == 3:
                if self.duration == 1:
                    self.state += '7'
                elif self.duration == 2:
                    self.state += '8'
                elif self.duration == 3:
                    self.state += '9'
        elif self.periodic == 1:
            if self.size == 1:
                if self.duration == 1:
                    self.state += 'a'
                elif self.duration == 2:
                    self.state += 'b'
                elif self.duration == 3:
                    self.state += 'c'
            elif self.size == 2:
                if self.duration == 1:
                    self.state += 'd'
                elif self.duration == 2:
                    self.state += 'e'
                elif self.duration == 3:
                    self.state += 'f'
            elif self.size == 3:
                if self.duration == 1:
                    self.state += 'g'
                elif self.duration == 2:
                    self.state += 'h'
                elif self.duration == 3:
                    self.state += 'i'
        elif self.periodic == 2:
            if self.size == 1:
                if self.duration == 1:
                    self.state += 'A'
                elif self.duration == 2:
                    self.state += 'B'
                elif self.duration == 3:
                    self.state += 'C'
            elif self.size == 2:
                if self.duration == 1:
                    self.state += 'D'
                elif self.duration == 2:
                    self.state += 'E'
                elif self.duration == 3:
                    self.state += 'F'
            elif self.size == 3:
                if self.duration == 1:
                    self.state += 'G'
                elif self.duration == 2:
                    self.state += 'H'
                elif self.duration == 3:
                    self.state += 'I'
        elif self.periodic == 3:
            if self.size == 1:
                if self.duration == 1:
                    self.state += 'r'
                elif self.duration == 2:
                    self.state += 's'
                elif self.duration == 3:
                    self.state += 't'
            elif self.size == 2:
                if self.duration == 1:
                    self.state += 'u'
                elif self.duration == 2:
                    self.state += 'v'
                elif self.duration == 3:
                    self.state += 'w'
            elif self.size == 3:
                if self.duration == 1:
                    self.state += 'x'
                elif self.duration == 2:
                    self.state += 'y'
                elif self.duration == 3:
                    self.state += 'z'
        elif self.periodic == 4:
            if self.size == 1:
                if self.duration == 1:
                    self.state += 'R'
                elif self.duration == 2:
                    self.state += 'S'
                elif self.duration == 3:
                    self.state += 'T'
            elif self.size == 2:
                if self.duration == 1:
                    self.state += 'U'
                elif self.duration == 2:
                    self.state += 'V'
                elif self.duration == 3:
                    self.state += 'W'
            elif self.size == 3:
                if self.duration == 1:
                    self.state += 'X'
                elif self.duration == 2:
                    self.state += 'Y'
                elif self.duration == 3:
                    self.state += 'Z'

    def compute_symbols(self):
        if not isinstance(self.T2, bool):
            if self.T2 <= timedelta(seconds=5):
                self.state += '.'
            elif self.T2 <= timedelta(seconds=60):
                self.state += ','
            elif self.T2 <= timedelta(seconds=300):
                self.state += '+'
            elif self.T2 <= timedelta(seconds=3600):
                self.state += '*'
        if self.debug > 2:
            print '\tTD:{}, T2:{}, T1:{}, State: {}'.format(self.TD, self.T2, self.T1, self.state)

    def get_id(self):
        return self.id

    def __repr__(self):
        return('{} [{}] ({}): {}'.format(self.color(self.get_id()), self.desc, self.amount_of_flows, self.state))

    def print_tuple_detected(self):
        """
        Print the tuple. The state is the state since the last detection of the tuple. Not everything
        """
        return('{} [{}] ({}): {}  Detected as: {}'.format(self.color(self.get_id()), self.desc, self.amount_of_flows, self.get_state_detected_last(), self.get_detected_label()))

    def set_color(self, color):
        self.color = color

    def dont_print(self):
        if self.debug > 3:
            print '\tDont print tuple {}'.format(self.get_id())
        self.should_be_printed = False

    def do_print(self):
        self.should_be_printed = True
        if self.debug > 3:
            print '\tPrint tuple {}'.format(self.get_id())

# Process
class Processor(multiprocessing.Process):
    """ A class process to run the process of the flows """
    def __init__(self, queue, slot_width, get_whois, verbose, amount, dontdetect, threshold, debug, whitelist, sdw_width):
        multiprocessing.Process.__init__(self)
        self.get_whois = get_whois
        self.verbose = verbose
        self.debug = debug
        # The amount of letters requested to print minimum
        self.amount = amount
        self.queue = queue
        self.tuples = {}
        self.tuples_in_this_time_slot = {}
        self.slot_starttime = -1
        self.slot_endtime = -1
        self.slot_width = slot_width
        self.dontdetect = dontdetect
        self.ip_handler = IpHandler(self.verbose, self.debug,self.get_whois)
        self.detection_threshold = threshold;
        # Used to keep track of the number of time window we are currently in (also total amount of tw)
        self.tw_index = 0
        self.ip_whitelist = whitelist
        #CHANGE THIS
        self.sdw_width = sdw_width

    def get_tuple(self, tuple4):
        """ Get the values and return the correct tuple for them """
        try:
            tuple = self.tuples[tuple4]
            # We already have this connection
        except KeyError:
            # First time for this connection
            tuple = Tuple(tuple4)
            tuple.set_verbose(self.verbose)
            tuple.set_debug(self.debug)
            self.tuples[tuple4] = tuple
        return tuple

    def process_out_of_time_slot(self, column_values, last_tw = False):
        """
        Process the tuples when we are out of the time slot
        last_tw specifies if we know this is the last time window. So we don't add the flow into the 'next' one. There was a problem were we store the last flow twice.
        """
        try:
            # Outside the slot
            if self.verbose > 1:
                print cyan('Time Window Started: {}, finished: {}. ({} connections)'.format(self.slot_starttime, self.slot_endtime, len(self.tuples_in_this_time_slot)))
            for tuple4 in self.tuples:
                tuple = self.get_tuple(tuple4)
                """
                    # Print the tuple and search its whois only if it has more than X amount of letters.
                    # This was the old way of stopping the system of analyzing tuples with less than amount of letters. Now should not be done here.
                    # if tuple.amount_of_flows > self.amount and tuple.should_be_printed:
                    if tuple.should_be_printed:
                        if not tuple.desc and self.get_whois:
                            tuple.get_whois_data()
                        print tuple.print_tuple_detected()
                    # Clear the color because we already print it
                    if tuple.color == red:
                        tuple.set_color(yellow)
                    # After printing the tuple in this time slot, we should not print it again unless we see some of its flows.
                    if tuple.should_be_printed:
                        tuple.dont_print()
                """
            # Print all the addresses in this time window
            self.ip_handler.print_addresses(self.slot_starttime, self.slot_endtime, self.tw_index, self.detection_threshold,self.sdw_width, False)
            # Add 1 to the time window index 
            self.tw_index +=1
            """
            # After each timeslot finishes forget the tuples that are too big. This is useful when a tuple has a very very long state that is not so useful to us. Later we forget it when we detect it or after a long time.
            ids_to_delete = []
            for tuple in self.tuples:
                # We cut the strings of letters regardless of it being detected before.
                if self.tuples[tuple].amount_of_flows > 100:
                    if self.debug > 3:
                           print 'Delete all the letters because there were more than 100 and it was detected. Start again with this tuple.'
                    ids_to_delete.append(self.tuples[tuple].get_id())
            # Actually delete them
            for id in ids_to_delete:
                del self.tuples[id]
            """
            # Move the time window times
            self.slot_starttime = datetime.strptime(column_values[0], '%Y/%m/%d %H:%M:%S.%f')
            self.slot_endtime = self.slot_starttime + self.slot_width

            # If not the last TW. Put the last flow received in the next slot, because it overcome the threshold and it was not processed
            if not last_tw:
                tuple4 = column_values[3]+'-'+column_values[6]+'-'+column_values[7]+'-'+column_values[2]
                tuple = self.get_tuple(tuple4)
                """
                if self.verbose:
                    # If this is the first time this tuple appears in this time window, print it in red.
                    if len(tuple.state) == 0:
                        tuple.set_color(red)
                """
                tuple.add_new_flow(column_values)
                # Detect the first flow of the future timeslot
                self.detect(tuple)
                self.tuples_in_this_time_slot = {}
                flowtime = datetime.strptime(column_values[0], '%Y/%m/%d %H:%M:%S.%f')
                # Ask for the IpAddress object for this source IP
                ip_address = self.ip_handler.get_ip(column_values[3])
                # Store detection result into Ip_address
                ip_address.add_detection(tuple.detected_label, tuple.id, tuple.current_size, flowtime, column_values[6],tuple.get_state_detected_last(),self.tw_index)
        except Exception as inst:
            print 'Problem in process_out_of_time_slot() in class Processor'
            print type(inst)     # the exception instance
            print inst.args      # arguments stored in .args
            print inst           # __str__ allows args to printed directly
            exit(-1)

    def detect(self, tuple):
        """
        Detect behaviors
        """
        try:
            if not self.dontdetect:
                (detected, label, statelen) = __markov_models__.detect(tuple, self.verbose, self.debug)
                if detected:
                    # Change color
                    tuple.set_color(magenta)
                    # Set the detection label
                    tuple.set_detected_label(label)
                    """
                    # Set the detection state len
                    tuple.set_best_model_matching_len(statelen)

                    """
                    #print tuple.state[:statelen]
                    #print tuple.state[len(tuple.state)-statelen:-1]
                    if self.debug > 5:
                        print 'Last flow: Detected with {}'.format(label)
                    # Play sound
                    if args.sound:
                        pygame.mixer.music.play()
                elif not detected:
                    # Not detected by any reason. No model matching but also the state len is too short.
                    tuple.unset_detected_label()
                    if self.debug > 5:
                        print 'Last flow: Not detected'
                    tuple.dont_print()
        except Exception as inst:
            print '\tProblem with detect()'
            print type(inst)     # the exception instance
            print inst.args      # arguments stored in .args
            print inst           # __str__ allows args to printed directly
            sys.exit(1)

    def run(self):
<<<<<<< HEAD
        try:
            while True:
                if not self.queue.empty():
                    line = self.queue.get()
                    if 'stop' != line:
                        # Process this flow
                        nline = ','.join(line.strip().split(',')[:13])
                        try:
                            column_values = nline.split(',')
                            # 0:starttime, 1:dur, 2:proto, 3:saddr, 4:sport, 5:dir, 6:daddr: 7:dport, 8:state, 9:stos,  10:dtos, 11:pkts, 12:bytes
                            #check if ip is not in whitelist
                            # TODO, transform the whitelist check into a has_key() so is faster.
                            if not column_values[3] in self.ip_whitelist:
                                if self.slot_starttime == -1:
                                    # First flow
                                    try:
                                        self.slot_starttime = datetime.strptime(column_values[0], '%Y/%m/%d %H:%M:%S.%f')
                                    except ValueError:
                                        continue
                                    self.slot_endtime = self.slot_starttime + self.slot_width
                                flowtime = datetime.strptime(column_values[0], '%Y/%m/%d %H:%M:%S.%f')
                                if flowtime >= self.slot_starttime and flowtime < self.slot_endtime:
                                    # Inside the slot
                                    tuple4 = column_values[3]+'-'+column_values[6]+'-'+column_values[7]+'-'+column_values[2]
                                    tuple = self.get_tuple(tuple4)
                                    self.tuples_in_this_time_slot[tuple.get_id()] = tuple
                                    # If this is the first time the tuple appears in this time windows, put it in red
                                    if self.verbose:
                                        if len(tuple.state) == 0:
                                            tuple.set_color(red)
                                    tuple.add_new_flow(column_values)
                                    """
                                    # Dont print it until it is tried to be detected
                                    # tuple.dont_print()
                                    """
                                    # After the flow has been added to the tuple, only work with the ones having more than X amount of flows
                                    # Check that this is working correclty comparing it to the old program
                                    if len(tuple.state) >= self.amount:
=======
            try:
                while True:
                    if not self.queue.empty():
                        line = self.queue.get()
                        if 'stop' != line:
                            # Process this flow
                            nline = ','.join(line.strip().split(',')[:13])
                            try:
                                column_values = nline.split(',')
                                # 0:starttime, 1:dur, 2:proto, 3:saddr, 4:sport, 5:dir, 6:daddr: 7:dport, 8:state, 9:stos,  10:dtos, 11:pkts, 12:bytes
                                #check if ip is not in whitelist
                                if not column_values[3] in self.ip_whitelist:
                                    if self.slot_starttime == -1:
                                        # First flow
                                        try:
                                            self.slot_starttime = datetime.strptime(column_values[0], '%Y/%m/%d %H:%M:%S.%f')
                                        except ValueError:
                                            continue
                                        self.slot_endtime = self.slot_starttime + self.slot_width
                                    flowtime = datetime.strptime(column_values[0], '%Y/%m/%d %H:%M:%S.%f')
                                    if flowtime >= self.slot_starttime and flowtime < self.slot_endtime:
                                        # Inside the slot
                                        tuple4 = column_values[3]+'-'+column_values[6]+'-'+column_values[7]+'-'+column_values[2]
                                        tuple = self.get_tuple(tuple4)
                                        self.tuples_in_this_time_slot[tuple.get_id()] = tuple
                                        # If this is the first time the tuple appears in this time windows, put it in red
                                        if self.verbose:
                                            if len(tuple.state) == 0:
                                                tuple.set_color(red)
                                        tuple.add_new_flow(column_values)
>>>>>>> 61871a23
                                        """
                                        tuple.do_print()
                                        """
<<<<<<< HEAD
                                        # Detection
                                        self.detect(tuple)
                                        # Ask for IpAddress object 
                                        ip_address = self.ip_handler.get_ip(column_values[3])
                                        # Store detection result into Ip_address
                                        ip_address.add_detection(tuple.detected_label, tuple.id, tuple.current_size, flowtime,column_values[6])
                                elif flowtime > self.slot_endtime:
                                    # Out of time slot
                                    self.process_out_of_time_slot(column_values, last_tw = False)
                            else:
                                if self.debug:
                                    print blue("Skipping flow with whitelisted ip: {}".format(column_values[3]))
                        except UnboundLocalError:
                            print 'Probably empty file.'
                    else:
                        try:
                            # Process the last flows in the last time slot
                            self.process_out_of_time_slot(column_values, last_tw = True)
                            # There was an error here that we were calling self.ip_handler.print_addresses. But we should NOT call it here. The last flow was already taken care.
                            # Print final Alerts
                            self.ip_handler.print_alerts()
                        except UnboundLocalError:
                            print 'Probably empty file...'
                            # Here for some reason we still miss the last flow. But since is just one i will let it go for now.
                        # Just Return
                        return True
        except KeyboardInterrupt:
            # Print Summary of detections in the last Time Window
            #self.ip_handler.print_addresses(flowtime, flowtime, self.detection_threshold,self.sdw_width, True)
            # Print final Alerts
            #self.ip_handler.print_alerts()
            return True
        except Exception as inst:
            print '\tProblem with Processor()'
            print type(inst)     # the exception instance
            print inst.args      # arguments stored in .args
            print inst           # __str__ allows args to printed directly
            sys.exit(1)


    def stop(self):
        self.queue.clear()
        time.sleep(1)
        self.ip_handler.print_alerts();
        time.sleep(1)
        print "Shutting down in:"
        print "3"
        time.sleep(1)
        print "2"
        time.sleep(1)
        print "1"
        time.sleep(1)
        sys.exit();



=======
                                        # After the flow has been added to the tuple, only work with the ones having more than X amount of flows
                                        # Check that this is working correclty comparing it to the old program
                                        if len(tuple.state) >= self.amount:
                                            """
                                            tuple.do_print()
                                            """
                                            # Detection
                                            self.detect(tuple)
                                            # Ask for IpAddress object 
                                            ip_address = self.ip_handler.get_ip(column_values[3])
                                            # Store detection result into Ip_address
                                            ip_address.add_detection(tuple.detected_label, tuple.id, tuple.current_size, flowtime,column_values[6], tuple.get_state_detected_last(),self.tw_index)
                                    elif flowtime > self.slot_endtime:
                                        # Out of time slot
                                        self.process_out_of_time_slot(column_values, last_tw = False)
                                else:
                                    if self.debug:
                                        print blue("Skipping flow with whitelisted ip: {}".format(column_values[3]))
                            except UnboundLocalError:
                                print 'Probably empty file.'
                        else:
                            try:
                                # Process the last flows in the last time slot
                                self.process_out_of_time_slot(column_values, last_tw = True)
                                # There was an error here that we were calling self.ip_handler.print_addresses. But we should NOT call it here. The last flow was already taken care.
                                # Print final Alerts
                                self.ip_handler.print_alerts()
                            except UnboundLocalError:
                                print 'Probably empty file...'
                                # Here for some reason we still miss the last flow. But since is just one i will let it go for now.
                            # Just Return
                            return True
            except KeyboardInterrupt:
                # Print Summary of detections in the last Time Window
                #self.ip_handler.print_addresses(flowtime, flowtime, self.detection_threshold,self.sdw_width, True)
                # Print final Alerts
                #self.ip_handler.print_alerts()
                return True
            except Exception as inst:
                print '\tProblem with Processor()'
                print type(inst)     # the exception instance
                print inst.args      # arguments stored in .args
                print inst           # __str__ allows args to printed directly
                sys.exit(1)


>>>>>>> 61871a23
####################
# Main
####################
if __name__ == '__main__':  
    print 'Stratosphere Linux IPS. Version {}'.format(version)
    print('https://stratosphereips.org')
    print

    # Parse the parameters
    parser = argparse.ArgumentParser()
    parser.add_argument('-a', '--amount', help='Minimum amount of flows that should be in a tuple to be printed.', action='store', required=False, type=int, default=-1)
    parser.add_argument('-v', '--verbose', help='Amount of verbosity. This shows more info about the results.', action='store', default=1, required=False, type=int)
    parser.add_argument('-e', '--debug', help='Amount of debugging. This shows inner information about the flows.', action='store', default=0, required=False, type=int)
    parser.add_argument('-w', '--width', help='Width of the time slot used for the analysis. In minutes.', action='store', default=5, required=False, type=int)
    parser.add_argument('-d', '--datawhois', help='Get and show the WHOIS info for the destination IP in each tuple', action='store_true', default=False, required=False)
    parser.add_argument('-D', '--dontdetect', help='Dont detect the malicious behavior in the flows using the models. Just print the connections.', default=False, action='store_true', required=False)
    parser.add_argument('-f', '--folder', help='Folder with models to apply for detection.', action='store', required=False)
    parser.add_argument('-s', '--sound', help='Play a small sound when a periodic connections is found.', action='store_true', default=False, required=False)
    parser.add_argument('-t', '--threshold', help='Threshold for detection with IPHandler', action='store', default=0.002, required=False, type=float)
    parser.add_argument('-S', '--sdw_width', help='Width of sliding window. The unit is in \time windows\'. So a -S 10 and a -w 5, means a sliding window of 50 minutes.', action='store', default=10, required=False, type=int)
    parser.add_argument('-W','--whitelist',help="File with the IP addresses to whitelist. One per line.",action='store',required=False)

    args = parser.parse_args()

    # Check the verbose level
    if args.verbose < 1:
        args.verbose = 1

    # Check the debug level
    if args.debug < 0:
        args.debug = 0

    if args.dontdetect:
        print 'Warning: No detections will be done. Only the behaviors are printed.'
        print
        # If the folder with models was specified, just ignore it
        args.folder = False

    # Do we need sound?
    if args.sound:
        import pygame.mixer
        pygame.mixer.init(44100)
        pygame.mixer.music.load('periodic.ogg')


    # Read the folder with models if specified
    if args.folder:
        onlyfiles = [f for f in listdir(args.folder) if isfile(join(args.folder, f))]
        if args.verbose > 2:
            print 'Detecting malicious behaviors with the following models:'
        for file in onlyfiles:
            __markov_models__.set_verbose(args.verbose)
            __markov_models__.set_debug(args.debug)
            __markov_models__.set_model_to_detect(join(args.folder, file))

    # Create the queue
    queue = Queue()

    #Read whitelist
    whitelist = set()
    if args.whitelist:
        try:
            content = set(line.rstrip('\n') for line in open(args.whitelist))
            if len(content) > 0:
                if args.verbose > 1:
                    print blue("Whitelisted IPs:")
                for item in content:
                    if args.verbose > 1:
                        print blue("\t" + item)
                whitelist = content
        except Exception as e:
            print blue("Whitelist file '{}' not found!".format(args.whitelist))


    # Create the thread and start it
    processorThread = Processor(queue, timedelta(minutes=args.width), args.datawhois, args.verbose, args.amount, args.dontdetect, args.threshold, args.debug, whitelist,args.sdw_width)
    SH = SignalHandler(processorThread)
    SH.register_signal(signal.SIGINT)
    processorThread.start()

    # Just put the lines in the queue as fast as possible
    for line in sys.stdin:
        queue.put(line)
    if args.verbose > 2:
        print 'Finished receiving the input.'
    # Shall we wait? Not sure. Seems that not
    time.sleep(1)
    queue.put('stop')<|MERGE_RESOLUTION|>--- conflicted
+++ resolved
@@ -22,40 +22,6 @@
 import random
 
 version = '0.4'
-<<<<<<< HEAD
-###################
-#Signal
-
-class SignalHandler(object):
-
-    def __init__(self,process):
-            self.process = process
-
-    def register_signal(self, signal_n):
-            signal.signal(signal_n,self.process_signal)
-
-    def process_signal(self,signal, frame):
-        #print "signal:{},frame:{},time:{}.".format(signal,frame,datetime.now())
-        try:
-            print "\nInterupting SLIPS"
-            self.process.ip_handler.print_alerts()
-            time.sleep(0.5)
-        except Exception:
-            print "Sth went wrong"
-        #self.process.stop()
-        self.process.terminate()
-        time.sleep(1)
-        sys.exit(0)
-
-def signal_handler(signal, frame):
-    processorThread.ip_handler.print_alerts()
-    time.sleep(1)
-    #processorThread.terminate()
-    sys.exit(0)
-
-
-=======
->>>>>>> 61871a23
 #Tuple
 class Tuple(object):
     """ The class to simply handle tuples """
@@ -551,7 +517,6 @@
             sys.exit(1)
 
     def run(self):
-<<<<<<< HEAD
         try:
             while True:
                 if not self.queue.empty():
@@ -563,7 +528,6 @@
                             column_values = nline.split(',')
                             # 0:starttime, 1:dur, 2:proto, 3:saddr, 4:sport, 5:dir, 6:daddr: 7:dport, 8:state, 9:stos,  10:dtos, 11:pkts, 12:bytes
                             #check if ip is not in whitelist
-                            # TODO, transform the whitelist check into a has_key() so is faster.
                             if not column_values[3] in self.ip_whitelist:
                                 if self.slot_starttime == -1:
                                     # First flow
@@ -584,54 +548,20 @@
                                             tuple.set_color(red)
                                     tuple.add_new_flow(column_values)
                                     """
-                                    # Dont print it until it is tried to be detected
-                                    # tuple.dont_print()
+                                    tuple.do_print()
                                     """
                                     # After the flow has been added to the tuple, only work with the ones having more than X amount of flows
                                     # Check that this is working correclty comparing it to the old program
                                     if len(tuple.state) >= self.amount:
-=======
-            try:
-                while True:
-                    if not self.queue.empty():
-                        line = self.queue.get()
-                        if 'stop' != line:
-                            # Process this flow
-                            nline = ','.join(line.strip().split(',')[:13])
-                            try:
-                                column_values = nline.split(',')
-                                # 0:starttime, 1:dur, 2:proto, 3:saddr, 4:sport, 5:dir, 6:daddr: 7:dport, 8:state, 9:stos,  10:dtos, 11:pkts, 12:bytes
-                                #check if ip is not in whitelist
-                                if not column_values[3] in self.ip_whitelist:
-                                    if self.slot_starttime == -1:
-                                        # First flow
-                                        try:
-                                            self.slot_starttime = datetime.strptime(column_values[0], '%Y/%m/%d %H:%M:%S.%f')
-                                        except ValueError:
-                                            continue
-                                        self.slot_endtime = self.slot_starttime + self.slot_width
-                                    flowtime = datetime.strptime(column_values[0], '%Y/%m/%d %H:%M:%S.%f')
-                                    if flowtime >= self.slot_starttime and flowtime < self.slot_endtime:
-                                        # Inside the slot
-                                        tuple4 = column_values[3]+'-'+column_values[6]+'-'+column_values[7]+'-'+column_values[2]
-                                        tuple = self.get_tuple(tuple4)
-                                        self.tuples_in_this_time_slot[tuple.get_id()] = tuple
-                                        # If this is the first time the tuple appears in this time windows, put it in red
-                                        if self.verbose:
-                                            if len(tuple.state) == 0:
-                                                tuple.set_color(red)
-                                        tuple.add_new_flow(column_values)
->>>>>>> 61871a23
                                         """
                                         tuple.do_print()
                                         """
-<<<<<<< HEAD
                                         # Detection
                                         self.detect(tuple)
                                         # Ask for IpAddress object 
                                         ip_address = self.ip_handler.get_ip(column_values[3])
                                         # Store detection result into Ip_address
-                                        ip_address.add_detection(tuple.detected_label, tuple.id, tuple.current_size, flowtime,column_values[6])
+                                        ip_address.add_detection(tuple.detected_label, tuple.id, tuple.current_size, flowtime,column_values[6], tuple.get_state_detected_last(),self.tw_index)
                                 elif flowtime > self.slot_endtime:
                                     # Out of time slot
                                     self.process_out_of_time_slot(column_values, last_tw = False)
@@ -666,70 +596,6 @@
             sys.exit(1)
 
 
-    def stop(self):
-        self.queue.clear()
-        time.sleep(1)
-        self.ip_handler.print_alerts();
-        time.sleep(1)
-        print "Shutting down in:"
-        print "3"
-        time.sleep(1)
-        print "2"
-        time.sleep(1)
-        print "1"
-        time.sleep(1)
-        sys.exit();
-
-
-
-=======
-                                        # After the flow has been added to the tuple, only work with the ones having more than X amount of flows
-                                        # Check that this is working correclty comparing it to the old program
-                                        if len(tuple.state) >= self.amount:
-                                            """
-                                            tuple.do_print()
-                                            """
-                                            # Detection
-                                            self.detect(tuple)
-                                            # Ask for IpAddress object 
-                                            ip_address = self.ip_handler.get_ip(column_values[3])
-                                            # Store detection result into Ip_address
-                                            ip_address.add_detection(tuple.detected_label, tuple.id, tuple.current_size, flowtime,column_values[6], tuple.get_state_detected_last(),self.tw_index)
-                                    elif flowtime > self.slot_endtime:
-                                        # Out of time slot
-                                        self.process_out_of_time_slot(column_values, last_tw = False)
-                                else:
-                                    if self.debug:
-                                        print blue("Skipping flow with whitelisted ip: {}".format(column_values[3]))
-                            except UnboundLocalError:
-                                print 'Probably empty file.'
-                        else:
-                            try:
-                                # Process the last flows in the last time slot
-                                self.process_out_of_time_slot(column_values, last_tw = True)
-                                # There was an error here that we were calling self.ip_handler.print_addresses. But we should NOT call it here. The last flow was already taken care.
-                                # Print final Alerts
-                                self.ip_handler.print_alerts()
-                            except UnboundLocalError:
-                                print 'Probably empty file...'
-                                # Here for some reason we still miss the last flow. But since is just one i will let it go for now.
-                            # Just Return
-                            return True
-            except KeyboardInterrupt:
-                # Print Summary of detections in the last Time Window
-                #self.ip_handler.print_addresses(flowtime, flowtime, self.detection_threshold,self.sdw_width, True)
-                # Print final Alerts
-                #self.ip_handler.print_alerts()
-                return True
-            except Exception as inst:
-                print '\tProblem with Processor()'
-                print type(inst)     # the exception instance
-                print inst.args      # arguments stored in .args
-                print inst           # __str__ allows args to printed directly
-                sys.exit(1)
-
-
->>>>>>> 61871a23
 ####################
 # Main
 ####################
