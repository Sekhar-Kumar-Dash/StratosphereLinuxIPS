#!/usr/bin/env python3
# Stratosphere Linux IPS. A machine-learning Intrusion Detection System
# Copyright (C) 2021 Sebastian Garcia

# This program is free software; you can redistribute it and/or
# modify it under the terms of the GNU General Public License
# as published by the Free Software Foundation; either version 2
# of the License, or (at your option) any later version.

# This program is distributed in the hope that it will be useful,
# but WITHOUT ANY WARRANTY; without even the implied warranty of
# MERCHANTABILITY or FITNESS FOR A PARTICULAR PURPOSE.  See the
# GNU General Public License for more details.

# You should have received a copy of the GNU General Public License
# along with this program; if not, write to the Free Software
# Foundation, Inc., 51 Franklin Street, Fifth Floor, Boston, MA  02110-1301, USA.
# Contact: eldraco@gmail.com, sebastian.garcia@agents.fel.cvut.cz, stratosphere@aic.fel.cvut.cz

from modules.update_manager.update_file_manager import UpdateFileManager
from slips_files.common.abstracts import Module
from slips_files.common.argparse import ArgumentParser
from slips_files.common.slips_utils import utils
from slips_files.core.database import __database__
import configparser
import signal
import sys
import redis
import os
import time
import shutil
from datetime import datetime
import socket
import warnings
import pty
import json
import pkgutil
import inspect
import modules
import importlib
import errno
import subprocess
import re
import random
from collections import OrderedDict
from distutils.dir_util import copy_tree
import asyncio
from signal import SIGTERM

version = '0.9.0'

# Ignore warnings on CPU from tensorflow
os.environ['TF_CPP_MIN_LOG_LEVEL'] = '2'
# Ignore warnings in general
warnings.filterwarnings('ignore')
#---------------------


class Daemon():
    description = 'This module runs when slips is in daemonized mode'

    def __init__(self, slips):
        # to use read_configurations defined in Main
        self.slips = slips
        self.read_configuration()
        # Get the pid from pidfile
        try:
            with open(self.pidfile, 'r') as pidfile:
                self.pid = int(pidfile.read().strip())
        except IOError:
            self.pid = None

    def print(self, text):
        """ Prints output to logsfile specified in slips.conf"""
        with open(self.logsfile, 'a') as f:
            f.write(f'{text}\n')

    def setup_std_streams(self):
        """ Create standard steam files and dirs and clear them """

        std_streams = [self.stderr, self.stdout, self.logsfile]
        for file in std_streams:
            # we don't want to clear the logfile when we stop the daemon using -S
            if '-S' in sys.argv and file == self.stdout:
                continue
            # create the file if it doesn't exist or clear it if it exists
            try:
                open(file, 'w').close()
            except (FileNotFoundError,NotADirectoryError):
                os.mkdir(os.path.dirname(file))
                open(file, 'w').close()

    def read_configuration(self):
        """ Read the configuration file to get stdout, stderr, logsfile path."""
        self.config = self.slips.read_conf_file()

        try:
            # output dir to store running.log and error.log
            self.output_dir = self.config.get('modes', 'output_dir')
            if not self.output_dir.endswith('/'):
                self.output_dir = self.output_dir + '/'
        except (configparser.NoOptionError, configparser.NoSectionError, NameError):
            # There is a conf, but there is no option, or no section or no configuration file specified
            self.output_dir = '/var/log/slips/'

        try:
            # this file has info about the daemon, started, ended, pid , etc.. by default it's the same as stdout
            self.logsfile = self.config.get('modes', 'logsfile')
            self.logsfile = self.output_dir + self.logsfile
        except (configparser.NoOptionError, configparser.NoSectionError, NameError):
            # There is a conf, but there is no option, or no section or no configuration file specified
            self.logsfile = '/var/log/slips/running.log'

        try:
            self.stdout = self.config.get('modes', 'stdout')
            self.stdout = self.output_dir + self.stdout
        except (configparser.NoOptionError, configparser.NoSectionError, NameError):
            # There is a conf, but there is no option, or no section or no configuration file specified
            self.stdout = '/var/log/slips/running.log'

        try:
            self.stderr = self.config.get('modes', 'stderr')
            self.stderr = self.output_dir + self.stderr
        except (configparser.NoOptionError, configparser.NoSectionError, NameError):
            # There is a conf, but there is no option, or no section or no configuration file specified
            self.stderr = '/var/log/slips/errors.log'

        # this is a conf file used to store the pid of the daemon and is deleted when the daemon stops
        self.pidfile_dir = '/etc/slips/'
        self.pidfile = os.path.join(self.pidfile_dir, 'pidfile')

        # we don't use it anyway
        self.stdin = '/dev/null'

        # this is where alerts.log and alerts.json are stored, in interactive mode
        # they're stored in output/ dir in slips main dir
        # in daemonized mode they're stored in the same dir as running.log and error.log
        self.slips.alerts_default_path = self.output_dir

        self.setup_std_streams()
        # when stopping the daemon don't log this info again
        if '-S' not in sys.argv:
            self.print(f"Logsfile: {self.logsfile}\n"
                       f"pidfile: {self.pidfile}\n"
                       f"stdin : {self.stdin}\n"
                       f"stdout: {self.stdout}\n"
                       f"stderr: {self.stderr}\n")
            self.print("Done reading configuration and setting up files.\n")

    def terminate(self):
        """ Deletes the pidfile to mark the daemon as closed """

        self.print("Deleting pidfile...")

        if os.path.exists(self.pidfile):
            os.remove(self.pidfile)
            self.print("pidfile deleted.")
        else:
            self.print(f"Can't delete pidfile, {self.pidfile} doesn't exist.")
            # if an error occured it will be written in logsfile
            self.print("Either Daemon stopped normally or an error occurred.")
            self.print("pidfile needs to be deleted before running Slips again.")

    def daemonize(self):
        """
        Does the Unix double-fork to create a daemon
        """
        # double fork explaination
        # https://stackoverflow.com/questions/881388/what-is-the-reason-for-performing-a-double-fork-when-creating-a-daemon

        try:
            self.pid = os.fork()
            if self.pid > 0:
                # exit first parent
                sys.exit(0)
        except OSError as e:
            sys.stderr.write(f"Fork #1 failed: {e.errno} {e.strerror}\n")
            self.print(f"Fork #1 failed: {e.errno} {e.strerror}\n")
            sys.exit(1)

        # os.chdir("/")
        # dissociate the daemon from its controlling terminal.
        # calling setsid means that this child will be the session leader of the new session
        os.setsid()
        os.umask(0)

        # If you want to prevent a process from acquiring a tty, the process shouldn't be the session leader
        # fork again so that the second child is no longer a session leader
        try:
            self.pid = os.fork()
            if self.pid > 0:
                # exit from second parent (aka first child)
                sys.exit(0)
        except OSError as e:
            sys.stderr.write(f"Fork #2 failed: {e.errno} {e.strerror}\n")
            self.print(f"Fork #2 failed: {e.errno} {e.strerror}\n")
            sys.exit(1)

        # Now this code is run from the daemon
        # A daemon must close it's input and output file descriptors otherwise, it would still
        # be attached to the terminal it was started in.
        sys.stdout.flush()
        sys.stderr.flush()

        # redirect standard file descriptors
        with open(self.stdin, 'r') as stdin,\
            open(self.stdout, 'a+') as stdout,\
            open(self.stderr, 'a+') as stderr:
            os.dup2(stdin.fileno(), sys.stdin.fileno())
            os.dup2(stdout.fileno(), sys.stdout.fileno())
            os.dup2(stderr.fileno(), sys.stderr.fileno())

        # write the pid of the daemon to a file so we can check if it's already opened before re-opening
        if not os.path.exists(self.pidfile_dir):
            os.mkdir(self.pidfile_dir)

        self.pid = str(os.getpid())
        with open(self.pidfile, 'w+') as pidfile:
            pidfile.write(self.pid)

        # Register a function to be executed if sys.exit() is called or the main module’s execution completes
        # atexit.register(self.terminate)

    def start(self):
        """ Main function, Starts the daemon and starts slips normally."""
        self.print("Daemon starting...")
        # Check for a pidfile to see if the daemon is already running
        if self.pid:
            self.print(f"pidfile {self.pid} already exists. Daemon already running?")
            sys.exit(1)

        # Start the daemon
        self.daemonize()

        # any code run after daemonizing will be run inside the daemon
        self.print(f"Slips Daemon is running. [PID {self.pid}]\n")
        # tell Main class that we're running in daemonized mode
        self.slips.set_mode('daemonized', daemon=self)
        # start slips normally
        self.slips.start()

    def stop(self):
        """Stop the daemon"""
        if not self.pid:
            self.print(f"Trying to stop Slips daemon. PID {self.pid} doesn't exist. Daemon not running.")
            return

        # Try killing the daemon process
        try:
            # delete the pid file
            self.terminate()
            self.print(f"Daemon killed [PID {self.pid}]")
            while 1:
                os.kill(int(self.pid), SIGTERM)
                time.sleep(0.1)
        except OSError as e:
            e = str(e)
            if e.find("No such process") <= 0:
                # some error occured, print it
                self.print(e)

    def restart(self):
        """Restart the daemon"""
        self.print("Daemon restarting...")
        self.stop()
        self.pid = False
        self.start()

class Main():
    def __init__(self):
        # Set up the default path for alerts.log and alerts.json. In our case, it is output folder.
        self.alerts_default_path = 'output/'
        self.mode = 'interactive'
        self.used_redis_servers = 'used_redis_servers.txt'

    def read_configuration(self, config, section, name):
        """ Read the configuration file for what slips.py needs. Other processes also access the configuration """
        try:
            return config.get(section, name)
        except (configparser.NoOptionError, configparser.NoSectionError, NameError):
            # There is a conf, but there is no option, or no section or no configuration file specified
            return False


    def recognize_host_ip(self):
        """
        Recognize the IP address of the machine
        """
        try:
            s = socket.socket(socket.AF_INET, socket.SOCK_DGRAM)
            s.connect(("1.1.1.1", 80))
            ipaddr_check = s.getsockname()[0]
            s.close()
        except (socket.error):
            # not connected to the internet
            return None
        return ipaddr_check


    def create_folder_for_logs(self):
        """
        Create a folder for logs if logs are enabled
        """
        logs_folder = datetime.now().strftime('%Y-%m-%d--%H-%M-%S')
        try:
            os.makedirs(logs_folder)
        except OSError as e:
            if e.errno != errno.EEXIST:
                # doesn't exist and can't create
                return False
        return logs_folder


    async def update_ti_files(self, outputqueue, config, redis_port):
        """
        Update malicious files and store them in database before slips start
        """
        update_manager = UpdateFileManager(outputqueue, config, redis_port)
        # create_task is used to run update() function concurrently instead of serially
        update_finished = asyncio.create_task(update_manager.update())
        # wait for UpdateFileManager to finish before starting all the modules
        await update_finished


    def check_redis_database(self, redis_host='localhost', redis_port=6379) -> bool:
        """
        Check if we have redis-server running
        """
        try:
            r = redis.StrictRedis(host=redis_host, port=redis_port, db=0, charset="utf-8",
                                       decode_responses=True)
            r.ping()
        except Exception as ex:
            print('[DB] Error: Is redis database running? You can run it as: "redis-server --daemonize yes"')
            return False
        return True

    def generate_random_redis_port(self):
        """ Keeps trying to connect to random generated ports until we're connected.
            returns the used port
        """
        try:
            while True:
                # generate a random unused port
                port = random.randint(32768, 65535)
                with socket.socket(socket.AF_INET, socket.SOCK_STREAM) as s:
                    # check if 1. we can connect 2.server is not being used by another instance of slips
                    if (s.connect_ex(('localhost', port)) != 0
                            and __database__.connect_to_redis_server(port)
                            and len(list(__database__.r.scan_iter('*'))) < 2):
                        # if the db managed to connect to this random port, then this is
                        # the port we'll be using
                        return port
        except redis.exceptions.ConnectionError:
            # Connection refused to this port
            return self.generate_random_redis_port()


    def clear_redis_cache_database(self, redis_host='localhost', redis_port=6379) -> bool:
        """
        Clear cache database
        """
        rcache = redis.StrictRedis(host=redis_host, port=redis_port, db=0, charset="utf-8",
                                   decode_responses=True)
        rcache.flushdb()
        return True

    def check_zeek_or_bro(self):
        """
        Check if we have zeek or bro
        """
        if shutil.which('zeek'):
            return 'zeek'
        elif shutil.which('bro'):
            return 'bro'
        return False


    def terminate_slips(self):
        """
        Do all necessary stuff to stop process any clear any files.
        """
        if self.mode == 'daemonized':
            self.daemon.stop()
        sys.exit(-1)


    def load_modules(self, to_ignore):
        """
        Import modules and loads the modules from the 'modules' folder. Is very relative to the starting position of slips
        """

        plugins = {}
        failed_to_load_modules = 0
        # Walk recursively through all modules and packages found on the . folder.
        # __path__ is the current path of this python program
        for loader, module_name, ispkg in pkgutil.walk_packages(modules.__path__, modules.__name__ + '.'):
            if any(module_name.__contains__(mod) for mod in to_ignore):
                continue
            # If current item is a package, skip.
            if ispkg:
                continue
            # to avoid loading everything in the dir,
            # only load modules that have the same name as the dir name
            dir_name = module_name.split('.')[1]
            file_name = module_name.split('.')[2]
            if dir_name != file_name:
                continue

            # Try to import the module, otherwise skip.
            try:
                # "level specifies whether to use absolute or relative imports. The default is -1 which
                # indicates both absolute and relative imports will be attempted. 0 means only perform
                # absolute imports. Positive values for level indicate the number of parent
                # directories to search relative to the directory of the module calling __import__()."
                module = importlib.import_module(module_name)
            except ImportError as e:
                print("Something wrong happened while importing the module {0}: {1}".format(module_name, e))
                failed_to_load_modules += 1
                continue

            # Walk through all members of currently imported modules.
            for member_name, member_object in inspect.getmembers(module):
                # Check if current member is a class.
                if inspect.isclass(member_object):
                    if issubclass(member_object, Module) and member_object is not Module:
                        plugins[member_object.name] = dict(obj=member_object, description=member_object.description)

        # Change the order of the blocking module(load it first) so it can receive msgs sent from other modules
        if 'Blocking' in plugins:
            plugins = OrderedDict(plugins)
            # last=False to move to the beginning of the dict
            plugins.move_to_end('Blocking', last=False)

        return plugins, failed_to_load_modules


    def get_cwd(self):
        # Can't use os.getcwd() because slips directory name won't always be Slips plus this way requires less parsing
        for arg in sys.argv:
            if 'slips.py' in arg:
                # get the path preceeding slips.py
                # (may be ../ or  ../../ or '' if slips.py is in the cwd),
                # this path is where slips.conf will be
                cwd = arg[:arg.index('slips.py')]
                return cwd


    def prepare_zeek_scripts(self):
        """
        Adds local network to slips-conf.zeek
        """

        # get home network from slips.conf
        try:
            home_network = self.config.get('parameters', 'home_network')
        except (configparser.NoOptionError, configparser.NoSectionError, NameError):
            # There is a conf, but there is no option, or no section or no configuration file specified
            home_network = utils.home_network_ranges

        zeek_scripts_dir = os.getcwd() + '/zeek-scripts'
        # add local sites if not there
        is_local_nets_defined = False
        with open(zeek_scripts_dir + '/slips-conf.zeek', 'r') as slips_conf:
            if 'local_nets' in slips_conf.read():
                is_local_nets_defined = True

        if not is_local_nets_defined:
            with open(zeek_scripts_dir + '/slips-conf.zeek', 'a') as slips_conf:
                # update home network
                slips_conf.write('\nredef Site::local_nets += { '+home_network+' };\n')

        # # load all scripts in zeek-script dir
        # with open(zeek_scripts_dir + '/__load__.zeek','r') as f:
        #     loaded_scripts = f.read()
        # with open(zeek_scripts_dir + '/__load__.zeek','a') as f:
        #     for file_name in os.listdir(zeek_scripts_dir):
        #         # ignore the load file
        #         if file_name == '__load__.zeek':
        #             continue
        #         if file_name not in loaded_scripts:
        #             # found a file in the dir that isn't in __load__.zeek, add it
        #             f.write(f'\n@load ./{file_name}')


    def add_metadata(self):
        """
        Create a metadata dir output/metadata/ that has a copy of slips.conf, whitelist.conf, current commit and date
        """
        metadata_dir = os.path.join(self.args.output, 'metadata')
        try:
            os.mkdir(metadata_dir)
        except FileExistsError:
            # if the file exists it will be overwritten
            pass

        # Add a copy of slips.conf
        config_file = self.args.config or 'slips.conf'
        shutil.copy(config_file, metadata_dir)
        # Add a copy of whitelist.conf
        whitelist = self.config.get('parameters', 'whitelist_path')
        shutil.copy(whitelist, metadata_dir)

        branch_info = utils.get_branch_info()
        commit, branch = None, None
        if branch_info != False:
            # it's false when we're in docker because there's no .git/ there
            commit, branch = branch_info[0], branch_info[1]
        now = datetime.now()

        self.info_path = os.path.join(metadata_dir, 'info.txt')
        with open(self.info_path, 'w') as f:
            f.write(f'Slips version: {version}\n')
            f.write(f'Branch: {branch}\n')
            f.write(f'Commit: {commit}\n')
            f.write(f'Slips start date: {now}\n')

        print(f'[Main] Metadata added to {metadata_dir}')
        return self.info_path


    def shutdown_gracefully(self, input_information):
        """ Wait for all modules to confirm that they're done processing and then shutdown
        :param input_information: the interface/pcap/nfdump/binetflow used. we need it to save the db
        """

        try:
            print('\n'+'-'*27)
            print('Stopping Slips')
            # Stop the modules that are subscribed to channels
            __database__.publish_stop()

            finished_modules = []
            # get dict of PIDs spawned by slips
            PIDs = __database__.get_PIDs()
            # we don't want to kill this process
            PIDs.pop('slips.py')
            slips_processes = len(list(PIDs.keys()))

            # Send manual stops to the processes not using channels
            for process in ('OutputProcess', 'ProfilerProcess', 'EvidenceProcess', 'InputProcess', 'logsProcess'):
                try:
                    os.kill(int(PIDs[process]), signal.SIGINT)
                except KeyError:
                    # process hasn't started (for example logsProcess) so we can't send sigint,
                    continue

            # only print that modules are still running once
            warning_printed = False

            # timeout variable so we don't loop forever
            # give slips enough time to close all modules - make sure all modules aren't considered 'busy' when slips stops
            max_loops = 430
            # loop until all loaded modules are finished
            try:
                while len(finished_modules) < slips_processes and max_loops != 0:
                    # print(f"Modules not finished yet {set(loaded_modules) - set(finished_modules)}")
                    try:
                        message = self.c1.get_message(timeout=0.01)
                    except NameError:
                        # Sometimes the c1 variable does not exist yet. So just force the shutdown
                        message = {
                            'data': 'dummy_value_not_stopprocess',
                            'channel': 'finished_modules'}

                    if message and message['data'] == 'stop_process':
                        continue
                    if message and message['channel'] == 'finished_modules' and type(message['data']) == str:
                        # all modules must reply with their names in this channel after
                        # receiving the stop_process msg
                        # to confirm that all processing is done and we can safely exit now
                        module_name = message['data']

                        if module_name not in finished_modules:
                            finished_modules.append(module_name)
                            try:
                                # remove module from the list of opened pids
                                PIDs.pop(module_name)
                            except KeyError:
                                # reaching this block means a module that belongs to slips
                                # is publishing in  finished_modules
                                # but slips doesn't know of it's PID!!
                                print(f"[Main] Module{module_name} just published in "
                                      f"finished_modules channel and Slips doesn't know about it's PID!", 0, 1)
                                # pass insead of continue because
                                # this module is finished and we need to print that it has stopped
                                pass
                            modules_left = len(list(PIDs.keys()))
                            # to vertically align them when printing
                            module_name = module_name + ' '*(20-len(module_name))
                            print(f"\t\033[1;32;40m{module_name}\033[00m \tStopped. \033[1;32;40m{modules_left}\033[00m left.")
                    max_loops -= 1
                    # after reaching the max_loops and before killing the modules that aren't finished,
                    # make sure we're not in the middle of processing
                    if len(PIDs) > 0 and max_loops < 2:
                        if not warning_printed:
                            # some modules publish in finished_modules channel before slips.py starts listening,
                            # but they finished gracefully.
                            # remove already stopped modules from PIDs dict
                            for module, pid in PIDs.items():
                                try:
                                    # signal 0 is used to check if the pid exists
                                    os.kill(int(pid), 0)
                                except ProcessLookupError:
                                    # pid doesn't exist because module already stopped
                                    finished_modules.append(module)

                            # exclude the module that are already stopped from the pending modules
                            pending_modules = [module for module in list(PIDs.keys()) if module not in finished_modules]
                            if len(pending_modules) > 0:
                                print(f"\n[Main] The following modules are busy working on your data."
                                      f"\n\n{pending_modules}\n\n"
                                      "You can wait for them to finish, or you can press CTRL-C again to force-kill.\n")
                                warning_printed = True
                        # -P flag is only used in integration tests,
                        # so we don't care about the modules finishing their job when testing
                        # instead, kill them
                        if not self.args.port:
                            # delay killing unstopped modules
                            max_loops += 1
                            continue
            except KeyboardInterrupt:
                # either the user wants to kill the remaining modules (pressed ctrl +c again)
                # or slips was stuck looping for too long that the os sent an automatic sigint to kill slips
                # pass to kill the remaining modules
                pass


            # modules that aren't subscribed to any channel will always be killed and not stopped
            # comes here if the user pressed ctrl+c again
            for unstopped_proc, pid in PIDs.items():
                unstopped_proc = unstopped_proc+' '*(20-len(unstopped_proc))
                try:
                    os.kill(int(pid), 9)
                    print(f'\t\033[1;32;40m{unstopped_proc}\033[00m \tKilled.')
                except ProcessLookupError:
                    print(f'\t\033[1;32;40m{unstopped_proc}\033[00m \tAlready stopped.')


            # save redis database if '-s' is specified
            if self.args.save:
                # Create a new dir to store backups
                backups_dir = self.get_cwd() + 'redis_backups' + '/'
                try:
                    os.mkdir(backups_dir)
                except FileExistsError:
                    pass
                # The name of the interface/pcap/nfdump/binetflow used is in input_information
                # if the input is a zeek dir, remove the / at the end
                if input_information.endswith('/'):
                    input_information = input_information[:-1]
                # We need to seperate it from the path
                input_information = os.path.basename(input_information)
                # Remove the extension from the filename
                try:
                    input_information = input_information[:input_information.index('.')]
                except ValueError:
                    # it's a zeek dir
                    pass
                # Give the exact path to save(), this is where the .rdb backup will be
                __database__.save(backups_dir + input_information)
                # info will be lost only if you're out of space and redis can't write to dump.rdb, otherwise you're fine
                print("[Main] [Warning] stop-writes-on-bgsave-error is set to no, information may be lost in the redis backup file.")
                print(f"[Main] Database saved to {backups_dir}{input_information}")

            # if store_a_copy_of_zeek_files is set to yes in slips.conf, copy the whole zeek_files dir to the output dir
            try:
                store_a_copy_of_zeek_files = self.config.get('parameters', 'store_a_copy_of_zeek_files')
                store_a_copy_of_zeek_files = False if 'no' in store_a_copy_of_zeek_files.lower() else True
            except (configparser.NoOptionError, configparser.NoSectionError, NameError):
                # There is a conf, but there is no option, or no section or no configuration file specified
                store_a_copy_of_zeek_files = False

            if store_a_copy_of_zeek_files:
                # this is where the copy will be stores
                zeek_files_path = os.path.join(self.args.output, 'zeek_files')
                copy_tree("zeek_files", zeek_files_path)
                print(f"[Main] Stored a copy of zeek files to {zeek_files_path}.")

            # if delete_zeek_files is set to yes in slips.conf,
            # delete the whole zeek_files
            try:
                delete_zeek_files = self.config.get('parameters', 'delete_zeek_files')
                delete_zeek_files = False if 'no' in delete_zeek_files.lower() else True
            except (configparser.NoOptionError, configparser.NoSectionError, NameError):
                # There is a conf, but there is no option, or no section or no configuration file specified
                delete_zeek_files = True

            if delete_zeek_files:
                shutil.rmtree('zeek_files')
            # add slips end date in the metadata dir
            try:
                if 'yes' in self.enable_metadata.lower():
                    with open(self.info_path, 'a') as f:
                        now = datetime.now()
                        f.write(f'Slips end date: {now}\n')
            except (NameError, AttributeError):
                # slips is shut down before enable_metadata is read from slips.conf
                pass
            if self.mode == 'daemonized':
                profilesLen = str(__database__.getProfilesLen())
                print(f"Total Number of Profiles in DB: {profilesLen}.")
                self.daemon.stop()
            os._exit(-1)
            return True
        except KeyboardInterrupt:
            return False

    def get_open_servers_PIDs(self):
        """
        Returns the list of PIDs of the redis unused servers started by slips
        """
        open_servers_PIDs = set()
        with open(self.used_redis_servers, 'r') as f:
            for line in f.read().splitlines():
                # skip comments
                if (line.startswith('#')
                        or line.startswith('Date')
                        or len(line) < 3):
                    continue
                pid = re.split(r'\s{2,}', line)[-1]
                open_servers_PIDs.add(pid)
        return open_servers_PIDs

    def close_open_redis_servers(self):
        """ Function to warn about unused open redis-servers """
        open_servers_PIDs = self.get_open_servers_PIDs()

        if len(open_servers_PIDs) == 0:
            print("No unused open servers to kill.")
            sys.exit(-1)
            return

        for pid in open_servers_PIDs:
            if pid == 'Not Found':
                # The server was killed before logging its PID
                continue
            # signal 0 is to check if the process is still running or not
            # it returns 1 if the process exitted
            try:
                # check if the process is still running
                while os.kill(int(pid), 0) != 1:
                    # sigterm is 9
                    os.kill(int(pid), 9)
            except ProcessLookupError:
                # process already exited, sometimes this exception is raised
                # but the process is still running, keep trying to kill it
                continue

        print(f"Killed {len(open_servers_PIDs)} Redis Servers.")
        # delete the closed redis servers from used_redis_servers.txt
        with open(self.used_redis_servers, 'w') as f:
            f.write("# This file contains a list of used redis ports.\n"
                    "# Once a server is killed, it will be removed from this file.\n"
                    "Date                   File or interface                   Used port       Server PID\n")
        sys.exit(-1)



    def is_debugger_active(self) -> bool:
        """Return if the debugger is currently active"""
        gettrace = getattr(sys, 'gettrace', lambda: None)
        return gettrace() is not None

    def prepare_output_dir(self, input_information):
        """
        :param input_information: either an interface or a filename (wlp3s0, sample.pcap, etc.)
        """

        if self.args.output == self.alerts_default_path:
            # now that slips can run several instances,
            # each created dir will be named after the instance
            # that created it
            self.args.output += f'{input_information.split("/")[-1]}'

        # Create output folder for alerts.log and
        # alerts.json if it doesn't  exist
        if not self.args.output.endswith('/'):
            self.args.output = self.args.output + '/'

        if not os.path.exists(self.args.output):
            os.makedirs(self.args.output)
            return

        # path exists, this means slips was run on this file/interface before,
        # and we slips have the old log files
        print(f"[Main] log files in {self.args.output} will be overwritten.")
        try:
            os.remove(self.args.output + 'alerts.log')
            os.remove(self.args.output + 'alerts.json')
        except OSError:
            # they weren't created in the first place
            pass

    def parse_arguments(self):
        # Parse the parameters
        slips_conf_path = self.get_cwd() + 'slips.conf'
        parser = ArgumentParser(usage="./slips.py -c <configfile> [options] [file]",
                                add_help=False)
        parser.add_argument('-c', '--config', metavar='<configfile>',
                            action='store', required=False, default=slips_conf_path,
                            help='Path to the Slips config file.')
        parser.add_argument('-v', '--verbose', metavar='<verbositylevel>', action='store', required=False, type=int,
                            help='Verbosity level. This logs more info about slips.')
        parser.add_argument('-e', '--debug', metavar='<debuglevel>', action='store', required=False, type=int,
                            help='Debugging level. This shows more detailed errors.')
        parser.add_argument('-f', '--filepath', metavar='<file>', action='store', required=False,
                            help='read a Zeek folder, Argus binetflow, pcapfile or nfdump.')
        parser.add_argument('-i', '--interface', metavar='<interface>', action='store', required=False,
                            help='Read packets from an interface.')
        parser.add_argument('-l', '--createlogfiles', action='store_true', required=False,
                            help='Create log files with all the traffic info and detections.')
        parser.add_argument('-F', '--pcapfilter', action='store', required=False, type=str,
                            help='packet filter for Zeek. BPF style.')
        parser.add_argument('-G',  '--gui', help='Use the GUI interface.',
                            required=False, default=False, action='store_true')
        parser.add_argument('-cc', '--clearcache', action='store_true',
                            required=False, help='Clear the cache database.')
        parser.add_argument('-p', '--blocking',
                            help='Allow Slips to block malicious IPs. Requires root access. Supported only on Linux.',
                            required=False, default=False, action='store_true')
        parser.add_argument('-cb', '--clearblocking', help='Flush and delete slipsBlocking iptables chain',
                            required=False, default=False, action='store_true')
        parser.add_argument('-o', '--output', action='store', required=False, default=self.alerts_default_path,
                            help='Store alerts.json and alerts.txt in the provided folder.')
        parser.add_argument('-s', '--save', action='store_true', required=False,
                            help='To Save redis db to disk. Requires root access.')
        parser.add_argument('-d', '--db', action='store', required=False,
                            help='To read a redis (rdb) saved file. Requires root access.')
<<<<<<< HEAD
        parser.add_argument('-D', '--daemon',required=False, default=False, action='store_true',
                            help="run slips in daemon mode, not interactive")
=======
        parser.add_argument('-I', '--interactive',required=False, default=False, action='store_true',
                            help="Run slips in interactive mode - don't daemonize")
>>>>>>> 80b96a61
        parser.add_argument('-S', '--stopdaemon',required=False, default=False, action='store_true',
                            help="Stop slips daemon")
        parser.add_argument('-R', '--restartdaemon',required=False, default=False, action='store_true',
                            help="Restart slips daemon")
        parser.add_argument('-k', '--killall', action='store_true', required=False,
                            help='Kill all unused redis servers')
        parser.add_argument('-P', '--port', action='store', required=False,
                            help='The redis-server port to use')
        parser.add_argument("-h", "--help", action="help", help="command line help")

        self.args = parser.parse_args()

    def read_conf_file(self):
        # Read the config file name given from the parameters
        # don't use '%' for interpolation.
        self.config = configparser.ConfigParser(interpolation=None)
        try:
            with open(self.args.config) as source:
                self.config.read_file(source)
        except (IOError, TypeError):
            pass

        return self.config

    def log_redis_server_PID(self, redis_port, input_information):
        """
        get the PID of the redis server started on the given redis_port
        and logs it in used_redis_servers.txt
        """
        # log the pid of the redis server using this port
        redis_pid = 'Not found'
        # On modern systems, the netstat utility comes pre-installed,
        # this can be done using psutil but it needs root on macos
        command = f'netstat -peanut'
        if self.mode == 'daemonized':
            # A pty is a pseudo-terminal - it's a software implementation that appears to
            # the attached program like a terminal, but instead of communicating
            # directly with a "real" terminal, it transfers the input and output to another program.
            master, slave = pty.openpty()
            # connect the slave to the pty, and transfer from slave to master
            subprocess.Popen(command, shell=True, stdin=subprocess.PIPE, stdout=slave, stderr=slave, close_fds=True)
            # connect the master to slips
            cmd_output = os.fdopen(master)
        else:
            command = f'netstat -peanut'
            result = subprocess.run(command.split(), capture_output=True)
            # Get command output
            cmd_output = result.stdout.decode('utf-8').splitlines()

        for line in cmd_output:
            if f":{redis_port}" in line and "redis-server" in line:
                line = re.split(r'\s{2,}', line)
                # get the substring that has the pid
                try:
                    redis_pid = line[-1]
                    _ = redis_pid.index('/')
                except ValueError:
                    redis_pid = line[-2]
                redis_pid = redis_pid.split('/')[0]
                break
        # log redis-server pid
        now = datetime.now().strftime("%Y-%m-%d %H:%M:%S")
        with open(self.used_redis_servers, 'a') as f:
            f.write(f'{now: <16}    {input_information: <35}    {redis_port: <6}        {redis_pid}\n')

    def set_mode(self, mode, daemon=''):
        """
        Slips has 2 modes, daemonized and interactive, this function sets up the mode so that slips knows in which mode it's operating
        :param mode: daemonized of interavtive
        :param daemon: Daemon() instance
        """
        self.mode = mode
        self.daemon = daemon

    def start(self):
        """ Main Slips Function """
        try:
            slips_version = f'Slips. Version {version}'
            from slips_files.common.slips_utils import utils
            branch_info = utils.get_branch_info()
            if branch_info != False:
                # it's false when we're in docker because there's no .git/ there
                commit = branch_info[0]
                slips_version += f' ({commit[:8]})'

            print(slips_version)
            print('https://stratosphereips.org')
            print('-'*27)

            self.read_conf_file()

            if (self.args.verbose and int(self.args.verbose) > 3) or (self.args.debug and int(self.args.debug) > 3):
                print("Debug and verbose values range from 0 to 3.")
                self.terminate_slips()

            # Check if redis server running
            if self.check_redis_database() is False:
                print("Redis database is not running. Stopping Slips")
                self.terminate_slips()

            # Clear cache if the parameter was included
            if self.args.clearcache:
                print('Deleting Cache DB in Redis.')
                self.clear_redis_cache_database()
                self.terminate_slips()

            # kill all open unused redis servers if the parameter was included
            if self.args.killall:
                self.close_open_redis_servers()
                self.terminate_slips()


            if self.args.clearblocking:
                if os.geteuid() != 0:
                    print("Slips needs to be run as root to clear the slipsBlocking chain. Stopping.")
                    self.terminate_slips()
                else:
                    # start only the blocking module process and the db
                    from slips_files.core.database import __database__
                    from multiprocessing import Queue
                    from modules.blocking.blocking import Module
                    blocking = Module(Queue(), self.config)
                    blocking.start()
                    blocking.delete_slipsBlocking_chain()
                    # Tell the blocking module to clear the slips chain
                    self.shutdown_gracefully('')

            if self.args.db:
                from slips_files.core.database import __database__
                __database__.start(self.config)
                if not __database__.load(self.args.db):
                    print(f"[Main] Failed to load {self.args.db}")
                else:
                    print(f"{self.args.db.split('/')[-1]} loaded successfully. Run ./kalipso.sh")
                self.terminate_slips()

            # Check if user want to save and load a db at the same time
            if self.args.save:
                # make sure slips is running as root
                if os.geteuid() != 0:
                    print("Slips needs to be run as root to save the database. Stopping.")
                    self.terminate_slips()
                if self.args.db:
                    print("Can't use -s and -b together")
                    self.terminate_slips()

            line_type = False
            # Check the type of input
            if self.args.interface:
                input_information = self.args.interface
                input_type = 'interface'
            elif self.args.filepath:
                input_information = self.args.filepath
                # check invalid file path
                if not os.path.exists(input_information) and input_information != 'stdin':
                    print(f'[Main] Invalid file path {input_information}. Stopping.')
                    os._exit(-1)

                if input_information != 'stdin':
                    # default value
                    input_type = 'file'
                    # Get the type of file
                    cmd_result = subprocess.run(['file', input_information], stdout=subprocess.PIPE)
                    # Get command output
                    cmd_result = cmd_result.stdout.decode('utf-8')

                    if 'pcap' in cmd_result:
                        input_type = 'pcap'
                    elif 'dBase' in cmd_result:
                        input_type = 'nfdump'
                        if shutil.which('nfdump') == None:
                            # If we do not have nfdump, terminate Slips.
                            print("nfdump is not installed. terminating slips.")
                            self.terminate_slips()
                    elif 'CSV' in cmd_result:
                        input_type = 'binetflow'
                    elif 'directory' in cmd_result:
                        input_type = 'zeek_folder'
                    else:
                        # is it a zeek log file or suricata, binetflow tabs , or binetflow comma separated file?
                        # use first line to determine
                        with open(input_information, 'r') as f:
                            while True:
                                # get the first line that isn't a comment
                                first_line = f.readline().replace('\n', '')
                                if not first_line.startswith('#'):
                                    break
                        if 'flow_id' in first_line:
                            input_type = 'suricata'
                        else:
                            # this is a text file , it can be binetflow or zeek_log_file
                            try:
                                # is it a json log file
                                json.loads(first_line)
                                input_type = 'zeek_log_file'
                            except json.decoder.JSONDecodeError:
                                # this is a tab separated file
                                # is it zeek log file or binetflow file?
                                # line = re.split(r'\s{2,}', first_line)[0]
                                tabs_found = re.search('\s{1,}-\s{1,}', first_line)
                                if '->' in first_line or 'StartTime' in first_line:
                                    # tab separated files are usually binetflow tab files
                                    input_type = 'binetflow-tabs'
                                elif tabs_found:
                                    input_type = 'zeek_log_file'
                elif self.mode == 'interactive':
                    input_type = 'stdin'
                    line_type = input("Enter the flow type, available options are:\nargus, argus-tabs, suricata, zeek, zeek-tabs or nfdump\n")
                    if line_type.lower() not in ('argus', 'argus-tabs', 'suricata', 'zeek', 'zeek-tabs', 'nfdump'):
                        print(f"[Main] invalid line type {line_type}")
                        sys.exit(-1)
                else:
                    print("Slips can't take input from stdin while in daemonized mode. Start slips again with -I")
                    sys.exit(-1)

            elif self.args.db:
                input_type = 'database'
                input_information = 'database'
            else:
                print('[Main] You need to define an input source.')
                sys.exit(-1)


            # If we need zeek (bro), test if we can run it.
            # Need to be assign to something because we pass it to inputProcess later
            zeek_bro = None
            if input_type in ('pcap', 'interface'):
                zeek_bro = self.check_zeek_or_bro()
                if not zeek_bro:
                    # If we do not have bro or zeek, terminate Slips.
                    print('Error. No zeek or bro binary found.')
                    self.terminate_slips()
                else:
                    self.prepare_zeek_scripts()

            # Remove default alerts files, if exists, don't remove if we're stopping the daemon
            # set alerts.log and alerts.json default paths,
            # using argparse default= will cause files to be stored in output/ dir even in daemonized mode

            if not self.args.stopdaemon:
                self.prepare_output_dir(input_information)

                # Also check if the user blocks on interface, does not make sense to block on files
                if self.args.interface and self.args.blocking and os.geteuid() != 0:
                    # If the user wants to blocks,we need permission to modify iptables
                    print('[Main] Run Slips with sudo to enable the blocking module.')
                    self.shutdown_gracefully(input_information)

                """
                Import modules here because if user wants to run "./slips.py --help" it should never throw error. 
                """
                from multiprocessing import Queue
                from slips_files.core.inputProcess import InputProcess
                from slips_files.core.outputProcess import OutputProcess
                from slips_files.core.profilerProcess import ProfilerProcess
                from slips_files.core.guiProcess import GuiProcess
                from slips_files.core.logsProcess import LogsProcess
                from slips_files.core.evidenceProcess import EvidenceProcess

                # Any verbosity passed as parameter overrides the configuration. Only check its value
                if self.args.verbose == None:
                    # Read the verbosity from the config
                    try:
                        self.args.verbose = int(self.config.get('parameters', 'verbose'))
                    except (configparser.NoOptionError, configparser.NoSectionError, NameError, ValueError):
                        # There is a conf, but there is no option, or no section or no configuration file specified
                        # By default, 1
                        self.args.verbose = 1

                # Limit any verbosity to > 0
                if self.args.verbose < 1:
                    self.args.verbose = 1

                # Any debuggsity passed as parameter overrides the configuration. Only check its value
                if self.args.debug == None:
                    # Read the debug from the config
                    try:
                        self.args.debug = int(self.config.get('parameters', 'debug'))
                    except (configparser.NoOptionError, configparser.NoSectionError, NameError, ValueError):
                        # There is a conf, but there is no option, or no section or no configuration file specified
                        # By default, 0
                        self.args.debug = 0

                # Limit any debuggisity to > 0
                if self.args.debug < 0:
                    self.args.debug = 0
                ##########################
                # Creation of the threads
                ##########################
                from slips_files.core.database import __database__
                # get the port that is going to be used for this instance of slips
                if self.args.port:
                    redis_port = int(self.args.port)
                else:
                    redis_port = self.generate_random_redis_port()

                # Output thread. This thread should be created first because it handles
                # the output of the rest of the threads.
                # Create the queue
                outputProcessQueue = Queue()
                # if stdout it redirected to a file, tell outputProcess.py to redirect it's output as well
                # lsof will provide a list of all open fds belonging to slips
                command = f'lsof -p {os.getpid()}'
                result = subprocess.run(command.split(), capture_output=True)
                # Get command output
                output = result.stdout.decode('utf-8')
                # if stdout is being redirected we'll find '1w' in one of the lines 1 means stdout, w means write mode
                for line in output.splitlines():
                    if '1w' in line:
                        # stdout is redirected, get the file
                        current_stdout = line.split(' ')[-1]
                        break
                else:
                    # stdout is not redirected
                    current_stdout = ''
                # stderr is redirected when daemonized, tell outputprocess
                stderr = f'output/{input_information.split("/")[-1]}/errors.log'
                if self.args.output:
                    stderr = f'output/errors.log'
                if self.mode == 'daemonized':
                    stderr = self.daemon.stderr

                # Create the output thread and start it
                outputProcessThread = OutputProcess(outputProcessQueue,
                                                    self.args.verbose,
                                                    self.args.debug,
                                                    self.config,
                                                    redis_port,
                                                    stdout=current_stdout,
                                                    stderr=stderr)
                # this process starts the db
                outputProcessThread.start()
                # now that we have successfully connected to the db,
                # log the PID of the started redis-server
                self.log_redis_server_PID(redis_port, input_information)
                outputProcessQueue.put(f'10|main|Using redis server on port: {redis_port}')

                # Before starting update malicious file
                # create an event loop and allow it to run the update_file_manager asynchronously
                asyncio.run(self.update_ti_files(outputProcessQueue, self.config, redis_port))

                # Print the PID of the main slips process. We do it here because we needed the queue to the output process
                outputProcessQueue.put('10|main|Started main program [PID {}]'.format(os.getpid()))
                # Output pid
                __database__.store_process_PID('OutputProcess', int(outputProcessThread.pid))

                outputProcessQueue.put('10|main|Started output thread [PID {}]'.format(outputProcessThread.pid))

                # Start each module in the folder modules
                outputProcessQueue.put('01|main|Starting modules')
                to_ignore = self.read_configuration(self.config, 'modules', 'disable')
                use_p2p = self.read_configuration(self.config, 'P2P', 'use_p2p')


                # This plugins import will automatically load the modules and put them in the __modules__ variable
                # if slips is given a .rdb file, don't load the modules as we don't need them
                if to_ignore and not self.args.db:
                    # Convert string to list
                    to_ignore = to_ignore.replace("[", "").replace("]", "").replace(" ", "").split(",")
                    # Ignore exporting alerts module if export_to is empty
                    export_to = self.config.get('ExportingAlerts', 'export_to').rstrip("][").replace(" ", "").lower()
                    if 'stix' not in export_to and 'slack' not in export_to and 'json' not in export_to:
                        to_ignore.append('exporting_alerts')
                    if not use_p2p or use_p2p == 'no' or not self.args.interface:
                        to_ignore.append('p2ptrust')

                    # ignore CESNET sharing module if send and receive are are disabled in slips.conf
                    send_to_warden = self.config.get('CESNET', 'send_alerts').lower()
                    receive_from_warden = self.config.get('CESNET', 'receive_alerts').lower()
                    if 'no' in send_to_warden and 'no' in receive_from_warden:
                        to_ignore.append('CESNET')
                    # don't run blocking module unless specified
                    if not self.args.clearblocking and not self.args.blocking \
                            or (self.args.blocking and not self.args.interface):  # ignore module if not using interface
                        to_ignore.append('blocking')

                    # leak detector only works on pcap files
                    if input_type != 'pcap':
                        to_ignore.append('leak_detector')

                    # Import all the modules
                    modules_to_call = self.load_modules(to_ignore)[0]
                    for module_name in modules_to_call:
                        if module_name not in to_ignore:
                            module_class = modules_to_call[module_name]['obj']
                            ModuleProcess = module_class(outputProcessQueue, self.config, redis_port)
                            ModuleProcess.start()
                            __database__.store_process_PID(module_name, int(ModuleProcess.pid))
                            description = modules_to_call[module_name]['description']
                            outputProcessQueue.put(
                                f'10|main|\t\tStarting the module {module_name} '
                                f'({description}) '
                                f'[PID {ModuleProcess.pid}]')


                # Get the type of output from the parameters
                # Several combinations of outputs should be able to be used
                # if self.args.gui:
                #     # Create the curses thread
                #     guiProcessQueue = Queue()
                #     guiProcessThread = GuiProcess(guiProcessQueue, outputProcessQueue, self.args.verbose, self.args.debug, self.config)
                #     guiProcessThread.start()
                #     outputProcessQueue.put('quiet')

                do_logs = self.read_configuration(self.config, 'parameters', 'create_log_files')
                # if -l is provided or create_log_files is yes then we will create log files
                if self.args.createlogfiles or do_logs == 'yes':
                    # Create a folder for logs
                    logs_folder = self.create_folder_for_logs()
                    # Create the logsfile thread if by parameter we were told, or if it is specified in the configuration
                    logsProcessQueue = Queue()
                    logsProcessThread = LogsProcess(logsProcessQueue, outputProcessQueue,
                                                    self.args.verbose, self.args.debug, self.config, logs_folder)
                    logsProcessThread.start()
                    outputProcessQueue.put('10|main|Started logsfiles thread [PID {}]'.format(logsProcessThread.pid))
                    __database__.store_process_PID('logsProcess', int(logsProcessThread.pid))
                else:
                    # If self.args.nologfiles is False, then we don't want log files, independently of what the conf says.
                    logs_folder = False

                # Evidence thread
                # Create the queue for the evidence thread
                evidenceProcessQueue = Queue()
                # Create the thread and start it
                evidenceProcessThread = EvidenceProcess(evidenceProcessQueue,
                                                        outputProcessQueue,
                                                        self.config,
                                                        self.args.output,
                                                        logs_folder,
                                                        redis_port)
                evidenceProcessThread.start()
                outputProcessQueue.put('10|main|Started Evidence thread [PID {}]'.format(evidenceProcessThread.pid))
                __database__.store_process_PID('EvidenceProcess', int(evidenceProcessThread.pid))
                __database__.store_process_PID('slips.py', int(os.getpid()))

                # Profile thread
                # Create the queue for the profile thread
                profilerProcessQueue = Queue()
                # Create the profile thread and start it
                profilerProcessThread = ProfilerProcess(profilerProcessQueue,
                                                        outputProcessQueue, self.args.verbose, self.args.debug, self.config, redis_port)
                profilerProcessThread.start()
                outputProcessQueue.put('10|main|Started Profiler thread [PID {}]'.format(profilerProcessThread.pid))
                __database__.store_process_PID('ProfilerProcess', int(profilerProcessThread.pid))

                self.c1 = __database__.subscribe('finished_modules')

                # Input process
                # Create the input process and start it
                inputProcess = InputProcess(outputProcessQueue,
                                            profilerProcessQueue,
                                            input_type,
                                            input_information,
                                            self.config,
                                            self.args.pcapfilter,
                                            zeek_bro,
                                            line_type,
                                            redis_port)
                inputProcess.start()
                outputProcessQueue.put('10|main|Started input thread [PID {}]'.format(inputProcess.pid))
                __database__.store_process_PID('InputProcess', int(inputProcess.pid))

                # warn about unused open redis servers
                open_servers = len(self.get_open_servers_PIDs())
                if open_servers > 1:
                    print(f"[Main] Warning: You have {open_servers} redis servers running. "
                          f"Run Slips with --killall to stop them.")

                self.enable_metadata = self.read_configuration(self.config, 'parameters', 'metadata_dir')
                if 'yes' in self.enable_metadata.lower():
                    self.info_path = self.add_metadata()

                # Store the host IP address if input type is interface
                if input_type == 'interface':
                    hostIP = self.recognize_host_ip()
                    while True:
                        try:
                            __database__.set_host_ip(hostIP)
                            break
                        except redis.exceptions.DataError:
                            print("Not Connected to the internet. Reconnecting in 10s.")
                            time.sleep(10)
                            hostIP = self.recognize_host_ip()

                # As the main program, keep checking if we should stop slips or not
                # This is not easy since we need to be sure all the modules are stopped
                # Each interval of checking is every 5 seconds
                check_time_sleep = 5
                # In each interval we check if there has been any modifications to the database by any module.
                # If not, wait this amount of intervals and then stop slips.
                # We choose 6 to wait 30 seconds.
                limit_minimum_intervals_to_wait = 4
                minimum_intervals_to_wait = limit_minimum_intervals_to_wait
                fieldseparator = __database__.getFieldSeparator()
                slips_internal_time = 0
                try:
                    while True:
                        # Sleep some time to do rutine checks
                        time.sleep(check_time_sleep)
                        slips_internal_time = float(__database__.getSlipsInternalTime())+1
                        # Get the amount of modified profiles since we last checked
                        modified_profiles, last_modified_tw_time = __database__.getModifiedProfilesSince(slips_internal_time)
                        amount_of_modified = len(modified_profiles)
                        # Get the time of last modified timewindow and set it as a new
                        if last_modified_tw_time != 0:
                            __database__.setSlipsInternalTime(last_modified_tw_time)
                        # How many profiles we have?
                        profilesLen = str(__database__.getProfilesLen())
                        if self.mode != 'daemonized':
                            print(f'Total Number of Profiles in DB so far: {profilesLen}. '
                                      f'Modified Profiles in the last TW: {amount_of_modified}. '
                                      f'({datetime.now().strftime("%Y-%m-%d--%H:%M:%S")})', end='\r')

                        # Check if we need to close some TW
                        __database__.check_TW_to_close()

                        # In interface we keep track of the host IP. If there was no
                        # modified TWs in the host NotIP, we check if the network was changed.
                        # Don't try to stop slips if it's capturing from an interface
                        if self.args.interface:
                            # To check of there was a modified TW in the host IP. If not,
                            # count down.
                            modifiedTW_hostIP = False
                            for profileIP in modified_profiles:
                                # True if there was a modified TW in the host IP
                                if hostIP == profileIP:
                                    modifiedTW_hostIP = True

                            # If there was no modified TW in the host IP
                            # then start counting down
                            # After count down we update the host IP, to check if the
                            # network was changed
                            if not modifiedTW_hostIP and self.args.interface:
                                if minimum_intervals_to_wait == 0:
                                    hostIP = self.recognize_host_ip()
                                    if hostIP:
                                        __database__.set_host_ip(hostIP)
                                    minimum_intervals_to_wait = limit_minimum_intervals_to_wait
                                minimum_intervals_to_wait -= 1
                            else:
                                minimum_intervals_to_wait = limit_minimum_intervals_to_wait

                        # Running Slips in the file.
                        # If there were no modified TW in the last timewindow time,
                        # then start counting down
                        else:
                            # don't shutdown slips if it's being debugged or reading flows from stdin
                            if (amount_of_modified == 0
                                    and not self.is_debugger_active()
                                    and input_type != 'stdin'):
                                # print('Counter to stop Slips. Amount of modified
                                # timewindows: {}. Stop counter: {}'.format(amount_of_modified, minimum_intervals_to_wait))
                                if minimum_intervals_to_wait == 0:
                                    self.shutdown_gracefully(input_information)
                                    break
                                minimum_intervals_to_wait -= 1
                            else:
                                minimum_intervals_to_wait = limit_minimum_intervals_to_wait

                        __database__.pubsub.check_health()

                except KeyboardInterrupt:
                    self.shutdown_gracefully(input_information)

        except KeyboardInterrupt:
            # the EINTR error code happens if a signal occurred while the system call was in progress
            # comes here if zeek terminates while slips is still working
            self.shutdown_gracefully(input_information)

####################
# Main
####################
if __name__ == '__main__':
    slips = Main()
    slips.parse_arguments()
<<<<<<< HEAD

    if not slips.args.daemon:
        # -I is provided
=======
    # if any one of the following args are given, don't start the daemon
    start_interactive = [slips.args.interactive,
                         slips.args.clearcache,
                         slips.args.killall,
                         slips.args.clearblocking]
    if any(start_interactive):
>>>>>>> 80b96a61
        slips.start()
        sys.exit()

    daemon = Daemon(slips)
    if slips.args.stopdaemon:
        # -S is provided
        print("Daemon stopped.")
        daemon.stop()
    elif slips.args.restartdaemon:
        # -R is provided
        print("Daemon restarted.")
        daemon.restart()
    else:
        # Default mode (daemonized)
        print("Slips daemon started.")
        daemon.start()<|MERGE_RESOLUTION|>--- conflicted
+++ resolved
@@ -827,13 +827,8 @@
                             help='To Save redis db to disk. Requires root access.')
         parser.add_argument('-d', '--db', action='store', required=False,
                             help='To read a redis (rdb) saved file. Requires root access.')
-<<<<<<< HEAD
         parser.add_argument('-D', '--daemon',required=False, default=False, action='store_true',
                             help="run slips in daemon mode, not interactive")
-=======
-        parser.add_argument('-I', '--interactive',required=False, default=False, action='store_true',
-                            help="Run slips in interactive mode - don't daemonize")
->>>>>>> 80b96a61
         parser.add_argument('-S', '--stopdaemon',required=False, default=False, action='store_true',
                             help="Stop slips daemon")
         parser.add_argument('-R', '--restartdaemon',required=False, default=False, action='store_true',
@@ -1409,18 +1404,12 @@
 if __name__ == '__main__':
     slips = Main()
     slips.parse_arguments()
-<<<<<<< HEAD
-
-    if not slips.args.daemon:
-        # -I is provided
-=======
     # if any one of the following args are given, don't start the daemon
     start_interactive = [slips.args.interactive,
                          slips.args.clearcache,
                          slips.args.killall,
                          slips.args.clearblocking]
-    if any(start_interactive):
->>>>>>> 80b96a61
+    if any(start_interactive) or not slips.args.daemon:
         slips.start()
         sys.exit()
 
