#!/usr/bin/env python3
# Stratosphere Linux IPS. A machine-learning Intrusion Detection System
# Copyright (C) 2021 Sebastian Garcia

# This program is free software; you can redistribute it and/or
# modify it under the terms of the GNU General Public License
# as published by the Free Software Foundation; either version 2
# of the License, or (at your option) any later version.

# This program is distributed in the hope that it will be useful,
# but WITHOUT ANY WARRANTY; without even the implied warranty of
# MERCHANTABILITY or FITNESS FOR A PARTICULAR PURPOSE.  See the
# GNU General Public License for more details.

# You should have received a copy of the GNU General Public License
# along with this program; if not, write to the Free Software
# Foundation, Inc., 51 Franklin Street, Fifth Floor, Boston, MA  02110-1301, USA.
# Contact: eldraco@gmail.com, sebastian.garcia@agents.fel.cvut.cz, stratosphere@aic.fel.cvut.cz

from slips_files.common.abstracts import Module
from slips_files.common.slips_utils import utils
from slips_files.core.database.database import __database__
from slips_files.common.config_parser import ConfigParser
from exclusiveprocess import Lock, CannotAcquireLock
from redis_manager import RedisManager
from metadata_manager import MetadataManager
from process_manager import ProcessManager
from ui_manager import UIManager
from checker import Checker
from style import green

import threading
import signal
import sys
import redis
import os
import time
import shutil
import psutil
import socket
import warnings
import json
import pkgutil
import inspect
import modules
import importlib
import errno
import subprocess
import re
from datetime import datetime
from collections import OrderedDict
from distutils.dir_util import copy_tree
from daemon import Daemon
from multiprocessing import Queue


# Ignore warnings on CPU from tensorflow
os.environ['TF_CPP_MIN_LOG_LEVEL'] = '2'
# Ignore warnings in general
warnings.filterwarnings('ignore')
# ---------------------


class Main:
    def __init__(self, testing=False):
        self.name = 'Main'
        self.alerts_default_path = 'output/'
        self.mode = 'interactive'
        # objects to manage various functionality
        self.redis_man = RedisManager(terminate_slips=self.terminate_slips)
        self.ui_man = UIManager(self)
        self.metadata_man = MetadataManager(self)
        self.proc_man = ProcessManager(self)
        self.checker = Checker(self)
        self.conf = ConfigParser()
        self.version = self.get_slips_version()
        self.args = self.conf.get_args()
        # in testing mode we manually set the following params
        if not testing:
            self.pid = os.getpid()
            self.checker.check_given_flags()
            if not self.args.stopdaemon:
                # Check the type of input
                self.input_type, self.input_information, self.line_type = self.checker.check_input_type()
                # If we need zeek (bro), test if we can run it.
                self.check_zeek_or_bro()
                self.prepare_output_dir()
                # this is the zeek dir slips will be using
                self.prepare_zeek_output_dir()
                self.twid_width = self.conf.get_tw_width()

    def get_slips_version(self):
        version_file = 'VERSION'
        with open(version_file, 'r') as f:
            version = f.read()
        return version
    def check_zeek_or_bro(self):
        """
        Check if we have zeek or bro
        """
        self.zeek_bro = None
        if self.input_type not in ('pcap', 'interface'):
            return False

        if shutil.which('zeek'):
            self.zeek_bro = 'zeek'
        elif shutil.which('bro'):
            self.zeek_bro = 'bro'
        else:
            print('Error. No zeek or bro binary found.')
            self.terminate_slips()
            return False

        return self.zeek_bro

    def prepare_zeek_output_dir(self):
        from pathlib import Path
        without_ext = Path(self.input_information).stem
        if self.conf.store_zeek_files_in_the_output_dir():
            self.zeek_folder = os.path.join(self.args.output, 'zeek_files')
        else:
            self.zeek_folder = f'zeek_files_{without_ext}/'

<<<<<<< HEAD
=======
    def get_host_ip(self):
        """
        Recognize the IP address of the machine
        """
        try:
            s = socket.socket(socket.AF_INET, socket.SOCK_DGRAM)
            s.connect(('1.1.1.1', 80))
            ipaddr_check = s.getsockname()[0]
            s.close()
        except (socket.error):
            # not connected to the internet
            return None
        return ipaddr_check

    def get_pid_using_port(self, port):
        """
        Returns the PID of the process using the given port or False if no process is using it
        """
        port = int(port)
        for conn in psutil.net_connections():
            if conn.laddr.port == port:
                return psutil.Process(conn.pid).pid #.name()
        return None

    def check_if_webinterface_started(self):
        if not hasattr(self, 'webinterface_return_value'):
            return

        # now that the web interface had enough time to start,
        # check if it successfully started or not
        if self.webinterface_return_value.empty():
            # to make sure this function is only executed once
            delattr(self, 'webinterface_return_value')
            return
        if self.webinterface_return_value.get() is not True:
            # to make sure this function is only executed once
            delattr(self, 'webinterface_return_value')
            return

        self.print(f"Slips {self.green('web interface')} running on "
                   f"http://localhost:55000/")
        delattr(self, 'webinterface_return_value')

    def start_webinterface(self):
        """
        Starts the web interface shell script if -w is given
        """
        def detach_child():
            """
            Detach the web interface from the parent process group(slips.py), the child(web interface)
             will no longer receive signals and should be manually killed in shutdown_gracefully()
            """
            os.setpgrp()

        def run_webinterface():
            # starting the wbeinterface using the shell script results in slips not being able to
            # get the PID of the python proc started by the .sh scrip
            command = ['python3', 'webinterface/app.py']
            webinterface = subprocess.Popen(
                command,
                stdout=subprocess.DEVNULL,
                stderr=subprocess.PIPE,
                stdin=subprocess.DEVNULL,
                preexec_fn=detach_child
            )
            # self.webinterface_pid = webinterface.pid
            __database__.store_process_PID('Web Interface', webinterface.pid)
            # we'll assume that it started, and if not, the return value will immidiately change and this thread will
            # print an error
            self.webinterface_return_value.put(True)

            # waits for process to terminate, so if no errors occur
            # we will never get the return value of this thread
            error = webinterface.communicate()[1]
            if error:
                # pop the True we just added
                self.webinterface_return_value.get()
                # set false as the return value of this thread
                self.webinterface_return_value.put(False)

                pid = self.get_pid_using_port(55000)
                self.print (f"Web interface error:\n"
                            f"{error.strip().decode()}\n"
                            f"Port 55000 is used by PID {pid}")

        # if theres's an error, this will be set to false, and the error will be printed
        # otherwise we assume that the inetrface started
        # self.webinterface_started = True
        self.webinterface_return_value = Queue()
        self.webinterface_thread = threading.Thread(
            target=run_webinterface,
            daemon=True,
        )
        self.webinterface_thread.start()
        # we'll be checking the return value of this thread later

    def store_host_ip(self):
        """
        Store the host IP address if input type is interface
        """
        running_on_interface = '-i' in sys.argv or __database__.is_growing_zeek_dir()
        if not running_on_interface:
            return

        hostIP = self.get_host_ip()
        while True:
            try:
                __database__.set_host_ip(hostIP)
                break
            except redis.exceptions.DataError:
                self.print(
                    'Not Connected to the internet. Reconnecting in 10s.'
                )
                time.sleep(10)
                hostIP = self.get_host_ip()
        return hostIP

>>>>>>> cae44803
    def create_folder_for_logs(self):
        """
        Create a dir for logs if logs are enabled
        """
        logs_folder = utils.convert_format(datetime.now(), '%Y-%m-%d--%H-%M-%S')
        # place the logs dir inside the output dir
        logs_folder = os.path.join(self.args.output, f'detailed_logs_{logs_folder}')
        try:
            os.makedirs(logs_folder)
        except OSError as e:
            if e.errno != errno.EEXIST:
                # doesn't exist and can't create
                return False
        return logs_folder

<<<<<<< HEAD
=======
    def check_redis_database(
        self, redis_host='localhost', redis_port=6379
    ) -> bool:
        """
        Check if we have redis-server running (this is the cache db it should always be running)
        """
        tries = 0
        while True:
            try:
                r = redis.StrictRedis(
                    host=redis_host,
                    port=redis_port,
                    db=1,
                    charset='utf-8',
                    decode_responses=True,
                )
                r.ping()
                return True
            except Exception as ex:
                # only try to open redi-server once.
                if tries == 2:
                    print(f'[Main] Problem starting redis cache database. \n{ex}\nStopping')
                    self.terminate_slips()
                    return False

                print('[Main] Starting redis cache database..')
                os.system(
                    'redis-server redis.conf --daemonize yes  > /dev/null 2>&1'
                )
                # give the server time to start
                time.sleep(1)
                tries += 1


    def get_random_redis_port(self):
        """
        Keeps trying to connect to random generated ports until we're connected.
        returns the used port
        """
        # generate a random unused port
        for port in range(self.start_port, self.end_port+1):
            # check if 1. we can connect
            # 2.server is not being used by another instance of slips
            # note: using r.keys() blocks the server
            try:
                if connected := __database__.connect_to_redis_server(port):
                    server_used = len(list(__database__.r.keys())) < 2
                    if server_used:
                        # if the db managed to connect to this random port, then this is
                        # the port we'll be using
                        return port
            except redis.exceptions.ConnectionError:
                # Connection refused to this port
                continue
        # there's no usable port in this range
        print(f"All ports from {self.start_port} to {self.end_port} are used. "
               "Unable to start slips.\n")
        return False


    def clear_redis_cache_database(
        self, redis_host='localhost', redis_port=6379
    ) -> bool:
        """
        Clear cache database
        """
        rcache = redis.StrictRedis(
            host=redis_host,
            port=redis_port,
            db=1,
            charset='utf-8',
            decode_responses=True,
        )
        rcache.flushdb()
        return True

    def check_zeek_or_bro(self):
        """
        Check if we have zeek or bro
        """
        self.zeek_bro = None
        if self.input_type not in ('pcap', 'interface'):
            return False

        if shutil.which('zeek'):
            self.zeek_bro = 'zeek'
        elif shutil.which('bro'):
            self.zeek_bro = 'bro'
        else:
            print('Error. No zeek or bro binary found.')
            self.terminate_slips()
            return False

        return self.zeek_bro

>>>>>>> cae44803
    def terminate_slips(self):
        """
        Shutdown slips, is called when stopping slips before
        starting all modules. for example using -cb
        """
        if self.mode == 'daemonized':
            self.daemon.stop()
        sys.exit(0)

<<<<<<< HEAD
=======

    def get_modules(self, to_ignore):
        """
        Get modules from the 'modules' folder.
        """
        # This plugins import will automatically load the modules and put them in
        # the __modules__ variable

        plugins = {}
        failed_to_load_modules = 0
        # Walk recursively through all modules and packages found on the . folder.
        # __path__ is the current path of this python program
        for loader, module_name, ispkg in pkgutil.walk_packages(
                modules.__path__, f'{modules.__name__}.'
        ):
            if any(module_name.__contains__(mod) for mod in to_ignore):
                continue
            # If current item is a package, skip.
            if ispkg:
                continue
            # to avoid loading everything in the dir,
            # only load modules that have the same name as the dir name
            dir_name = module_name.split('.')[1]
            file_name = module_name.split('.')[2]
            if dir_name != file_name:
                continue

            # Try to import the module, otherwise skip.
            try:
                # "level specifies whether to use absolute or relative imports. The default is -1 which
                # indicates both absolute and relative imports will be attempted. 0 means only perform
                # absolute imports. Positive values for level indicate the number of parent
                # directories to search relative to the directory of the module calling __import__()."
                module = importlib.import_module(module_name)
            except ImportError as e:
                print(
                    'Something wrong happened while importing the module {0}: {1}'.format(
                        module_name, e
                    )
                )
                failed_to_load_modules += 1
                continue

            # Walk through all members of currently imported modules.
            for member_name, member_object in inspect.getmembers(module):
                # Check if current member is a class.
                if inspect.isclass(member_object) and (issubclass(
                        member_object, Module
                ) and member_object is not Module):
                    plugins[member_object.name] = dict(
                        obj=member_object,
                        description=member_object.description,
                    )

        # Change the order of the blocking module(load it first)
        # so it can receive msgs sent from other modules
        if 'Blocking' in plugins:
            plugins = OrderedDict(plugins)
            # last=False to move to the beginning of the dict
            plugins.move_to_end('Blocking', last=False)

        return plugins, failed_to_load_modules

    def load_modules(self):
        to_ignore = self.conf.get_disabled_modules(self.input_type)
        # Import all the modules
        modules_to_call = self.get_modules(to_ignore)[0]
        for module_name in modules_to_call:
            if module_name in to_ignore:
                continue

            module_class = modules_to_call[module_name]['obj']
            if module_name == 'P2P Trust':
                module = module_class(
                    self.outputqueue,
                    self.redis_port,
                    output_dir=self.args.output
                )
            else:
                module = module_class(
                    self.outputqueue,
                    self.redis_port
                )
            module.start()
            __database__.store_process_PID(
                module_name, int(module.pid)
            )
            description = modules_to_call[module_name]['description']
            self.print(
                f'\t\tStarting the module {self.green(module_name)} '
                f'({description}) '
                f'[PID {self.green(module.pid)}]', 1, 0
                )
        # give outputprocess time to print all the started modules
        time.sleep(0.5)
        print('-' * 27)
        self.print(f"Disabled Modules: {to_ignore}", 1, 0)

>>>>>>> cae44803
    def setup_detailed_logs(self, LogsProcess):
        """
        Detailed logs are the ones created by logsProcess
        """

        do_logs = self.conf.create_log_files()
        # if -l is provided or create_log_files is yes then we will create log files
        if self.args.createlogfiles or do_logs:
            # Create a folder for logs
            logs_dir = self.create_folder_for_logs()
            # Create the logsfile thread if by parameter we were told,
            # or if it is specified in the configuration
            self.logsProcessQueue = Queue()
            logs_process = LogsProcess(
                self.logsProcessQueue,
                self.outputqueue,
                self.args.verbose,
                self.args.debug,
                logs_dir,
                self.redis_port
            )
            logs_process.start()
            self.print(
                f'Started {green("Logs Process")} '
                f'[PID {green(logs_process.pid)}]', 1, 0
            )
            __database__.store_process_PID(
                'Logs', int(logs_process.pid)
            )
        else:
            # If self.args.nologfiles is False, then we don't want log files,
            # independently of what the conf says.
            logs_dir = False

<<<<<<< HEAD
=======

    def start_gui_process(self):
        # Get the type of output from the parameters
        # Several combinations of outputs should be able to be used
        if self.args.gui:
            # Create the curses thread
            guiProcessQueue = Queue()
            guiProcess = GuiProcess(
                guiProcessQueue, self.outputqueue, self.args.verbose,
                self.args.debug
            )
            __database__.store_process_PID(
                'GUI',
                int(guiProcess.pid)
            )
            guiProcess.start()
            self.print('quiet')


    def close_all_ports(self):
        """
        Closes all the redis ports  in logfile and in slips supported range of ports
        """
        if not hasattr(self, 'open_servers_PIDs'):
            self.get_open_redis_servers()

        # close all ports in logfile
        for pid in self.open_servers_PIDs:
            self.flush_redis_server(pid=pid)
            self.kill_redis_server(pid)


        # closes all the ports in slips supported range of ports
        slips_supported_range = list(range(self.start_port, self.end_port + 1))
        slips_supported_range.append(6379)
        for port in slips_supported_range:
            if pid := self.get_pid_of_redis_server(port):
                self.flush_redis_server(pid=pid)
                self.kill_redis_server(pid)


        # print(f"Successfully closed all redis servers on ports {self.start_port} to {self.end_port}")
        print("Successfully closed all open redis servers")

        try:
            os.remove(self.running_logfile)
        except FileNotFoundError:
            pass
        self.terminate_slips()
        return

    def get_pid_of_redis_server(self, port: int) -> str:
        """
        Gets the pid of the redis server running on this port
        Returns str(port) or false if there's no redis-server running on this port
        """
        cmd = 'ps aux | grep redis-server'
        cmd_output = os.popen(cmd).read()
        for line in cmd_output.splitlines():
            if str(port) in line:
                pid = line.split()[1]
                return pid
        return False

>>>>>>> cae44803
    def update_local_TI_files(self):
        from modules.update_manager.update_file_manager import UpdateFileManager
        try:
            # only one instance of slips should be able to update ports and orgs at a time
            # so this function will only be allowed to run from 1 slips instance.
            with Lock(name="slips_ports_and_orgs"):
                update_manager = UpdateFileManager(self.outputqueue, self.redis_port)
                update_manager.update_ports_info()
                update_manager.update_org_files()
        except CannotAcquireLock:
            # another instance of slips is updating ports and orgs
            return

<<<<<<< HEAD
=======

    def add_metadata(self):
        """
        Create a metadata dir output/metadata/ that has a copy of slips.conf, whitelist.conf, current commit and date
        """
        if not self.enable_metadata:
            return

        metadata_dir = os.path.join(self.args.output, 'metadata')
        try:
            os.mkdir(metadata_dir)
        except FileExistsError:
            # if the file exists it will be overwritten
            pass

        # Add a copy of slips.conf
        config_file = self.args.config or 'config/slips.conf'
        shutil.copy(config_file, metadata_dir)

        # Add a copy of whitelist.conf
        whitelist = self.conf.whitelist_path()
        shutil.copy(whitelist, metadata_dir)

        branch_info = utils.get_branch_info()
        commit, branch = None, None
        if branch_info is not False:
            # it's false when we're in docker because there's no .git/ there
            commit, branch = branch_info[0], branch_info[1]

        now = datetime.now()
        now = utils.convert_format(now, utils.alerts_format)

        self.info_path = os.path.join(metadata_dir, 'info.txt')

        with open(self.info_path, 'w') as f:
            f.write(f'Slips version: {self.version}\n'
                    f'File: {self.input_information}\n'
                    f'Branch: {branch}\n'
                    f'Commit: {commit}\n'
                    f'Slips start date: {now}\n'
                    )

        print(f'[Main] Metadata added to {metadata_dir}')
        return self.info_path

    def kill(self, module_name, INT=False):
        sig = signal.SIGINT if INT else signal.SIGKILL
        try:
            pid = int(self.PIDs[module_name])
            os.kill(pid, sig)
        except (KeyError, ProcessLookupError):
            # process hasn't started yet
            pass

    def kill_all(self, PIDs):
        for module in PIDs:
            if module not in self.PIDs:
                # modules the are last to kill aren't always started and there in self.PIDs
                # ignore them
                continue

            self.kill(module)
            self.print_stopped_module(module)

    def stop_core_processes(self):
        self.kill('Input')

        if self.mode == 'daemonized':
            # when using -D, we kill the processes because
            # the queues are not there yet to send stop msgs
            for process in (
                        'ProfilerProcess',
                        'logsProcess',
                        'OutputProcess'

            ):
                self.kill(process, INT=True)

        else:
            # Send manual stops to the processes using queues
            stop_msg = 'stop_process'
            self.profilerProcessQueue.put(stop_msg)
            self.outputqueue.put(stop_msg)
            if hasattr(self, 'logsProcessQueue'):
                self.logsProcessQueue.put(stop_msg)


>>>>>>> cae44803
    def save_the_db(self):
        # save the db to the output dir of this analysis
        # backups_dir = os.path.join(os.getcwd(), 'redis_backups/')
        # try:
        #     os.mkdir(backups_dir)
        # except FileExistsError:
        #     pass
        backups_dir = self.args.output
        # The name of the interface/pcap/nfdump/binetflow used is in self.input_information
        # if the input is a zeek dir, remove the / at the end
        if self.input_information.endswith('/'):
            self.input_information = self.input_information[:-1]
        # We need to separate it from the path
        self.input_information = os.path.basename(self.input_information)
        # Remove the extension from the filename
        try:
            self.input_information = self.input_information[
                : self.input_information.index('.')
            ]
        except ValueError:
            # it's a zeek dir
            pass
        # Give the exact path to save(), this is where our saved .rdb backup will be
        rdb_filepath = os.path.join(backups_dir, self.input_information)
        __database__.save(rdb_filepath)
        # info will be lost only if you're out of space and redis can't write to dump.rdb, otherwise you're fine
        print(
            '[Main] [Warning] stop-writes-on-bgsave-error is set to no, information may be lost in the redis backup file.'
        )

    def was_running_zeek(self) -> bool:
        """returns true if zeek wa sused in this run """
        return __database__.get_input_type() in ('pcap', 'interface') or __database__.is_growing_zeek_dir()

    def store_zeek_dir_copy(self):
        store_a_copy_of_zeek_files = self.conf.store_a_copy_of_zeek_files()
        was_running_zeek = self.was_running_zeek()
        if store_a_copy_of_zeek_files and was_running_zeek:
            # this is where the copy will be stored
            dest_zeek_dir = os.path.join(self.args.output, 'zeek_files')
            copy_tree(self.zeek_folder, dest_zeek_dir)
            print(
                f'[Main] Stored a copy of zeek files to {dest_zeek_dir}'
            )

    def delete_zeek_files(self):
        if self.conf.delete_zeek_files():
            shutil.rmtree(self.zeek_folder)

<<<<<<< HEAD
=======
    def green(self, txt):
        """
        returns the text in green
        """
        return colored(txt, "green")


    def print_stopped_module(self, module):
        self.PIDs.pop(module, None)
        # all text printed in green should be wrapped in the following

        modules_left = len(list(self.PIDs.keys()))
        # to vertically align them when printing
        module += ' ' * (20 - len(module))
        print(
            f'\t{self.green(module)} \tStopped. '
            f'{self.green(modules_left)} left.'
        )

    def get_already_stopped_modules(self):
        already_stopped_modules = []
        for module, pid in self.PIDs.items():
            try:
                # signal 0 is used to check if the pid exists
                os.kill(int(pid), 0)
            except ProcessLookupError:
                # pid doesn't exist because module already stopped
                # to be able to remove it's pid from the dict
                already_stopped_modules.append(module)
        return already_stopped_modules

    def warn_about_pending_modules(self, finished_modules):
        # exclude the module that are already stopped from the pending modules
        pending_modules = [
            module
            for module in list(self.PIDs.keys())
            if module not in finished_modules
        ]
        if not len(pending_modules):
            return
        print(
            f'\n[Main] The following modules are busy working on your data.'
            f'\n\n{pending_modules}\n\n'
            'You can wait for them to finish, or you can '
            'press CTRL-C again to force-kill.\n'
        )
        return True

    def set_analysis_end_date(self):
        """
        Add the analysis end date to the metadata file and
        the db for the web inerface to display
        """
        self.enable_metadata = self.conf.enable_metadata()
        end_date = utils.convert_format(datetime.now(), utils.alerts_format)
        __database__.set_input_metadata({'analysis_end': end_date})
        if self.enable_metadata:
            # add slips end date in the metadata dir
            try:
                with open(self.info_path, 'a') as f:
                    f.write(f'Slips end date: {end_date}\n')
            except (NameError, AttributeError):
                pass
        return end_date

    def should_kill_all_modules(self, function_start_time, wait_for_modules_to_finish) -> bool:
        """
        checks if x minutes has passed since the start of the function
        :param wait_for_modules_to_finish: time in mins to wait before force killing all modules
                                            defined by wait_for_modules_to_finish in slips.conf
        """
        now = datetime.now()
        diff = utils.get_time_diff(function_start_time, now, return_type='minutes')
        return diff >= wait_for_modules_to_finish


    def shutdown_gracefully(self):
        """
        Wait for all modules to confirm that they're done processing
        or kill them after 15 mins
        """
        # 15 mins from this time, all modules should be killed
        function_start_time = datetime.now()
        try:
            if not self.args.stopdaemon:
                print('\n' + '-' * 27)
            print('Stopping Slips')

            wait_for_modules_to_finish  = self.conf.wait_for_modules_to_finish()
            # close all tws
            __database__.check_TW_to_close(close_all=True)

            # set analysis end date
            end_date = self.set_analysis_end_date()

            start_time = __database__.get_slips_start_time()
            analysis_time = utils.get_time_diff(start_time, end_date, return_type='minutes')
            print(f'[Main] Analysis finished in {analysis_time:.2f} minutes')

            # Stop the modules that are subscribed to channels
            __database__.publish_stop()

            # get dict of PIDs spawned by slips
            self.PIDs = __database__.get_PIDs()

            # we don't want to kill this process
            self.PIDs.pop('slips.py', None)

            if self.mode == 'daemonized':
                profilesLen = __database__.getProfilesLen()
                self.daemon.print(f'Total analyzed IPs: {profilesLen}.')


            modules_to_be_killed_last = {
                'EvidenceProcess',
                'Blocking',
                'Exporting Alerts',
            }

            self.stop_core_processes()
            # only print that modules are still running once
            warning_printed = False

            # loop until all loaded modules are finished
            # in the case of -S, slips doesn't even start the modules,
            # so they don't publish in finished_modules. we don't need to wait for them we have to kill them
            if not self.args.stopdaemon:
                #  modules_to_be_killed_last are ignored when they publish a msg in finished modules channel,
                # we will kill them aletr, so we shouldn't be looping and waiting for them to get outta the loop
                slips_processes = len(list(self.PIDs.keys())) - len(modules_to_be_killed_last)

                finished_modules = []

                # timeout variable so we don't loop forever
                # give slips enough time to close all modules - make sure
                # all modules aren't considered 'busy' when slips stops
                max_loops = 430

                try:
                    while (
                        len(finished_modules) < slips_processes  and max_loops != 0
                    ):
                        # print(f"Modules not finished yet {set(loaded_modules) - set(finished_modules)}")
                        try:
                            message = self.c1.get_message(timeout=0.00000001)
                        except NameError:
                            continue

                        if message and message['data'] in ('stop_process', 'stop_slips'):
                            continue

                        if utils.is_msg_intended_for(message, 'finished_modules'):
                            # all modules must reply with their names in this channel after
                            # receiving the stop_process msg
                            # to confirm that all processing is done and we can safely exit now
                            module_name = message['data']

                            if module_name in modules_to_be_killed_last:
                                # we should kill these modules the very last, or else we'll miss evidence generated
                                # right before slips stops
                                continue


                            if module_name not in finished_modules:
                                finished_modules.append(module_name)
                                self.kill(module_name)
                                self.print_stopped_module(module_name)

                                # some modules publish in finished_modules channel before slips.py starts listening,
                                # but they finished gracefully.
                                # remove already stopped modules from PIDs dict
                                for module in self.get_already_stopped_modules():
                                    finished_modules.append(module)
                                    self.print_stopped_module(module)

                        max_loops -= 1
                        # after reaching the max_loops and before killing the modules that aren't finished,
                        # make sure we're not processing
                        # the logical flow is self.pids should be empty by now as all modules
                        # are closed, the only ones left are the ones we want to kill last
                        if len(self.PIDs) > len(modules_to_be_killed_last) and max_loops < 2:
                            if not warning_printed and self.warn_about_pending_modules(finished_modules):
                                if 'Update Manager' not in finished_modules:
                                    print(
                                        "[Main] Update Manager may take several minutes "
                                        "to finish updating 45+ TI files."
                                    )
                                warning_printed = True

                            # -t flag is only used in integration tests,
                            # so we don't care about the modules finishing their job when testing
                            # instead, kill them
                            if self.args.testing:
                                break

                            # delay killing unstopped modules until all of them
                            # are done processing
                            max_loops += 1

                            # checks if 15 minutes has passed since the start of the function
                            if self.should_kill_all_modules(function_start_time, wait_for_modules_to_finish):
                                print(f"Killing modules that took more than "
                                      f"{wait_for_modules_to_finish} mins to finish.")
                                break

                except KeyboardInterrupt:
                    # either the user wants to kill the remaining modules (pressed ctrl +c again)
                    # or slips was stuck looping for too long that the os sent an automatic sigint to kill slips
                    # pass to kill the remaining modules
                    pass

            # modules that aren't subscribed to any channel will always be killed and not stopped
            # comes here if the user pressed ctrl+c again
            self.kill_all(self.PIDs.copy())
            self.kill_all(modules_to_be_killed_last)

            # save redis database if '-s' is specified
            if self.args.save:
                self.save_the_db()

            # if store_a_copy_of_zeek_files is set to yes in slips.conf,
            # copy the whole zeek_files dir to the output dir
            self.store_zeek_dir_copy()

            # if delete_zeek_files is set to yes in slips.conf,
            # delete zeek_files/ dir
            self.delete_zeek_files()

            if self.mode == 'daemonized':
                # if slips finished normally without stopping the daemon with -S
                # then we need to delete the pidfile
                self.daemon.delete_pidfile()

            os._exit(-1)
        except KeyboardInterrupt:
            return False

    def get_open_redis_servers(self) -> dict:
        """
        Returns the dict of PIDs and ports of the redis servers started by slips
        """
        self.open_servers_PIDs = {}
        try:
            with open(self.running_logfile, 'r') as f:
                for line in f.read().splitlines():
                    # skip comments
                    if (
                        line.startswith('#')
                        or line.startswith('Date')
                        or len(line) < 3
                    ):
                        continue
                    line = line.split(',')
                    pid, port = line[3], line[2]
                    self.open_servers_PIDs[pid] = port
            return self.open_servers_PIDs
        except FileNotFoundError:
            # print(f"Error: {self.running_logfile} is not found. Can't kill open servers. Stopping.")
            return {}

    def print_open_redis_servers(self):
        """
        Returns a dict {counter: (used_port,pid) }
        """
        open_servers = {}
        to_print = "Choose which one to kill [0,1,2 etc..]\n" \
                   "[0] Close all Redis servers\n"
        there_are_ports_to_print = False
        try:
            with open(self.running_logfile, 'r') as f:
                line_number = 0
                for line in f.read().splitlines():
                    # skip comments
                    if (
                        line.startswith('#')
                        or line.startswith('Date')
                        or len(line) < 3
                    ):
                        continue
                    line_number += 1
                    line = line.split(',')
                    file, port, pid = line[1], line[2], line[3]
                    there_are_ports_to_print = True
                    to_print += f"[{line_number}] {file} - port {port}\n"
                    open_servers[line_number] = (port, pid)
        except FileNotFoundError:
            print(f"{self.running_logfile} is not found. Can't get open redis servers. Stopping.")
            return False

        if there_are_ports_to_print:
            print(to_print)
        else:
            print(f"No open redis servers in {self.running_logfile}")

        return open_servers


    def get_port_of_redis_server(self, pid: str):
        """
        returns the port of the redis running on this pid
        """
        cmd = 'ps aux | grep redis-server'
        cmd_output = os.popen(cmd).read()
        for line in cmd_output.splitlines():
            if str(pid) in line:
                port = line.split(':')[-1]
                return port
        return False


    def flush_redis_server(self, pid: str='', port: str=''):
        """
        Flush the redis server on this pid, only 1 param should be given, pid or port
        :param pid: can be False if port is given
        Gets the pid of the port is not given
        """
        if not port:
            if not pid:
                return False

            if not hasattr(self, 'open_servers_PIDs'):
                self.get_open_redis_servers()
            port = self.open_servers_PIDs.get(pid, False)
        if not port:
            # try to get the port using a cmd
            port = self.get_port_of_redis_server(pid)
        port = str(port)

        # clear the server opened on this port
        try:
            # if connected := __database__.connect_to_redis_server(port):
            # noinspection PyTypeChecker
            #todo move this to the db
            r = redis.StrictRedis(
                    host='localhost',
                    port=port,
                    db=0,
                    charset='utf-8',
                    socket_keepalive=True,
                    decode_responses=True,
                    retry_on_timeout=True,
                    health_check_interval=20,
                    )
            r.flushall()
            r.flushdb()
            r.script_flush()
            return True
        except redis.exceptions.ConnectionError:
            # server already killed!
            return False


    def kill_redis_server(self, pid):
        """
        Kill the redis server on this pid
        """
        try:
            pid = int(pid)
        except ValueError:
            # The server was killed before logging its PID
            # the pid of it is 'not found'
            return False

        # signal 0 is to check if the process is still running or not
        # it returns 1 if the process used_redis_servers.txt exited
        try:
            # check if the process is still running
            while os.kill(pid, 0) != 1:
                # sigterm is 9
                os.kill(pid, 9)
        except ProcessLookupError:
            # ProcessLookupError: process already exited, sometimes this exception is raised
            # but the process is still running, keep trying to kill it
            return True
        except PermissionError:
            # PermissionError happens when the user tries to close redis-servers
            # opened by root while he's not root,
            # or when he tries to close redis-servers
            # opened without root while he's root
            return False
        return True

    def remove_old_logline(self, redis_port):
        """
        This function should be called after adding a new duplicate line with redis_port
        The only line with redis_port will be the last line, remove all the ones above
        """
        redis_port = str(redis_port)
        tmpfile = 'tmp_running_slips_log.txt'
        with open(self.running_logfile, 'r') as logfile:
            with open(tmpfile, 'w') as tmp:
                all_lines = logfile.read().splitlines()
                # we want to delete the old log line containing this port
                # but leave the new one (the last one)
                for line in all_lines[:-1]:
                    if redis_port not in line:
                        tmp.write(f'{line}\n')

                # write the last line
                tmp.write(all_lines[-1]+'\n')
        # replace file with original name
        os.replace(tmpfile, self.running_logfile)


    def remove_server_from_log(self, redis_port):
        """ deletes the server running on the given pid from running_slips_logs """
        redis_port = str(redis_port)
        tmpfile = 'tmp_running_slips_log.txt'
        with open(self.running_logfile, 'r') as logfile:
            with open(tmpfile, 'w') as tmp:
                all_lines = logfile.read().splitlines()
                # delete the line using that port
                for line in all_lines:
                    if redis_port not in line:
                        tmp.write(f'{line}\n')

        # replace file with original name
        os.replace(tmpfile, self.running_logfile)


    def close_open_redis_servers(self):
        """
        Function to close unused open redis-servers based on what the user chooses
        """
        if not hasattr(self, 'open_servers_PIDs'):
            # fill the dict
            self.get_open_redis_servers()

        try:
            # open_servers {counter: (port,pid),...}}
            open_servers:dict = self.print_open_redis_servers()
            if not open_servers:
                self.terminate_slips()

            server_to_close = input()
            # close all ports in running_slips_logs.txt and in our supported range
            if server_to_close == '0':
                self.close_all_ports()

            elif len(open_servers) > 0:
                # close the given server number
                try:
                    pid = open_servers[int(server_to_close)][1]
                    port = open_servers[int(server_to_close)][0]
                    if self.flush_redis_server(pid=pid) and self.kill_redis_server(pid):
                        print(f"Killed redis server on port {port}.")
                    else:
                        print(f"Redis server running on port {port} "
                              f"is either already killed or you don't have "
                              f"enough permission to kill it.")
                    self.remove_server_from_log(port)
                except (KeyError, ValueError):
                    print(f"Invalid input {server_to_close}")

        except KeyboardInterrupt:
            pass
        self.terminate_slips()


>>>>>>> cae44803
    def is_debugger_active(self) -> bool:
        """Return if the debugger is currently active"""
        gettrace = getattr(sys, 'gettrace', lambda: None)
        return gettrace() is not None

    def prepare_output_dir(self):
        """
        :param self.input_information: either an interface or a filename (wlp3s0, sample.pcap, zeek_dir/ etc.)
        """
        # default output/
        if '-o' in sys.argv:
            # -o is given
            # delet all old files in the output dir
            if os.path.exists(self.args.output):
                for file in os.listdir(self.args.output):
                    # in integration tests, slips redirct its' output to slips_output.txt,
                    # don't delete that file
                    if self.args.testing and 'slips_output.txt' in file:
                        continue

                    file_path = os.path.join(self.args.output, file)
                    try:
                        if os.path.isfile(file_path):
                            os.remove(file_path)
                        elif os.path.isdir(file_path):
                            shutil.rmtree(file_path)
                    except Exception:
                        pass
            else:
                os.makedirs(self.args.output)
            return

        # self.args.output is the same as self.alerts_default_path
        self.input_information = os.path.normpath(self.input_information)
        # now that slips can run several instances,
        # each created dir will be named after the instance
        # that created it
        # it should be output/wlp3s0
        self.args.output = os.path.join(
            self.alerts_default_path,
            os.path.basename(self.input_information)  # get pcap name from path
        )
        # add timestamp to avoid conflicts wlp3s0_2022-03-1_03:55
        ts = utils.convert_format(datetime.now(), '%Y-%m-%d_%H:%M:%S')
        self.args.output += f'_{ts}/'

        os.makedirs(self.args.output)

        # print(f'[Main] Storing Slips logs in {self.args.output}')


    def log_redis_server_PID(self, redis_port, redis_pid):
        now = utils.convert_format(datetime.now(), utils.alerts_format)
        try:
            # used in case we need to remove the line using 6379 from running logfile
            with open(self.redis_man.running_logfile, 'a') as f:
                # add the header lines if the file is newly created
                if f.tell() == 0:
                    f.write(
                        '# This file contains a list of used redis ports.\n'
                        '# Once a server is killed, it will be removed from this file.\n'
                        'Date, File or interface, Used port, Server PID,'
                        ' Output Zeek Dir, Logs Dir, Slips PID, Is Daemon, Save the DB\n'
                    )

                f.write(
                    f'{now},{self.input_information},{redis_port},'
                    f'{redis_pid},{self.zeek_folder},{self.args.output},'
                    f'{os.getpid()},'
                    f'{bool(self.args.daemon)},{self.args.save}\n'
                )
        except PermissionError:
            # last run was by root, change the file ownership to non-root
            os.remove(self.redis_man.running_logfile)
            open(self.redis_man.running_logfile, 'w').close()
            self.log_redis_server_PID(redis_port, redis_pid)

        if redis_port == 6379:
            # remove the old logline using this port
            self.redis_man.remove_old_logline(6379)

    def set_mode(self, mode, daemon=''):
        """
        Slips has 2 modes, daemonized and interactive, this function
        sets up the mode so that slips knows in which mode it's operating
        :param mode: daemonized of interavtive
        :param daemon: Daemon() instance
        """
        self.mode = mode
        self.daemon = daemon

    def log(self, txt):
        """
        Is used instead of print for daemon debugging
        """
        with open(self.daemon.stdout, 'a') as f:
            f.write(f'{txt}\n')

    def print(self, text, verbose=1, debug=0):
        """
        Function to use to print text using the outputqueue of slips.
        Slips then decides how, when and where to print this text by taking all the processes into account
        :param verbose:
            0 - don't print
            1 - basic operation/proof of work
            2 - log I/O operations and filenames
            3 - log database/profile/timewindow changes
        :param debug:
            0 - don't print
            1 - print exceptions
            2 - unsupported and unhandled types (cases that may cause errors)
            3 - red warnings that needs examination - developer warnings
        :param text: text to print. Can include format like f'Test {here}'
        """

        levels = f'{verbose}{debug}'
        self.outputqueue.put(f'{levels}|{self.name}|{text}')



    def handle_flows_from_stdin(self, input_information):
        """
        Make sure the stdin line type is valid (argus, suricata, or zeek)
        """
        if input_information.lower() not in (
                'argus',
                'suricata',
                'zeek',
        ):
            print(
                f'[Main] Invalid file path {input_information}. Stopping.'
            )
            sys.exit(-1)
            return False

        if self.mode == 'daemonized':
            print(
                "Can't read input from stdin in daemonized mode. "
                "Stopping"
            )
            sys.exit(-1)
            return False
        line_type = input_information
        input_type = 'stdin'
        return input_type, line_type.lower()


    def load_db(self):
        self.input_type = 'database'
        # self.input_information = 'database'
        from slips_files.core.database.database import __database__
        __database__.start(6379)

        # this is where the db will be loaded
        redis_port = 32850
        # make sure the db on 32850 is flushed and ready for the new db to be loaded
        if pid := self.redis_man.get_pid_of_redis_server(redis_port):
            self.redis_man.flush_redis_server(pid=pid)
            self.redis_man.kill_redis_server(pid)

        if not __database__.load(self.args.db):
            print(f'Error loading the database {self.args.db}')
        else:
            # to be able to use running_slips_info later as a non-root user,
            # we shouldn't modify it as root

            self.input_information = os.path.basename(self.args.db)
            redis_pid = self.redis_man.get_pid_of_redis_server(redis_port)
            self.zeek_folder = '""'
            self.log_redis_server_PID(redis_port, redis_pid)
            self.redis_man.remove_old_logline(redis_port)

            print(
                f'{self.args.db} loaded successfully.\n'
                f'Run ./kalipso.sh and choose port {redis_port}'
            )
            # __database__.disable_redis_persistence()

        self.terminate_slips()

    def get_input_file_type(self, input_information):
        """
        input_information: given file
        returns binetflow, pcap, nfdump, zeek_folder, suricata, etc.
        """
        # default value
        input_type = 'file'
        # Get the type of file
        cmd_result = subprocess.run(
            ['file', input_information], stdout=subprocess.PIPE
        )
        # Get command output
        cmd_result = cmd_result.stdout.decode('utf-8')
        if 'pcap' in cmd_result:
            input_type = 'pcap'
        elif 'dBase' in cmd_result or 'nfcap' in input_information or 'nfdump' in input_information:
            input_type = 'nfdump'
            if shutil.which('nfdump') is None:
                # If we do not have nfdump, terminate Slips.
                print(
                    'nfdump is not installed. terminating slips.'
                )
                self.terminate_slips()
        elif 'CSV' in cmd_result:
            input_type = 'binetflow'
        elif 'directory' in cmd_result:
            input_type = 'zeek_folder'
        else:
            # is it a zeek log file or suricata, binetflow tabs, or binetflow comma separated file?
            # use first line to determine
            with open(input_information, 'r') as f:
                while True:
                    # get the first line that isn't a comment
                    first_line = f.readline().replace('\n', '')
                    if not first_line.startswith('#'):
                        break
            if 'flow_id' in first_line:
                input_type = 'suricata'
            else:
                # this is a text file, it can be binetflow or zeek_log_file
                try:
                    # is it a json log file
                    json.loads(first_line)
                    input_type = 'zeek_log_file'
                except json.decoder.JSONDecodeError:
                    # this is a tab separated file
                    # is it zeek log file or binetflow file?

                    # zeek tab files are separated by several spaces or tabs
                    sequential_spaces_found = re.search(
                        '\s{1,}-\s{1,}', first_line
                    )
                    tabs_found = re.search(
                        '\t{1,}', first_line
                    )

                    if (
                            '->' in first_line
                            or 'StartTime' in first_line
                    ):
                        # tab separated files are usually binetflow tab files
                        input_type = 'binetflow-tabs'
                    elif sequential_spaces_found or tabs_found:
                        input_type = 'zeek_log_file'

        return input_type

<<<<<<< HEAD
=======
    def check_input_type(self) -> tuple:
        """
        returns line_type, input_type, input_information
        supported input types are:
            interface, argus, suricata, zeek, nfdump, db
        supported self.input_information:
            given filepath, interface or type of line given in stdin
        """
        # only defined in stdin lines
        line_type = False
        # -I
        if self.args.interface:
            input_information = self.args.interface
            input_type = 'interface'
            # return input_type, self.input_information
            return input_type, input_information, line_type

        if self.args.db:
            self.load_db()
            return

        if not self.args.filepath:
            print('[Main] You need to define an input source.')
            sys.exit(-1)
        # -f file/stdin-type
        input_information = self.args.filepath
        if os.path.exists(input_information):
            input_type = self.get_input_file_type(input_information)
        else:
            input_type, line_type = self.handle_flows_from_stdin(
                input_information
            )

        return input_type, input_information, line_type

    def check_given_flags(self):
        """
        check the flags that don't require starting slips
        for ex: clear db, clearing the blocking chain, killing all servers, stopping the daemon, etc.
        """

        if self.args.help:
            self.print_version()
            arg_parser = self.conf.get_parser(help=True)
            arg_parser.parse_arguments()
            arg_parser.print_help()
            self.terminate_slips()

        if self.args.interface and self.args.filepath:
            print('Only -i or -f is allowed. Stopping slips.')
            self.terminate_slips()


        if (self.args.save or self.args.db) and os.getuid() != 0:
            print('Saving and loading the database requires root privileges.')
            self.terminate_slips()

        if (self.args.verbose and int(self.args.verbose) > 3) or (
            self.args.debug and int(self.args.debug) > 3
        ):
            print('Debug and verbose values range from 0 to 3.')
            self.terminate_slips()

        # Check if redis server running
        if not self.args.killall and self.check_redis_database() is False:
            print('Redis database is not running. Stopping Slips')
            self.terminate_slips()

        if self.args.config and not os.path.exists(self.args.config):
            print(f"{self.args.config} doesn't exist. Stopping Slips")
            self.terminate_slips()

        if self.args.interface:
            interfaces = psutil.net_if_addrs().keys()
            if self.args.interface not in interfaces:
                print(f"{self.args.interface} is not a valid interface. Stopping Slips")
                self.terminate_slips()


        # Clear cache if the parameter was included
        if self.args.clearcache:
            print('Deleting Cache DB in Redis.')
            self.clear_redis_cache_database()
            self.input_information = ''
            self.zeek_folder = ''
            self.log_redis_server_PID(6379, self.get_pid_of_redis_server(6379))
            self.terminate_slips()


        # Clear cache if the parameter was included
        if self.args.blocking and not self.args.interface:
            print('Blocking is only allowed when running slips using an interface.')
            self.terminate_slips()

        # kill all open unused redis servers if the parameter was included
        if self.args.killall:
            self.close_open_redis_servers()
            self.terminate_slips()

        if self.args.version:
            self.print_version()
            self.terminate_slips()

        if (
            self.args.interface
            and self.args.blocking
            and os.geteuid() != 0
        ):
            # If the user wants to blocks, we need permission to modify iptables
            print(
                'Run Slips with sudo to enable the blocking module.'
            )
            self.terminate_slips()

        if self.args.clearblocking:
            if os.geteuid() != 0:
                print(
                    'Slips needs to be run as root to clear the slipsBlocking chain. Stopping.'
                )
            else:
                # start only the blocking module process and the db
                from multiprocessing import Queue, active_children
                from modules.blocking.blocking import Module

                blocking = Module(Queue())
                blocking.start()
                blocking.delete_slipsBlocking_chain()
                # kill the blocking module manually because we can't
                # run shutdown_gracefully here (not all modules has started)
                for child in active_children():
                    child.kill()
            self.terminate_slips()
        # Check if user want to save and load a db at the same time
        if self.args.save and self.args.db:
            print("Can't use -s and -d together")
            self.terminate_slips()

    def set_input_metadata(self):
        """
        save info about name, size, analysis start date in the db
        """
        now = utils.convert_format(datetime.now(), utils.alerts_format)
        to_ignore = self.conf.get_disabled_modules(self.input_type)

        info = {
            'slips_version': self.version,
            'name': self.input_information,
            'analysis_start': now,
            'disabled_modules': json.dumps(to_ignore),
            'output_dir': self.args.output,
            'input_type': self.input_type,
        }

        if hasattr(self, 'zeek_folder'):
            info['zeek_dir'] = self.zeek_folder

        size_in_mb = '-'
        if self.args.filepath not in (False, None) and os.path.exists(self.args.filepath):
            size = os.stat(self.args.filepath).st_size
            size_in_mb = float(size) / (1024 * 1024)
            size_in_mb = format(float(size_in_mb), '.2f')

        info['size_in_MB'] = size_in_mb
        # analysis end date will be set in shutdown_gracefully
        # file(pcap,netflow, etc.) start date will be set in
        __database__.set_input_metadata(info)
>>>>>>> cae44803


    def setup_print_levels(self):
        """
        setup debug and verose levels
        """
        # Any verbosity passed as parameter overrides the configuration. Only check its value
        if self.args.verbose is None:
            self.args.verbose = self.conf.verbose()

        # Limit any verbosity to > 0
        self.args.verbose = max(self.args.verbose, 1)
        # Any deug passed as parameter overrides the configuration. Only check its value
        if self.args.debug is None:
            self.args.debug = self.conf.debug()

        # Limit any debuggisity to > 0
        self.args.debug = max(self.args.debug, 0)
<<<<<<< HEAD
=======


    def check_output_redirection(self) -> tuple:
        """
        Determine where slips will place stdout, stderr and logfile based on slips mode
        """
        # lsof will provide a list of all open fds belonging to slips
        command = f'lsof -p {self.pid}'
        result = subprocess.run(command.split(), capture_output=True)
        # Get command output
        output = result.stdout.decode('utf-8')
        # if stdout is being redirected we'll find '1w' in one of the lines
        # 1 means stdout, w means write mode
        # by default, stdout is not redirected
        current_stdout = ''
        for line in output.splitlines():
            if '1w' in line:
                # stdout is redirected, get the file
                current_stdout = line.split(' ')[-1]
                break

        if self.mode == 'daemonized':
            stderr = self.daemon.stderr
            slips_logfile = self.daemon.stdout
        else:
            stderr = os.path.join(self.args.output, 'errors.log')
            slips_logfile = os.path.join(self.args.output, 'slips.log')
        return (current_stdout, stderr, slips_logfile)
>>>>>>> cae44803

    def print_version(self):
        slips_version = f'Slips. Version {green(self.version)}'
        branch_info = utils.get_branch_info()
        if branch_info is not False:
            # it's false when we're in docker because there's no .git/ there
            commit = branch_info[0]
            slips_version += f' ({commit[:8]})'
        print(slips_version)


    def start(self):
        """Main Slips Function"""
        try:

            self.print_version()
            print('https://stratosphereips.org')
            print('-' * 27)

            """
            Import modules here because if user wants to run "./slips.py --help" it should never throw error. 
            """
            from multiprocessing import Queue
            from slips_files.core.inputProcess import InputProcess
            from slips_files.core.outputProcess import OutputProcess
            from slips_files.core.profilerProcess import ProfilerProcess
            from slips_files.core.guiProcess import GuiProcess
            from slips_files.core.logsProcess import LogsProcess
            from slips_files.core.evidenceProcess import EvidenceProcess

            self.setup_print_levels()
            ##########################
            # Creation of the threads
            ##########################

            # get the port that is going to be used for this instance of slips
            if self.args.port:
                self.redis_port = int(self.args.port)
                # close slips if port is in use
                self.metadata_man.check_if_port_is_in_use(self.redis_port)
            elif self.args.multiinstance:
                self.redis_port = self.redis_man.get_random_redis_port()
                if not self.redis_port:
                    # all ports are unavailable
                    inp = input("Press Enter to close all ports.\n")
                    if inp == '':
                        self.redis_man.close_all_ports()
                    self.terminate_slips()
            else:
                # even if this port is in use, it will be overwritten by slips
                self.redis_port = 6379
                # self.check_if_port_is_in_use(self.redis_port)

            # Output thread. outputprocess should be created first because it handles
            # the output of the rest of the threads.
            self.outputqueue = Queue()

            # if stdout is redirected to a file,
            # tell outputProcess.py to redirect it's output as well
            current_stdout, stderr, slips_logfile = self.checker.check_output_redirection()
            output_process = OutputProcess(
                self.outputqueue,
                self.args.verbose,
                self.args.debug,
                self.redis_port,
                stdout=current_stdout,
                stderr=stderr,
                slips_logfile=slips_logfile,
            )
            # this process starts the db
            output_process.start()
            __database__.store_process_PID('Output', int(output_process.pid))

            if self.args.growing:
                if self.input_type != 'zeek_folder':
                    self.print(f"Parameter -g should be using with -f <dirname> not a {self.input_type}. Ignoring -g")
                else:
                    self.print(f"Running on a growing zeek dir: {self.input_information}")
                    __database__.set_growing_zeek_dir()

            # log the PID of the started redis-server
            # should be here after we're sure that the server was started
            redis_pid = self.redis_man.get_pid_of_redis_server(self.redis_port)
            self.log_redis_server_PID(self.redis_port, redis_pid)

            __database__.set_slips_mode(self.mode)

            if self.mode == 'daemonized':
                std_files = {
                    'stderr': self.daemon.stderr,
                    'stdout': self.daemon.stdout,
                    'stdin': self.daemon.stdin,
                    'pidfile': self.daemon.pidfile,
                    'logsfile': self.daemon.logsfile
                }
            else:
                std_files = {
                    'stderr': stderr,
                    'stdout': slips_logfile,
                }

            __database__.store_std_file(**std_files)

            self.print(f'Using redis server on port: {green(self.redis_port)}', 1, 0)
            self.print(f'Started {green("Main")} process [PID {green(self.pid)}]', 1, 0)
            self.print(f'Started {green("Output Process")} [PID {green(output_process.pid)}]', 1, 0)
            self.print('Starting modules', 1, 0)

            # if slips is given a .rdb file, don't load the modules as we don't need them
            if not self.args.db:
                # update local files before starting modules
                self.update_local_TI_files()
                self.proc_man.load_modules()

            # self.start_gui_process()
            if self.args.webinterface:
                self.ui_man.start_webinterface()

            # call shutdown_gracefully on sigterm
            def sig_handler(sig, frame):
                self.proc_man.shutdown_gracefully()
            # The signals SIGKILL and SIGSTOP cannot be caught, blocked, or ignored.
            signal.signal(signal.SIGTERM, sig_handler)

            logs_dir = self.setup_detailed_logs(LogsProcess)

            self.evidenceProcessQueue = Queue()
            evidence_process = EvidenceProcess(
                self.evidenceProcessQueue,
                self.outputqueue,
                self.args.output,
                logs_dir,
                self.redis_port,
            )
            evidence_process.start()
            self.print(
                f'Started {green("Evidence Process")} '
                f'[PID {green(evidence_process.pid)}]', 1, 0
            )
            __database__.store_process_PID(
                'Evidence',
                int(evidence_process.pid)
            )
            __database__.store_process_PID(
                'slips.py',
                int(self.pid)
            )

            self.profilerProcessQueue = Queue()
            profiler_process = ProfilerProcess(
                self.profilerProcessQueue,
                self.outputqueue,
                self.args.verbose,
                self.args.debug,
                self.redis_port,
            )
            profiler_process.start()
            self.print(
                f'Started {green("Profiler Process")} '
                f'[PID {green(profiler_process.pid)}]', 1, 0
            )
            __database__.store_process_PID(
                'Profiler',
                int(profiler_process.pid)
            )

            self.c1 = __database__.subscribe('finished_modules')
            self.metadata_man.enable_metadata()

            inputProcess = InputProcess(
                self.outputqueue,
                self.profilerProcessQueue,
                self.input_type,
                self.input_information,
                self.args.pcapfilter,
                self.zeek_bro,
                self.zeek_folder,
                self.line_type,
                self.redis_port,
            )
            inputProcess.start()
            self.print(
                f'Started {green("Input Process")} '
                f'[PID {green(inputProcess.pid)}]', 1, 0
            )
            __database__.store_process_PID(
                'Input Process',
                int(inputProcess.pid)
            )
            self.zeek_folder = inputProcess.zeek_folder
            self.metadata_man.set_input_metadata()

            if self.conf.use_p2p() and not self.args.interface:
                self.print('Warning: P2P is only supported using an interface. Disabled P2P.')

            # warn about unused open redis servers
            open_servers = len(self.redis_man.get_open_redis_servers())
            if open_servers > 1:
                self.print(
                    f'Warning: You have {open_servers} '
                    f'redis servers running. '
                    f'Run Slips with --killall to stop them.'
                )

            hostIP = self.metadata_man.store_host_ip()

            # Check every 5 secs if we should stop slips or not
            sleep_time = 5

            # In each interval we check if there has been any modifications to
            # the database by any module.
            # If not, wait this amount of intervals and then stop slips.
            max_intervals_to_wait = 4
            intervals_to_wait = max_intervals_to_wait

            # Don't try to stop slips if it's capturing from an interface or a growing zeek dir
            is_interface: bool = self.args.interface or __database__.is_growing_zeek_dir()

            while True:
                message = self.c1.get_message(timeout=0.01)
                if (
                    message
                    and utils.is_msg_intended_for(message, 'finished_modules')
                    and message['data'] == 'stop_slips'
                ):
                    self.proc_man.shutdown_gracefully()

                # Sleep some time to do routine checks
                time.sleep(sleep_time)

                # if you remove the below logic anywhere before the above sleep() statement
                # it will try to get the return value very quickly before
                # the webinterface thread sets it
                self.ui_man.check_if_webinterface_started()

                modified_ips_in_the_last_tw, modified_profiles = self.metadata_man.update_slips_running_stats()
                # for input of type : pcap, interface and growing zeek directories, we prin the stats using slips.py
                # for other files, we prin a progress bar + the stats using outputprocess
                if self.mode != 'daemonized' and (self.input_type in ('pcap', 'interface') or self.args.growing):
                    # How many profiles we have?
                    profilesLen = str(__database__.getProfilesLen())
                    now = utils.convert_format(datetime.now(), '%Y/%m/%d %H:%M:%S')
                    print(
                        f'Total analyzed IPs so '
                        f'far: {profilesLen}. '
                        f'IPs sending traffic in the last {self.twid_width}: {modified_ips_in_the_last_tw}. '
                        f'({now})',
                        end='\r',
                    )

                # Check if we need to close any TWs
                __database__.check_TW_to_close()

                if is_interface and hostIP not in modified_profiles:
                    # In interface we keep track of the host IP. If there was no
                    # modified TWs in the host IP, we check if the network was changed.
                    if hostIP := self.metadata_man.get_host_ip():
                        __database__.set_host_ip(hostIP)

                # these are the cases where slips should be running non-stop
                if self.is_debugger_active() or self.input_type == 'stdin' or is_interface:
                    continue

                # Reaches this point if we're running Slips on a file.
                # countdown until slips stops if no TW modifications are happening
                if modified_ips_in_the_last_tw == 0:
                    # waited enough. stop slips
                    if intervals_to_wait == 0:
                        self.proc_man.shutdown_gracefully()

                    # If there were no modified TWs in the last timewindow time,
                    # then start counting down
                    intervals_to_wait -= 1


                __database__.pubsub.check_health()
        except KeyboardInterrupt:
            # the EINTR error code happens if a signal occurred while the system call was in progress
            # comes here if zeek terminates while slips is still working
            self.proc_man.shutdown_gracefully()


####################
# Main
####################
if __name__ == '__main__':
    slips = Main()
    if slips.args.stopdaemon:
        # -S is provided
        daemon = Daemon(slips)
        if not daemon.pid:
            # pidfile doesn't exist
            print(
                "Trying to stop Slips daemon.\n"
                "Daemon is not running."
            )
        else:
            daemon.stop()
            # it takes about 5 seconds for the stop_slips msg to arrive in the channel, so give slips time to stop
            time.sleep(3)
            print('Daemon stopped.')
    elif slips.args.daemon:
        daemon = Daemon(slips)
        if daemon.pid is not None:
            print(f'pidfile {daemon.pidfile} already exists. Daemon already running?')
        else:
            print('Slips daemon started.')
            daemon.start()
    else:
        # interactive mode
        slips.start()<|MERGE_RESOLUTION|>--- conflicted
+++ resolved
@@ -121,126 +121,6 @@
         else:
             self.zeek_folder = f'zeek_files_{without_ext}/'
 
-<<<<<<< HEAD
-=======
-    def get_host_ip(self):
-        """
-        Recognize the IP address of the machine
-        """
-        try:
-            s = socket.socket(socket.AF_INET, socket.SOCK_DGRAM)
-            s.connect(('1.1.1.1', 80))
-            ipaddr_check = s.getsockname()[0]
-            s.close()
-        except (socket.error):
-            # not connected to the internet
-            return None
-        return ipaddr_check
-
-    def get_pid_using_port(self, port):
-        """
-        Returns the PID of the process using the given port or False if no process is using it
-        """
-        port = int(port)
-        for conn in psutil.net_connections():
-            if conn.laddr.port == port:
-                return psutil.Process(conn.pid).pid #.name()
-        return None
-
-    def check_if_webinterface_started(self):
-        if not hasattr(self, 'webinterface_return_value'):
-            return
-
-        # now that the web interface had enough time to start,
-        # check if it successfully started or not
-        if self.webinterface_return_value.empty():
-            # to make sure this function is only executed once
-            delattr(self, 'webinterface_return_value')
-            return
-        if self.webinterface_return_value.get() is not True:
-            # to make sure this function is only executed once
-            delattr(self, 'webinterface_return_value')
-            return
-
-        self.print(f"Slips {self.green('web interface')} running on "
-                   f"http://localhost:55000/")
-        delattr(self, 'webinterface_return_value')
-
-    def start_webinterface(self):
-        """
-        Starts the web interface shell script if -w is given
-        """
-        def detach_child():
-            """
-            Detach the web interface from the parent process group(slips.py), the child(web interface)
-             will no longer receive signals and should be manually killed in shutdown_gracefully()
-            """
-            os.setpgrp()
-
-        def run_webinterface():
-            # starting the wbeinterface using the shell script results in slips not being able to
-            # get the PID of the python proc started by the .sh scrip
-            command = ['python3', 'webinterface/app.py']
-            webinterface = subprocess.Popen(
-                command,
-                stdout=subprocess.DEVNULL,
-                stderr=subprocess.PIPE,
-                stdin=subprocess.DEVNULL,
-                preexec_fn=detach_child
-            )
-            # self.webinterface_pid = webinterface.pid
-            __database__.store_process_PID('Web Interface', webinterface.pid)
-            # we'll assume that it started, and if not, the return value will immidiately change and this thread will
-            # print an error
-            self.webinterface_return_value.put(True)
-
-            # waits for process to terminate, so if no errors occur
-            # we will never get the return value of this thread
-            error = webinterface.communicate()[1]
-            if error:
-                # pop the True we just added
-                self.webinterface_return_value.get()
-                # set false as the return value of this thread
-                self.webinterface_return_value.put(False)
-
-                pid = self.get_pid_using_port(55000)
-                self.print (f"Web interface error:\n"
-                            f"{error.strip().decode()}\n"
-                            f"Port 55000 is used by PID {pid}")
-
-        # if theres's an error, this will be set to false, and the error will be printed
-        # otherwise we assume that the inetrface started
-        # self.webinterface_started = True
-        self.webinterface_return_value = Queue()
-        self.webinterface_thread = threading.Thread(
-            target=run_webinterface,
-            daemon=True,
-        )
-        self.webinterface_thread.start()
-        # we'll be checking the return value of this thread later
-
-    def store_host_ip(self):
-        """
-        Store the host IP address if input type is interface
-        """
-        running_on_interface = '-i' in sys.argv or __database__.is_growing_zeek_dir()
-        if not running_on_interface:
-            return
-
-        hostIP = self.get_host_ip()
-        while True:
-            try:
-                __database__.set_host_ip(hostIP)
-                break
-            except redis.exceptions.DataError:
-                self.print(
-                    'Not Connected to the internet. Reconnecting in 10s.'
-                )
-                time.sleep(10)
-                hostIP = self.get_host_ip()
-        return hostIP
-
->>>>>>> cae44803
     def create_folder_for_logs(self):
         """
         Create a dir for logs if logs are enabled
@@ -256,104 +136,6 @@
                 return False
         return logs_folder
 
-<<<<<<< HEAD
-=======
-    def check_redis_database(
-        self, redis_host='localhost', redis_port=6379
-    ) -> bool:
-        """
-        Check if we have redis-server running (this is the cache db it should always be running)
-        """
-        tries = 0
-        while True:
-            try:
-                r = redis.StrictRedis(
-                    host=redis_host,
-                    port=redis_port,
-                    db=1,
-                    charset='utf-8',
-                    decode_responses=True,
-                )
-                r.ping()
-                return True
-            except Exception as ex:
-                # only try to open redi-server once.
-                if tries == 2:
-                    print(f'[Main] Problem starting redis cache database. \n{ex}\nStopping')
-                    self.terminate_slips()
-                    return False
-
-                print('[Main] Starting redis cache database..')
-                os.system(
-                    'redis-server redis.conf --daemonize yes  > /dev/null 2>&1'
-                )
-                # give the server time to start
-                time.sleep(1)
-                tries += 1
-
-
-    def get_random_redis_port(self):
-        """
-        Keeps trying to connect to random generated ports until we're connected.
-        returns the used port
-        """
-        # generate a random unused port
-        for port in range(self.start_port, self.end_port+1):
-            # check if 1. we can connect
-            # 2.server is not being used by another instance of slips
-            # note: using r.keys() blocks the server
-            try:
-                if connected := __database__.connect_to_redis_server(port):
-                    server_used = len(list(__database__.r.keys())) < 2
-                    if server_used:
-                        # if the db managed to connect to this random port, then this is
-                        # the port we'll be using
-                        return port
-            except redis.exceptions.ConnectionError:
-                # Connection refused to this port
-                continue
-        # there's no usable port in this range
-        print(f"All ports from {self.start_port} to {self.end_port} are used. "
-               "Unable to start slips.\n")
-        return False
-
-
-    def clear_redis_cache_database(
-        self, redis_host='localhost', redis_port=6379
-    ) -> bool:
-        """
-        Clear cache database
-        """
-        rcache = redis.StrictRedis(
-            host=redis_host,
-            port=redis_port,
-            db=1,
-            charset='utf-8',
-            decode_responses=True,
-        )
-        rcache.flushdb()
-        return True
-
-    def check_zeek_or_bro(self):
-        """
-        Check if we have zeek or bro
-        """
-        self.zeek_bro = None
-        if self.input_type not in ('pcap', 'interface'):
-            return False
-
-        if shutil.which('zeek'):
-            self.zeek_bro = 'zeek'
-        elif shutil.which('bro'):
-            self.zeek_bro = 'bro'
-        else:
-            print('Error. No zeek or bro binary found.')
-            self.terminate_slips()
-            return False
-
-        return self.zeek_bro
-
->>>>>>> cae44803
     def terminate_slips(self):
         """
         Shutdown slips, is called when stopping slips before
@@ -363,107 +145,6 @@
             self.daemon.stop()
         sys.exit(0)
 
-<<<<<<< HEAD
-=======
-
-    def get_modules(self, to_ignore):
-        """
-        Get modules from the 'modules' folder.
-        """
-        # This plugins import will automatically load the modules and put them in
-        # the __modules__ variable
-
-        plugins = {}
-        failed_to_load_modules = 0
-        # Walk recursively through all modules and packages found on the . folder.
-        # __path__ is the current path of this python program
-        for loader, module_name, ispkg in pkgutil.walk_packages(
-                modules.__path__, f'{modules.__name__}.'
-        ):
-            if any(module_name.__contains__(mod) for mod in to_ignore):
-                continue
-            # If current item is a package, skip.
-            if ispkg:
-                continue
-            # to avoid loading everything in the dir,
-            # only load modules that have the same name as the dir name
-            dir_name = module_name.split('.')[1]
-            file_name = module_name.split('.')[2]
-            if dir_name != file_name:
-                continue
-
-            # Try to import the module, otherwise skip.
-            try:
-                # "level specifies whether to use absolute or relative imports. The default is -1 which
-                # indicates both absolute and relative imports will be attempted. 0 means only perform
-                # absolute imports. Positive values for level indicate the number of parent
-                # directories to search relative to the directory of the module calling __import__()."
-                module = importlib.import_module(module_name)
-            except ImportError as e:
-                print(
-                    'Something wrong happened while importing the module {0}: {1}'.format(
-                        module_name, e
-                    )
-                )
-                failed_to_load_modules += 1
-                continue
-
-            # Walk through all members of currently imported modules.
-            for member_name, member_object in inspect.getmembers(module):
-                # Check if current member is a class.
-                if inspect.isclass(member_object) and (issubclass(
-                        member_object, Module
-                ) and member_object is not Module):
-                    plugins[member_object.name] = dict(
-                        obj=member_object,
-                        description=member_object.description,
-                    )
-
-        # Change the order of the blocking module(load it first)
-        # so it can receive msgs sent from other modules
-        if 'Blocking' in plugins:
-            plugins = OrderedDict(plugins)
-            # last=False to move to the beginning of the dict
-            plugins.move_to_end('Blocking', last=False)
-
-        return plugins, failed_to_load_modules
-
-    def load_modules(self):
-        to_ignore = self.conf.get_disabled_modules(self.input_type)
-        # Import all the modules
-        modules_to_call = self.get_modules(to_ignore)[0]
-        for module_name in modules_to_call:
-            if module_name in to_ignore:
-                continue
-
-            module_class = modules_to_call[module_name]['obj']
-            if module_name == 'P2P Trust':
-                module = module_class(
-                    self.outputqueue,
-                    self.redis_port,
-                    output_dir=self.args.output
-                )
-            else:
-                module = module_class(
-                    self.outputqueue,
-                    self.redis_port
-                )
-            module.start()
-            __database__.store_process_PID(
-                module_name, int(module.pid)
-            )
-            description = modules_to_call[module_name]['description']
-            self.print(
-                f'\t\tStarting the module {self.green(module_name)} '
-                f'({description}) '
-                f'[PID {self.green(module.pid)}]', 1, 0
-                )
-        # give outputprocess time to print all the started modules
-        time.sleep(0.5)
-        print('-' * 27)
-        self.print(f"Disabled Modules: {to_ignore}", 1, 0)
-
->>>>>>> cae44803
     def setup_detailed_logs(self, LogsProcess):
         """
         Detailed logs are the ones created by logsProcess
@@ -498,73 +179,6 @@
             # independently of what the conf says.
             logs_dir = False
 
-<<<<<<< HEAD
-=======
-
-    def start_gui_process(self):
-        # Get the type of output from the parameters
-        # Several combinations of outputs should be able to be used
-        if self.args.gui:
-            # Create the curses thread
-            guiProcessQueue = Queue()
-            guiProcess = GuiProcess(
-                guiProcessQueue, self.outputqueue, self.args.verbose,
-                self.args.debug
-            )
-            __database__.store_process_PID(
-                'GUI',
-                int(guiProcess.pid)
-            )
-            guiProcess.start()
-            self.print('quiet')
-
-
-    def close_all_ports(self):
-        """
-        Closes all the redis ports  in logfile and in slips supported range of ports
-        """
-        if not hasattr(self, 'open_servers_PIDs'):
-            self.get_open_redis_servers()
-
-        # close all ports in logfile
-        for pid in self.open_servers_PIDs:
-            self.flush_redis_server(pid=pid)
-            self.kill_redis_server(pid)
-
-
-        # closes all the ports in slips supported range of ports
-        slips_supported_range = list(range(self.start_port, self.end_port + 1))
-        slips_supported_range.append(6379)
-        for port in slips_supported_range:
-            if pid := self.get_pid_of_redis_server(port):
-                self.flush_redis_server(pid=pid)
-                self.kill_redis_server(pid)
-
-
-        # print(f"Successfully closed all redis servers on ports {self.start_port} to {self.end_port}")
-        print("Successfully closed all open redis servers")
-
-        try:
-            os.remove(self.running_logfile)
-        except FileNotFoundError:
-            pass
-        self.terminate_slips()
-        return
-
-    def get_pid_of_redis_server(self, port: int) -> str:
-        """
-        Gets the pid of the redis server running on this port
-        Returns str(port) or false if there's no redis-server running on this port
-        """
-        cmd = 'ps aux | grep redis-server'
-        cmd_output = os.popen(cmd).read()
-        for line in cmd_output.splitlines():
-            if str(port) in line:
-                pid = line.split()[1]
-                return pid
-        return False
-
->>>>>>> cae44803
     def update_local_TI_files(self):
         from modules.update_manager.update_file_manager import UpdateFileManager
         try:
@@ -578,96 +192,6 @@
             # another instance of slips is updating ports and orgs
             return
 
-<<<<<<< HEAD
-=======
-
-    def add_metadata(self):
-        """
-        Create a metadata dir output/metadata/ that has a copy of slips.conf, whitelist.conf, current commit and date
-        """
-        if not self.enable_metadata:
-            return
-
-        metadata_dir = os.path.join(self.args.output, 'metadata')
-        try:
-            os.mkdir(metadata_dir)
-        except FileExistsError:
-            # if the file exists it will be overwritten
-            pass
-
-        # Add a copy of slips.conf
-        config_file = self.args.config or 'config/slips.conf'
-        shutil.copy(config_file, metadata_dir)
-
-        # Add a copy of whitelist.conf
-        whitelist = self.conf.whitelist_path()
-        shutil.copy(whitelist, metadata_dir)
-
-        branch_info = utils.get_branch_info()
-        commit, branch = None, None
-        if branch_info is not False:
-            # it's false when we're in docker because there's no .git/ there
-            commit, branch = branch_info[0], branch_info[1]
-
-        now = datetime.now()
-        now = utils.convert_format(now, utils.alerts_format)
-
-        self.info_path = os.path.join(metadata_dir, 'info.txt')
-
-        with open(self.info_path, 'w') as f:
-            f.write(f'Slips version: {self.version}\n'
-                    f'File: {self.input_information}\n'
-                    f'Branch: {branch}\n'
-                    f'Commit: {commit}\n'
-                    f'Slips start date: {now}\n'
-                    )
-
-        print(f'[Main] Metadata added to {metadata_dir}')
-        return self.info_path
-
-    def kill(self, module_name, INT=False):
-        sig = signal.SIGINT if INT else signal.SIGKILL
-        try:
-            pid = int(self.PIDs[module_name])
-            os.kill(pid, sig)
-        except (KeyError, ProcessLookupError):
-            # process hasn't started yet
-            pass
-
-    def kill_all(self, PIDs):
-        for module in PIDs:
-            if module not in self.PIDs:
-                # modules the are last to kill aren't always started and there in self.PIDs
-                # ignore them
-                continue
-
-            self.kill(module)
-            self.print_stopped_module(module)
-
-    def stop_core_processes(self):
-        self.kill('Input')
-
-        if self.mode == 'daemonized':
-            # when using -D, we kill the processes because
-            # the queues are not there yet to send stop msgs
-            for process in (
-                        'ProfilerProcess',
-                        'logsProcess',
-                        'OutputProcess'
-
-            ):
-                self.kill(process, INT=True)
-
-        else:
-            # Send manual stops to the processes using queues
-            stop_msg = 'stop_process'
-            self.profilerProcessQueue.put(stop_msg)
-            self.outputqueue.put(stop_msg)
-            if hasattr(self, 'logsProcessQueue'):
-                self.logsProcessQueue.put(stop_msg)
-
-
->>>>>>> cae44803
     def save_the_db(self):
         # save the db to the output dir of this analysis
         # backups_dir = os.path.join(os.getcwd(), 'redis_backups/')
@@ -717,468 +241,6 @@
         if self.conf.delete_zeek_files():
             shutil.rmtree(self.zeek_folder)
 
-<<<<<<< HEAD
-=======
-    def green(self, txt):
-        """
-        returns the text in green
-        """
-        return colored(txt, "green")
-
-
-    def print_stopped_module(self, module):
-        self.PIDs.pop(module, None)
-        # all text printed in green should be wrapped in the following
-
-        modules_left = len(list(self.PIDs.keys()))
-        # to vertically align them when printing
-        module += ' ' * (20 - len(module))
-        print(
-            f'\t{self.green(module)} \tStopped. '
-            f'{self.green(modules_left)} left.'
-        )
-
-    def get_already_stopped_modules(self):
-        already_stopped_modules = []
-        for module, pid in self.PIDs.items():
-            try:
-                # signal 0 is used to check if the pid exists
-                os.kill(int(pid), 0)
-            except ProcessLookupError:
-                # pid doesn't exist because module already stopped
-                # to be able to remove it's pid from the dict
-                already_stopped_modules.append(module)
-        return already_stopped_modules
-
-    def warn_about_pending_modules(self, finished_modules):
-        # exclude the module that are already stopped from the pending modules
-        pending_modules = [
-            module
-            for module in list(self.PIDs.keys())
-            if module not in finished_modules
-        ]
-        if not len(pending_modules):
-            return
-        print(
-            f'\n[Main] The following modules are busy working on your data.'
-            f'\n\n{pending_modules}\n\n'
-            'You can wait for them to finish, or you can '
-            'press CTRL-C again to force-kill.\n'
-        )
-        return True
-
-    def set_analysis_end_date(self):
-        """
-        Add the analysis end date to the metadata file and
-        the db for the web inerface to display
-        """
-        self.enable_metadata = self.conf.enable_metadata()
-        end_date = utils.convert_format(datetime.now(), utils.alerts_format)
-        __database__.set_input_metadata({'analysis_end': end_date})
-        if self.enable_metadata:
-            # add slips end date in the metadata dir
-            try:
-                with open(self.info_path, 'a') as f:
-                    f.write(f'Slips end date: {end_date}\n')
-            except (NameError, AttributeError):
-                pass
-        return end_date
-
-    def should_kill_all_modules(self, function_start_time, wait_for_modules_to_finish) -> bool:
-        """
-        checks if x minutes has passed since the start of the function
-        :param wait_for_modules_to_finish: time in mins to wait before force killing all modules
-                                            defined by wait_for_modules_to_finish in slips.conf
-        """
-        now = datetime.now()
-        diff = utils.get_time_diff(function_start_time, now, return_type='minutes')
-        return diff >= wait_for_modules_to_finish
-
-
-    def shutdown_gracefully(self):
-        """
-        Wait for all modules to confirm that they're done processing
-        or kill them after 15 mins
-        """
-        # 15 mins from this time, all modules should be killed
-        function_start_time = datetime.now()
-        try:
-            if not self.args.stopdaemon:
-                print('\n' + '-' * 27)
-            print('Stopping Slips')
-
-            wait_for_modules_to_finish  = self.conf.wait_for_modules_to_finish()
-            # close all tws
-            __database__.check_TW_to_close(close_all=True)
-
-            # set analysis end date
-            end_date = self.set_analysis_end_date()
-
-            start_time = __database__.get_slips_start_time()
-            analysis_time = utils.get_time_diff(start_time, end_date, return_type='minutes')
-            print(f'[Main] Analysis finished in {analysis_time:.2f} minutes')
-
-            # Stop the modules that are subscribed to channels
-            __database__.publish_stop()
-
-            # get dict of PIDs spawned by slips
-            self.PIDs = __database__.get_PIDs()
-
-            # we don't want to kill this process
-            self.PIDs.pop('slips.py', None)
-
-            if self.mode == 'daemonized':
-                profilesLen = __database__.getProfilesLen()
-                self.daemon.print(f'Total analyzed IPs: {profilesLen}.')
-
-
-            modules_to_be_killed_last = {
-                'EvidenceProcess',
-                'Blocking',
-                'Exporting Alerts',
-            }
-
-            self.stop_core_processes()
-            # only print that modules are still running once
-            warning_printed = False
-
-            # loop until all loaded modules are finished
-            # in the case of -S, slips doesn't even start the modules,
-            # so they don't publish in finished_modules. we don't need to wait for them we have to kill them
-            if not self.args.stopdaemon:
-                #  modules_to_be_killed_last are ignored when they publish a msg in finished modules channel,
-                # we will kill them aletr, so we shouldn't be looping and waiting for them to get outta the loop
-                slips_processes = len(list(self.PIDs.keys())) - len(modules_to_be_killed_last)
-
-                finished_modules = []
-
-                # timeout variable so we don't loop forever
-                # give slips enough time to close all modules - make sure
-                # all modules aren't considered 'busy' when slips stops
-                max_loops = 430
-
-                try:
-                    while (
-                        len(finished_modules) < slips_processes  and max_loops != 0
-                    ):
-                        # print(f"Modules not finished yet {set(loaded_modules) - set(finished_modules)}")
-                        try:
-                            message = self.c1.get_message(timeout=0.00000001)
-                        except NameError:
-                            continue
-
-                        if message and message['data'] in ('stop_process', 'stop_slips'):
-                            continue
-
-                        if utils.is_msg_intended_for(message, 'finished_modules'):
-                            # all modules must reply with their names in this channel after
-                            # receiving the stop_process msg
-                            # to confirm that all processing is done and we can safely exit now
-                            module_name = message['data']
-
-                            if module_name in modules_to_be_killed_last:
-                                # we should kill these modules the very last, or else we'll miss evidence generated
-                                # right before slips stops
-                                continue
-
-
-                            if module_name not in finished_modules:
-                                finished_modules.append(module_name)
-                                self.kill(module_name)
-                                self.print_stopped_module(module_name)
-
-                                # some modules publish in finished_modules channel before slips.py starts listening,
-                                # but they finished gracefully.
-                                # remove already stopped modules from PIDs dict
-                                for module in self.get_already_stopped_modules():
-                                    finished_modules.append(module)
-                                    self.print_stopped_module(module)
-
-                        max_loops -= 1
-                        # after reaching the max_loops and before killing the modules that aren't finished,
-                        # make sure we're not processing
-                        # the logical flow is self.pids should be empty by now as all modules
-                        # are closed, the only ones left are the ones we want to kill last
-                        if len(self.PIDs) > len(modules_to_be_killed_last) and max_loops < 2:
-                            if not warning_printed and self.warn_about_pending_modules(finished_modules):
-                                if 'Update Manager' not in finished_modules:
-                                    print(
-                                        "[Main] Update Manager may take several minutes "
-                                        "to finish updating 45+ TI files."
-                                    )
-                                warning_printed = True
-
-                            # -t flag is only used in integration tests,
-                            # so we don't care about the modules finishing their job when testing
-                            # instead, kill them
-                            if self.args.testing:
-                                break
-
-                            # delay killing unstopped modules until all of them
-                            # are done processing
-                            max_loops += 1
-
-                            # checks if 15 minutes has passed since the start of the function
-                            if self.should_kill_all_modules(function_start_time, wait_for_modules_to_finish):
-                                print(f"Killing modules that took more than "
-                                      f"{wait_for_modules_to_finish} mins to finish.")
-                                break
-
-                except KeyboardInterrupt:
-                    # either the user wants to kill the remaining modules (pressed ctrl +c again)
-                    # or slips was stuck looping for too long that the os sent an automatic sigint to kill slips
-                    # pass to kill the remaining modules
-                    pass
-
-            # modules that aren't subscribed to any channel will always be killed and not stopped
-            # comes here if the user pressed ctrl+c again
-            self.kill_all(self.PIDs.copy())
-            self.kill_all(modules_to_be_killed_last)
-
-            # save redis database if '-s' is specified
-            if self.args.save:
-                self.save_the_db()
-
-            # if store_a_copy_of_zeek_files is set to yes in slips.conf,
-            # copy the whole zeek_files dir to the output dir
-            self.store_zeek_dir_copy()
-
-            # if delete_zeek_files is set to yes in slips.conf,
-            # delete zeek_files/ dir
-            self.delete_zeek_files()
-
-            if self.mode == 'daemonized':
-                # if slips finished normally without stopping the daemon with -S
-                # then we need to delete the pidfile
-                self.daemon.delete_pidfile()
-
-            os._exit(-1)
-        except KeyboardInterrupt:
-            return False
-
-    def get_open_redis_servers(self) -> dict:
-        """
-        Returns the dict of PIDs and ports of the redis servers started by slips
-        """
-        self.open_servers_PIDs = {}
-        try:
-            with open(self.running_logfile, 'r') as f:
-                for line in f.read().splitlines():
-                    # skip comments
-                    if (
-                        line.startswith('#')
-                        or line.startswith('Date')
-                        or len(line) < 3
-                    ):
-                        continue
-                    line = line.split(',')
-                    pid, port = line[3], line[2]
-                    self.open_servers_PIDs[pid] = port
-            return self.open_servers_PIDs
-        except FileNotFoundError:
-            # print(f"Error: {self.running_logfile} is not found. Can't kill open servers. Stopping.")
-            return {}
-
-    def print_open_redis_servers(self):
-        """
-        Returns a dict {counter: (used_port,pid) }
-        """
-        open_servers = {}
-        to_print = "Choose which one to kill [0,1,2 etc..]\n" \
-                   "[0] Close all Redis servers\n"
-        there_are_ports_to_print = False
-        try:
-            with open(self.running_logfile, 'r') as f:
-                line_number = 0
-                for line in f.read().splitlines():
-                    # skip comments
-                    if (
-                        line.startswith('#')
-                        or line.startswith('Date')
-                        or len(line) < 3
-                    ):
-                        continue
-                    line_number += 1
-                    line = line.split(',')
-                    file, port, pid = line[1], line[2], line[3]
-                    there_are_ports_to_print = True
-                    to_print += f"[{line_number}] {file} - port {port}\n"
-                    open_servers[line_number] = (port, pid)
-        except FileNotFoundError:
-            print(f"{self.running_logfile} is not found. Can't get open redis servers. Stopping.")
-            return False
-
-        if there_are_ports_to_print:
-            print(to_print)
-        else:
-            print(f"No open redis servers in {self.running_logfile}")
-
-        return open_servers
-
-
-    def get_port_of_redis_server(self, pid: str):
-        """
-        returns the port of the redis running on this pid
-        """
-        cmd = 'ps aux | grep redis-server'
-        cmd_output = os.popen(cmd).read()
-        for line in cmd_output.splitlines():
-            if str(pid) in line:
-                port = line.split(':')[-1]
-                return port
-        return False
-
-
-    def flush_redis_server(self, pid: str='', port: str=''):
-        """
-        Flush the redis server on this pid, only 1 param should be given, pid or port
-        :param pid: can be False if port is given
-        Gets the pid of the port is not given
-        """
-        if not port:
-            if not pid:
-                return False
-
-            if not hasattr(self, 'open_servers_PIDs'):
-                self.get_open_redis_servers()
-            port = self.open_servers_PIDs.get(pid, False)
-        if not port:
-            # try to get the port using a cmd
-            port = self.get_port_of_redis_server(pid)
-        port = str(port)
-
-        # clear the server opened on this port
-        try:
-            # if connected := __database__.connect_to_redis_server(port):
-            # noinspection PyTypeChecker
-            #todo move this to the db
-            r = redis.StrictRedis(
-                    host='localhost',
-                    port=port,
-                    db=0,
-                    charset='utf-8',
-                    socket_keepalive=True,
-                    decode_responses=True,
-                    retry_on_timeout=True,
-                    health_check_interval=20,
-                    )
-            r.flushall()
-            r.flushdb()
-            r.script_flush()
-            return True
-        except redis.exceptions.ConnectionError:
-            # server already killed!
-            return False
-
-
-    def kill_redis_server(self, pid):
-        """
-        Kill the redis server on this pid
-        """
-        try:
-            pid = int(pid)
-        except ValueError:
-            # The server was killed before logging its PID
-            # the pid of it is 'not found'
-            return False
-
-        # signal 0 is to check if the process is still running or not
-        # it returns 1 if the process used_redis_servers.txt exited
-        try:
-            # check if the process is still running
-            while os.kill(pid, 0) != 1:
-                # sigterm is 9
-                os.kill(pid, 9)
-        except ProcessLookupError:
-            # ProcessLookupError: process already exited, sometimes this exception is raised
-            # but the process is still running, keep trying to kill it
-            return True
-        except PermissionError:
-            # PermissionError happens when the user tries to close redis-servers
-            # opened by root while he's not root,
-            # or when he tries to close redis-servers
-            # opened without root while he's root
-            return False
-        return True
-
-    def remove_old_logline(self, redis_port):
-        """
-        This function should be called after adding a new duplicate line with redis_port
-        The only line with redis_port will be the last line, remove all the ones above
-        """
-        redis_port = str(redis_port)
-        tmpfile = 'tmp_running_slips_log.txt'
-        with open(self.running_logfile, 'r') as logfile:
-            with open(tmpfile, 'w') as tmp:
-                all_lines = logfile.read().splitlines()
-                # we want to delete the old log line containing this port
-                # but leave the new one (the last one)
-                for line in all_lines[:-1]:
-                    if redis_port not in line:
-                        tmp.write(f'{line}\n')
-
-                # write the last line
-                tmp.write(all_lines[-1]+'\n')
-        # replace file with original name
-        os.replace(tmpfile, self.running_logfile)
-
-
-    def remove_server_from_log(self, redis_port):
-        """ deletes the server running on the given pid from running_slips_logs """
-        redis_port = str(redis_port)
-        tmpfile = 'tmp_running_slips_log.txt'
-        with open(self.running_logfile, 'r') as logfile:
-            with open(tmpfile, 'w') as tmp:
-                all_lines = logfile.read().splitlines()
-                # delete the line using that port
-                for line in all_lines:
-                    if redis_port not in line:
-                        tmp.write(f'{line}\n')
-
-        # replace file with original name
-        os.replace(tmpfile, self.running_logfile)
-
-
-    def close_open_redis_servers(self):
-        """
-        Function to close unused open redis-servers based on what the user chooses
-        """
-        if not hasattr(self, 'open_servers_PIDs'):
-            # fill the dict
-            self.get_open_redis_servers()
-
-        try:
-            # open_servers {counter: (port,pid),...}}
-            open_servers:dict = self.print_open_redis_servers()
-            if not open_servers:
-                self.terminate_slips()
-
-            server_to_close = input()
-            # close all ports in running_slips_logs.txt and in our supported range
-            if server_to_close == '0':
-                self.close_all_ports()
-
-            elif len(open_servers) > 0:
-                # close the given server number
-                try:
-                    pid = open_servers[int(server_to_close)][1]
-                    port = open_servers[int(server_to_close)][0]
-                    if self.flush_redis_server(pid=pid) and self.kill_redis_server(pid):
-                        print(f"Killed redis server on port {port}.")
-                    else:
-                        print(f"Redis server running on port {port} "
-                              f"is either already killed or you don't have "
-                              f"enough permission to kill it.")
-                    self.remove_server_from_log(port)
-                except (KeyError, ValueError):
-                    print(f"Invalid input {server_to_close}")
-
-        except KeyboardInterrupt:
-            pass
-        self.terminate_slips()
-
-
->>>>>>> cae44803
     def is_debugger_active(self) -> bool:
         """Return if the debugger is currently active"""
         gettrace = getattr(sys, 'gettrace', lambda: None)
@@ -1426,8 +488,6 @@
 
         return input_type
 
-<<<<<<< HEAD
-=======
     def check_input_type(self) -> tuple:
         """
         returns line_type, input_type, input_information
@@ -1547,8 +607,10 @@
                 print(
                     'Slips needs to be run as root to clear the slipsBlocking chain. Stopping.'
                 )
+                self.terminate_slips()
             else:
                 # start only the blocking module process and the db
+                from slips_files.core.database.database import __database__
                 from multiprocessing import Queue, active_children
                 from modules.blocking.blocking import Module
 
@@ -1559,7 +621,9 @@
                 # run shutdown_gracefully here (not all modules has started)
                 for child in active_children():
                     child.kill()
-            self.terminate_slips()
+                self.terminate_slips()
+
+
         # Check if user want to save and load a db at the same time
         if self.args.save and self.args.db:
             print("Can't use -s and -d together")
@@ -1582,7 +646,9 @@
         }
 
         if hasattr(self, 'zeek_folder'):
-            info['zeek_dir'] = self.zeek_folder
+            info.update({
+                'zeek_dir': self.zeek_folder
+            })
 
         size_in_mb = '-'
         if self.args.filepath not in (False, None) and os.path.exists(self.args.filepath):
@@ -1590,11 +656,12 @@
             size_in_mb = float(size) / (1024 * 1024)
             size_in_mb = format(float(size_in_mb), '.2f')
 
-        info['size_in_MB'] = size_in_mb
+        info.update({
+            'size_in_MB': size_in_mb,
+        })
         # analysis end date will be set in shutdown_gracefully
         # file(pcap,netflow, etc.) start date will be set in
         __database__.set_input_metadata(info)
->>>>>>> cae44803
 
 
     def setup_print_levels(self):
@@ -1613,37 +680,6 @@
 
         # Limit any debuggisity to > 0
         self.args.debug = max(self.args.debug, 0)
-<<<<<<< HEAD
-=======
-
-
-    def check_output_redirection(self) -> tuple:
-        """
-        Determine where slips will place stdout, stderr and logfile based on slips mode
-        """
-        # lsof will provide a list of all open fds belonging to slips
-        command = f'lsof -p {self.pid}'
-        result = subprocess.run(command.split(), capture_output=True)
-        # Get command output
-        output = result.stdout.decode('utf-8')
-        # if stdout is being redirected we'll find '1w' in one of the lines
-        # 1 means stdout, w means write mode
-        # by default, stdout is not redirected
-        current_stdout = ''
-        for line in output.splitlines():
-            if '1w' in line:
-                # stdout is redirected, get the file
-                current_stdout = line.split(' ')[-1]
-                break
-
-        if self.mode == 'daemonized':
-            stderr = self.daemon.stderr
-            slips_logfile = self.daemon.stdout
-        else:
-            stderr = os.path.join(self.args.output, 'errors.log')
-            slips_logfile = os.path.join(self.args.output, 'slips.log')
-        return (current_stdout, stderr, slips_logfile)
->>>>>>> cae44803
 
     def print_version(self):
         slips_version = f'Slips. Version {green(self.version)}'
