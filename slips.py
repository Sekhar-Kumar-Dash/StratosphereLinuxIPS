--- conflicted
+++ resolved
@@ -1328,11 +1328,7 @@
         )
         # Ignore exporting alerts module if export_to is empty
         export_to = (
-<<<<<<< HEAD
-            self.config.get('exporting_alerts', 'export_to')
-=======
-            self.read_configuration('ExportingAlerts', 'export_to', '[]')
->>>>>>> 271f490f
+            self.read_configuration('exporting_alerts', 'export_to', '[]')
                 .rstrip('][')
                 .replace(' ', '')
                 .lower()
